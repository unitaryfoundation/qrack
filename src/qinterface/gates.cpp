--- conflicted
+++ resolved
@@ -632,15 +632,10 @@
     for (int i = 0; i < end; i++) {
         CNOT(qubits[i], qubits[i + 1U]);
     }
-<<<<<<< HEAD
     real1_f cosine = cos(radians / 2);
     real1_f sine = sin(radians / 2);
     Phase(cosine - I_CMPLX * sine, cosine + I_CMPLX * sine, qubits[end]);
-    for (i = (end - 1U); i >= 0; i--) {
-=======
-    RZ(radians, qubits[end]);
     for (int i = (end - 1U); i >= 0; i--) {
->>>>>>> 2459404e
         CNOT(qubits[i], qubits[i + 1U]);
     }
 }
