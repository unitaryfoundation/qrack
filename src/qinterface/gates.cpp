//////////////////////////////////////////////////////////////////////////////////////
//
// (C) Daniel Strano and the Qrack contributors 2017-2021. All rights reserved.
//
// This is a multithreaded, universal quantum register simulation, allowing
// (nonphysical) register cloning and direct measurement of probability and
// phase, to leverage what advantages classical emulation of qubits can have.
//
// Licensed under the GNU Lesser General Public License V3.
// See LICENSE.md in the project root or https://www.gnu.org/licenses/lgpl-3.0.en.html
// for details.

#include "qinterface.hpp"

<<<<<<< HEAD
#define C_SQRT1_2 complex(M_SQRT1_2, ZERO_R1)
#define C_I_SQRT1_2 complex(ZERO_R1, M_SQRT1_2)
#define C_SQRT_I complex(M_SQRT1_2, M_SQRT1_2)
#define C_SQRT_N_I complex(M_SQRT1_2, -M_SQRT1_2)
#define ONE_PLUS_I_DIV_2 complex(ONE_R1 / 2, ONE_R1 / 2)
#define ONE_MINUS_I_DIV_2 complex(ONE_R1 / 2, -ONE_R1 / 2)
=======
#define C_SQRT1_2 complex(SQRT1_2_R1, ZERO_R1)
#define C_I_SQRT1_2 complex(ZERO_R1, SQRT1_2_R1)
#define C_SQRT_I complex(SQRT1_2_R1, SQRT1_2_R1)
#define C_SQRT_N_I complex(SQRT1_2_R1, -SQRT1_2_R1)
#define ONE_PLUS_I_DIV_2 complex((real1)(ONE_R1 / 2), (real1)(ONE_R1 / 2))
#define ONE_MINUS_I_DIV_2 complex((real1)(ONE_R1 / 2), (real1)(-ONE_R1 / 2))
>>>>>>> 020e38b0

#define GATE_1_BIT(gate, mtrx00, mtrx01, mtrx10, mtrx11)                                                               \
    void QInterface::gate(bitLenInt qubit)                                                                             \
    {                                                                                                                  \
        const complex mtrx[4] = { mtrx00, mtrx01, mtrx10, mtrx11 };                                                    \
        ApplySingleBit(mtrx, qubit);                                                                                   \
    }

#define GATE_1_PHASE(gate, topLeft, bottomRight)                                                                       \
    void QInterface::gate(bitLenInt qubit) { ApplySinglePhase(topLeft, bottomRight, qubit); }

#define GATE_1_INVERT(gate, topRight, bottomLeft)                                                                      \
    void QInterface::gate(bitLenInt qubit) { ApplySingleInvert(topRight, bottomLeft, qubit); }

namespace Qrack {

/// Set individual bit to pure |0> (false) or |1> (true) state
void QInterface::SetBit(bitLenInt qubit1, bool value)
{
    if (value != M(qubit1)) {
        X(qubit1);
    }
}

/// Apply a single bit transformation that only effects phase.
void QInterface::ApplySinglePhase(const complex topLeft, const complex bottomRight, bitLenInt qubitIndex)
{
    const complex mtrx[4] = { topLeft, ZERO_CMPLX, ZERO_CMPLX, bottomRight };
    ApplySingleBit(mtrx, qubitIndex);
}

/// Apply a single bit transformation that reverses bit probability and might effect phase.
void QInterface::ApplySingleInvert(const complex topRight, const complex bottomLeft, bitLenInt qubitIndex)
{
    const complex mtrx[4] = { ZERO_CMPLX, topRight, bottomLeft, ZERO_CMPLX };
    ApplySingleBit(mtrx, qubitIndex);
}

/// Apply a single bit transformation that only effects phase, with arbitrary control bits.
void QInterface::ApplyControlledSinglePhase(const bitLenInt* controls, const bitLenInt& controlLen,
    const bitLenInt& target, const complex topLeft, const complex bottomRight)
{
    const complex mtrx[4] = { topLeft, ZERO_CMPLX, ZERO_CMPLX, bottomRight };
    ApplyControlledSingleBit(controls, controlLen, target, mtrx);
}

/// Apply a single bit transformation that reverses bit probability and might effect phase, with arbitrary control bits.
void QInterface::ApplyControlledSingleInvert(const bitLenInt* controls, const bitLenInt& controlLen,
    const bitLenInt& target, const complex topRight, const complex bottomLeft)
{
    const complex mtrx[4] = { ZERO_CMPLX, topRight, bottomLeft, ZERO_CMPLX };
    ApplyControlledSingleBit(controls, controlLen, target, mtrx);
}

/// Apply a single bit transformation that only effects phase, with arbitrary (anti-)control bits.
void QInterface::ApplyAntiControlledSinglePhase(const bitLenInt* controls, const bitLenInt& controlLen,
    const bitLenInt& target, const complex topLeft, const complex bottomRight)
{
    const complex mtrx[4] = { topLeft, ZERO_CMPLX, ZERO_CMPLX, bottomRight };
    ApplyAntiControlledSingleBit(controls, controlLen, target, mtrx);
}

/// Apply a single bit transformation that reverses bit probability and might effect phase, with arbitrary
/// (anti-)control bits.
void QInterface::ApplyAntiControlledSingleInvert(const bitLenInt* controls, const bitLenInt& controlLen,
    const bitLenInt& target, const complex topRight, const complex bottomLeft)
{
    const complex mtrx[4] = { ZERO_CMPLX, topRight, bottomLeft, ZERO_CMPLX };
    ApplyAntiControlledSingleBit(controls, controlLen, target, mtrx);
}

/// General unitary gate
void QInterface::U(bitLenInt target, real1_f theta, real1_f phi, real1_f lambda)
{
    real1 cos0 = (real1)cos(theta / 2);
    real1 sin0 = (real1)sin(theta / 2);
    const complex uGate[4] = { complex(cos0, ZERO_R1), sin0 * complex((real1)(-cos(lambda)), (real1)(-sin(lambda))),
        sin0 * complex((real1)cos(phi), (real1)sin(phi)),
        cos0 * complex((real1)cos(phi + lambda), (real1)sin(phi + lambda)) };
    ApplySingleBit(uGate, target);
}

/// Controlled general unitary gate
void QInterface::CU(
    bitLenInt* controls, bitLenInt controlLen, bitLenInt target, real1_f theta, real1_f phi, real1_f lambda)
{
<<<<<<< HEAD
    real1 cos0 = cos(theta / 2);
    real1 sin0 = sin(theta / 2);
    const complex uGate[4] = { complex(cos0, ZERO_R1), sin0 * complex(-cos(lambda), -sin(lambda)),
        sin0 * complex(cos(phi), sin(phi)), cos0 * complex(cos(phi + lambda), sin(phi + lambda)) };
=======
    real1 cos0 = (real1)cos(theta / 2);
    real1 sin0 = (real1)sin(theta / 2);
    const complex uGate[4] = { complex(cos0, ZERO_R1), sin0 * complex((real1)(-cos(lambda)), (real1)(-sin(lambda))),
        sin0 * complex((real1)cos(phi), (real1)sin(phi)),
        cos0 * complex((real1)cos(phi + lambda), (real1)sin(phi + lambda)) };
>>>>>>> 020e38b0
    ApplyControlledSingleBit(controls, controlLen, target, uGate);
}

/// Apply 1/(2^N) phase rotation
void QInterface::PhaseRootN(bitLenInt n, bitLenInt qubit)
{
    if (n == 0) {
        return;
    }
    if (n == 1) {
        Z(qubit);
        return;
    }
    if (n == 2) {
        ApplySinglePhase(ONE_CMPLX, I_CMPLX, qubit);
        return;
    }
<<<<<<< HEAD
#if FPPOW < 5
=======
>>>>>>> 020e38b0
    if (n == 3) {
        ApplySinglePhase(ONE_CMPLX, C_SQRT_I, qubit);
        return;
    }
<<<<<<< HEAD
#endif
=======
>>>>>>> 020e38b0

    ApplySinglePhase(ONE_CMPLX, pow(-ONE_CMPLX, (complex)((real1)(ONE_R1 / (bitCapIntOcl)(pow2(n - 1U))))), qubit);
}

/// Apply inverse 1/(2^N) phase rotation
void QInterface::IPhaseRootN(bitLenInt n, bitLenInt qubit)
{
    if (n == 0) {
        return;
    }
    if (n == 1) {
        Z(qubit);
        return;
    }
    if (n == 2) {
        ApplySinglePhase(ONE_CMPLX, -I_CMPLX, qubit);
        return;
    }
<<<<<<< HEAD
#if FPPOW < 5
=======
>>>>>>> 020e38b0
    if (n == 3) {
        ApplySinglePhase(ONE_CMPLX, C_SQRT_N_I, qubit);
        return;
    }
<<<<<<< HEAD
#endif
=======
>>>>>>> 020e38b0

    ApplySinglePhase(ONE_CMPLX, pow(-ONE_CMPLX, (complex)((real1)(-ONE_R1 / (bitCapIntOcl)(pow2(n - 1U))))), qubit);
}

/// NOT gate, which is also Pauli x matrix
GATE_1_INVERT(X, ONE_CMPLX, ONE_CMPLX);

/// Apply Pauli Y matrix to bit
GATE_1_INVERT(Y, -I_CMPLX, I_CMPLX);

/// Apply Pauli Z matrix to bit
GATE_1_PHASE(Z, ONE_CMPLX, -ONE_CMPLX);

/// Hadamard gate
GATE_1_BIT(H, C_SQRT1_2, C_SQRT1_2, C_SQRT1_2, -C_SQRT1_2);

/// Y-basis transformation gate
GATE_1_BIT(SH, C_SQRT1_2, C_SQRT1_2, C_I_SQRT1_2, -C_I_SQRT1_2);

/// Inverse Y-basis transformation gate
GATE_1_BIT(HIS, C_SQRT1_2, -C_I_SQRT1_2, C_SQRT1_2, C_I_SQRT1_2);

/// Square root of Hadamard gate
GATE_1_BIT(SqrtH,
    complex((real1)((ONE_R1 + SQRT2_R1) / (2 * SQRT2_R1)), (real1)((-ONE_R1 + SQRT2_R1) / (2 * SQRT2_R1))),
    complex((real1)(SQRT1_2_R1 / 2), (real1)(-SQRT1_2_R1 / 2)),
    complex((real1)(SQRT1_2_R1 / 2), (real1)(-SQRT1_2_R1 / 2)),
    complex((real1)((-ONE_R1 + SQRT2_R1) / (2 * SQRT2_R1)), (real1)((ONE_R1 + SQRT2_R1) / (2 * SQRT2_R1))));

/// Square root of NOT gate
GATE_1_BIT(SqrtX, ONE_PLUS_I_DIV_2, ONE_MINUS_I_DIV_2, ONE_MINUS_I_DIV_2, ONE_PLUS_I_DIV_2);

/// Inverse square root of NOT gate
GATE_1_BIT(ISqrtX, ONE_MINUS_I_DIV_2, ONE_PLUS_I_DIV_2, ONE_PLUS_I_DIV_2, ONE_MINUS_I_DIV_2);

/// Phased square root of NOT gate
GATE_1_BIT(SqrtXConjT, ONE_PLUS_I_DIV_2, -C_I_SQRT1_2, C_SQRT1_2, ONE_PLUS_I_DIV_2);

/// Inverse phased square root of NOT gate
GATE_1_BIT(ISqrtXConjT, ONE_MINUS_I_DIV_2, C_SQRT1_2, C_I_SQRT1_2, ONE_MINUS_I_DIV_2);

/// Apply Pauli Y matrix to bit
GATE_1_BIT(SqrtY, ONE_PLUS_I_DIV_2, -ONE_PLUS_I_DIV_2, ONE_PLUS_I_DIV_2, ONE_PLUS_I_DIV_2);

/// Apply Pauli Y matrix to bit
GATE_1_BIT(ISqrtY, ONE_MINUS_I_DIV_2, ONE_MINUS_I_DIV_2, -ONE_MINUS_I_DIV_2, ONE_MINUS_I_DIV_2);

/// Apply 1/4 phase rotation
void QInterface::S(bitLenInt qubit) { PhaseRootN(2U, qubit); }

/// Apply inverse 1/4 phase rotation
void QInterface::IS(bitLenInt qubit) { IPhaseRootN(2U, qubit); }

/// Apply 1/8 phase rotation
void QInterface::T(bitLenInt qubit) { PhaseRootN(3U, qubit); }

/// Apply inverse 1/8 phase rotation
void QInterface::IT(bitLenInt qubit) { IPhaseRootN(3U, qubit); }

/// Apply controlled S gate to bit
void QInterface::CS(bitLenInt control, bitLenInt target) { CPhaseRootN(2U, control, target); }

/// Apply controlled IS gate to bit
void QInterface::CIS(bitLenInt control, bitLenInt target) { CIPhaseRootN(2U, control, target); }

/// Apply controlled T gate to bit
void QInterface::CT(bitLenInt control, bitLenInt target) { CPhaseRootN(3U, control, target); }

/// Apply controlled IT gate to bit
void QInterface::CIT(bitLenInt control, bitLenInt target) { CIPhaseRootN(3U, control, target); }

/// Controlled not
void QInterface::CNOT(bitLenInt control, bitLenInt target)
{
    bitLenInt controls[1] = { control };
    ApplyControlledSingleInvert(controls, 1, target, ONE_CMPLX, ONE_CMPLX);
}

/// Apply controlled Pauli Y matrix to bit
void QInterface::CY(bitLenInt control, bitLenInt target)
{
    bitLenInt controls[1] = { control };
    ApplyControlledSingleInvert(controls, 1, target, -I_CMPLX, I_CMPLX);
}

/// Apply doubly-controlled Pauli Z matrix to bit
void QInterface::CCY(bitLenInt control1, bitLenInt control2, bitLenInt target)
{
    bitLenInt controls[2] = { control1, control2 };
    ApplyControlledSingleInvert(controls, 2, target, -I_CMPLX, I_CMPLX);
}

/// "Anti-doubly-controlled Y" - Apply Pauli Y if control bits are both zero, do not apply if either control bit is one.
void QInterface::AntiCCY(bitLenInt control1, bitLenInt control2, bitLenInt target)
{
    bitLenInt controls[2] = { control1, control2 };
    ApplyAntiControlledSingleInvert(controls, 2, target, -I_CMPLX, I_CMPLX);
}

/// "Anti-controlled not" - Apply "not" if control bit is zero, do not apply if control bit is one.
void QInterface::AntiCY(bitLenInt control, bitLenInt target)
{
    bitLenInt controls[1] = { control };
    ApplyAntiControlledSingleInvert(controls, 1, target, -I_CMPLX, I_CMPLX);
}

/// Apply controlled Pauli Z matrix to bit
void QInterface::CZ(bitLenInt control, bitLenInt target)
{
    bitLenInt controls[1] = { control };
    ApplyControlledSinglePhase(controls, 1, target, ONE_CMPLX, -ONE_CMPLX);
}

/// Apply doubly-controlled Pauli Z matrix to bit
void QInterface::CCZ(bitLenInt control1, bitLenInt control2, bitLenInt target)
{
    bitLenInt controls[2] = { control1, control2 };
    ApplyControlledSinglePhase(controls, 2, target, ONE_CMPLX, -ONE_CMPLX);
}

/// "Anti-doubly-controlled Z" - Apply Pauli Z if control bits are both zero, do not apply if either control bit is one.
void QInterface::AntiCCZ(bitLenInt control1, bitLenInt control2, bitLenInt target)
{
    bitLenInt controls[2] = { control1, control2 };
    ApplyAntiControlledSinglePhase(controls, 2, target, ONE_CMPLX, -ONE_CMPLX);
}

/// "Anti-controlled Z" - Apply Pauli Z if control bit is zero, do not apply if control bit is one.
void QInterface::AntiCZ(bitLenInt control, bitLenInt target)
{
    bitLenInt controls[1] = { control };
    ApplyAntiControlledSinglePhase(controls, 1, target, ONE_CMPLX, -ONE_CMPLX);
}

/// Apply controlled Pauli Z matrix to bit
void QInterface::CH(bitLenInt control, bitLenInt target)
{
    bitLenInt controls[1] = { control };
    const complex h[4] = { complex(ONE_R1 / SQRT2_R1, ZERO_R1), complex(ONE_R1 / SQRT2_R1, ZERO_R1),
        complex(ONE_R1 / SQRT2_R1, ZERO_R1), complex(-ONE_R1 / SQRT2_R1, ZERO_R1) };
    ApplyControlledSingleBit(controls, 1, target, h);
}

/// Doubly-controlled not
void QInterface::CCNOT(bitLenInt control1, bitLenInt control2, bitLenInt target)
{
    bitLenInt controls[2] = { control1, control2 };
    ApplyControlledSingleInvert(controls, 2, target, ONE_CMPLX, ONE_CMPLX);
}

/// "Anti-doubly-controlled not" - Apply "not" if control bits are both zero, do not apply if either control bit is one.
void QInterface::AntiCCNOT(bitLenInt control1, bitLenInt control2, bitLenInt target)
{
    bitLenInt controls[2] = { control1, control2 };
    ApplyAntiControlledSingleInvert(controls, 2, target, ONE_CMPLX, ONE_CMPLX);
}

/// "Anti-controlled not" - Apply "not" if control bit is zero, do not apply if control bit is one.
void QInterface::AntiCNOT(bitLenInt control, bitLenInt target)
{
    bitLenInt controls[1] = { control };
    ApplyAntiControlledSingleInvert(controls, 1, target, ONE_CMPLX, ONE_CMPLX);
}

/// Apply controlled "PhaseRootN" gate to bit
void QInterface::CPhaseRootN(bitLenInt n, bitLenInt control, bitLenInt target)
{
    if (n == 0) {
        return;
    }
    if (n == 1) {
        CZ(control, target);
        return;
    }

    bitLenInt controls[1] = { control };

    if (n == 2) {
        ApplyControlledSinglePhase(controls, 1, target, ONE_CMPLX, I_CMPLX);
        return;
    }
<<<<<<< HEAD
#if FPPOW < 5
=======
>>>>>>> 020e38b0
    if (n == 3) {
        ApplyControlledSinglePhase(controls, 1, target, ONE_CMPLX, C_SQRT_I);
        return;
    }
<<<<<<< HEAD
#endif

    ApplyControlledSinglePhase(controls, 1, target, ONE_CMPLX, pow(-ONE_CMPLX, ONE_R1 / (bitCapIntOcl)(pow2(n - 1U))));
=======

    ApplyControlledSinglePhase(
        controls, 1, target, ONE_CMPLX, pow(-ONE_CMPLX, (complex)((real1)(ONE_R1 / (bitCapIntOcl)(pow2(n - 1U))))));
>>>>>>> 020e38b0
}

/// Apply controlled "IPhaseRootN" gate to bit
void QInterface::CIPhaseRootN(bitLenInt n, bitLenInt control, bitLenInt target)
{
    if (n == 0) {
        return;
    }
    if (n == 1) {
        CZ(control, target);
        return;
    }

    bitLenInt controls[1] = { control };

    if (n == 2) {
        ApplyControlledSinglePhase(controls, 1, target, ONE_CMPLX, -I_CMPLX);
        return;
    }
<<<<<<< HEAD
#if FPPOW < 5
=======
>>>>>>> 020e38b0
    if (n == 3) {
        ApplyControlledSinglePhase(controls, 1, target, ONE_CMPLX, C_SQRT_N_I);
        return;
    }
<<<<<<< HEAD
#endif

    ApplyControlledSinglePhase(controls, 1, target, ONE_CMPLX, pow(-ONE_CMPLX, -ONE_R1 / (bitCapIntOcl)(pow2(n - 1U))));
=======

    ApplyControlledSinglePhase(
        controls, 1, target, ONE_CMPLX, pow(-ONE_CMPLX, (complex)((real1)(-ONE_R1 / (bitCapIntOcl)(pow2(n - 1U))))));
>>>>>>> 020e38b0
}

void QInterface::UniformlyControlledSingleBit(const bitLenInt* controls, const bitLenInt& controlLen,
    bitLenInt qubitIndex, const complex* mtrxs, const bitCapInt* mtrxSkipPowers, const bitLenInt mtrxSkipLen,
    const bitCapInt& mtrxSkipValueMask)
{
    bitCapInt index;
    for (bitCapInt lcv = 0; lcv < pow2(controlLen); lcv++) {
        index = pushApartBits(lcv, mtrxSkipPowers, mtrxSkipLen) | mtrxSkipValueMask;
        for (bitLenInt bit_pos = 0; bit_pos < controlLen; bit_pos++) {
            if (!((lcv >> bit_pos) & 1)) {
                X(controls[bit_pos]);
            }
        }

        ApplyControlledSingleBit(controls, controlLen, qubitIndex, mtrxs + (bitCapIntOcl)(index * 4U));

        for (bitLenInt bit_pos = 0; bit_pos < controlLen; bit_pos++) {
            if (!((lcv >> bit_pos) & 1)) {
                X(controls[bit_pos]);
            }
        }
    }
}

void QInterface::PhaseFlip()
<<<<<<< HEAD
{
    if (!randGlobalPhase) {
        ApplySinglePhase(-ONE_CMPLX, -ONE_CMPLX, 0);
    }
}

void QInterface::ZeroPhaseFlip(bitLenInt start, bitLenInt length)
{
=======
{
    if (!randGlobalPhase) {
        ApplySinglePhase(-ONE_CMPLX, -ONE_CMPLX, 0);
    }
}

void QInterface::ZeroPhaseFlip(bitLenInt start, bitLenInt length)
{
>>>>>>> 020e38b0
    if (!length) {
        return;
    }

    if (length == 1U) {
        ApplySinglePhase(-ONE_CMPLX, ONE_CMPLX, start);
        return;
    }

    bitLenInt min1 = length - 1U;
    bitLenInt* controls = new bitLenInt[min1];
    for (bitLenInt i = 0; i < min1; i++) {
        controls[i] = start + i;
    }
    ApplyAntiControlledSinglePhase(controls, min1, start + min1, -ONE_CMPLX, ONE_CMPLX);
    delete[] controls;
}

void QInterface::TimeEvolve(Hamiltonian h, real1_f timeDiff_f)
{
    real1 timeDiff = (real1)timeDiff_f;

    // Exponentiation of an arbitrary serial string of gates, each HamiltonianOp component times timeDiff, e^(-i * H *
    // t) as e^(-i * H_(N - 1) * t) * e^(-i * H_(N - 2) * t) * ... e^(-i * H_0 * t)

    for (bitLenInt i = 0; i < h.size(); i++) {
        HamiltonianOpPtr op = h[i];
        complex* opMtrx = op->matrix.get();
        complex* mtrx;

        bitCapIntOcl maxJ = 4;
        if (op->uniform) {
            maxJ *= pow2Ocl(op->controlLen);
        }
        mtrx = new complex[maxJ];

        for (bitCapIntOcl j = 0; j < maxJ; j++) {
            mtrx[j] = opMtrx[j] * (-timeDiff);
        }

        if (op->toggles) {
            for (bitLenInt j = 0; j < op->controlLen; j++) {
                if (op->toggles[j]) {
                    X(op->controls[j]);
                }
            }
        }

        if (op->uniform) {
            complex* expMtrx = new complex[maxJ];
            for (bitCapIntOcl j = 0; j < pow2(op->controlLen); j++) {
                exp2x2(mtrx + (j * 4U), expMtrx + (j * 4U));
            }
            UniformlyControlledSingleBit(op->controls, op->controlLen, op->targetBit, expMtrx);
            delete[] expMtrx;
        } else {
            Exp(op->controls, op->controlLen, op->targetBit, mtrx, op->anti);
        }

        if (op->toggles) {
            for (bitLenInt j = 0; j < op->controlLen; j++) {
                if (op->toggles[j]) {
                    X(op->controls[j]);
                }
            }
        }

        delete[] mtrx;
    }
}

} // namespace Qrack<|MERGE_RESOLUTION|>--- conflicted
+++ resolved
@@ -12,21 +12,12 @@
 
 #include "qinterface.hpp"
 
-<<<<<<< HEAD
-#define C_SQRT1_2 complex(M_SQRT1_2, ZERO_R1)
-#define C_I_SQRT1_2 complex(ZERO_R1, M_SQRT1_2)
-#define C_SQRT_I complex(M_SQRT1_2, M_SQRT1_2)
-#define C_SQRT_N_I complex(M_SQRT1_2, -M_SQRT1_2)
-#define ONE_PLUS_I_DIV_2 complex(ONE_R1 / 2, ONE_R1 / 2)
-#define ONE_MINUS_I_DIV_2 complex(ONE_R1 / 2, -ONE_R1 / 2)
-=======
 #define C_SQRT1_2 complex(SQRT1_2_R1, ZERO_R1)
 #define C_I_SQRT1_2 complex(ZERO_R1, SQRT1_2_R1)
 #define C_SQRT_I complex(SQRT1_2_R1, SQRT1_2_R1)
 #define C_SQRT_N_I complex(SQRT1_2_R1, -SQRT1_2_R1)
 #define ONE_PLUS_I_DIV_2 complex((real1)(ONE_R1 / 2), (real1)(ONE_R1 / 2))
 #define ONE_MINUS_I_DIV_2 complex((real1)(ONE_R1 / 2), (real1)(-ONE_R1 / 2))
->>>>>>> 020e38b0
 
 #define GATE_1_BIT(gate, mtrx00, mtrx01, mtrx10, mtrx11)                                                               \
     void QInterface::gate(bitLenInt qubit)                                                                             \
@@ -113,18 +104,11 @@
 void QInterface::CU(
     bitLenInt* controls, bitLenInt controlLen, bitLenInt target, real1_f theta, real1_f phi, real1_f lambda)
 {
-<<<<<<< HEAD
-    real1 cos0 = cos(theta / 2);
-    real1 sin0 = sin(theta / 2);
-    const complex uGate[4] = { complex(cos0, ZERO_R1), sin0 * complex(-cos(lambda), -sin(lambda)),
-        sin0 * complex(cos(phi), sin(phi)), cos0 * complex(cos(phi + lambda), sin(phi + lambda)) };
-=======
     real1 cos0 = (real1)cos(theta / 2);
     real1 sin0 = (real1)sin(theta / 2);
     const complex uGate[4] = { complex(cos0, ZERO_R1), sin0 * complex((real1)(-cos(lambda)), (real1)(-sin(lambda))),
         sin0 * complex((real1)cos(phi), (real1)sin(phi)),
         cos0 * complex((real1)cos(phi + lambda), (real1)sin(phi + lambda)) };
->>>>>>> 020e38b0
     ApplyControlledSingleBit(controls, controlLen, target, uGate);
 }
 
@@ -142,18 +126,10 @@
         ApplySinglePhase(ONE_CMPLX, I_CMPLX, qubit);
         return;
     }
-<<<<<<< HEAD
-#if FPPOW < 5
-=======
->>>>>>> 020e38b0
     if (n == 3) {
         ApplySinglePhase(ONE_CMPLX, C_SQRT_I, qubit);
         return;
     }
-<<<<<<< HEAD
-#endif
-=======
->>>>>>> 020e38b0
 
     ApplySinglePhase(ONE_CMPLX, pow(-ONE_CMPLX, (complex)((real1)(ONE_R1 / (bitCapIntOcl)(pow2(n - 1U))))), qubit);
 }
@@ -172,18 +148,10 @@
         ApplySinglePhase(ONE_CMPLX, -I_CMPLX, qubit);
         return;
     }
-<<<<<<< HEAD
-#if FPPOW < 5
-=======
->>>>>>> 020e38b0
     if (n == 3) {
         ApplySinglePhase(ONE_CMPLX, C_SQRT_N_I, qubit);
         return;
     }
-<<<<<<< HEAD
-#endif
-=======
->>>>>>> 020e38b0
 
     ApplySinglePhase(ONE_CMPLX, pow(-ONE_CMPLX, (complex)((real1)(-ONE_R1 / (bitCapIntOcl)(pow2(n - 1U))))), qubit);
 }
@@ -365,23 +333,13 @@
         ApplyControlledSinglePhase(controls, 1, target, ONE_CMPLX, I_CMPLX);
         return;
     }
-<<<<<<< HEAD
-#if FPPOW < 5
-=======
->>>>>>> 020e38b0
     if (n == 3) {
         ApplyControlledSinglePhase(controls, 1, target, ONE_CMPLX, C_SQRT_I);
         return;
     }
-<<<<<<< HEAD
-#endif
-
-    ApplyControlledSinglePhase(controls, 1, target, ONE_CMPLX, pow(-ONE_CMPLX, ONE_R1 / (bitCapIntOcl)(pow2(n - 1U))));
-=======
 
     ApplyControlledSinglePhase(
         controls, 1, target, ONE_CMPLX, pow(-ONE_CMPLX, (complex)((real1)(ONE_R1 / (bitCapIntOcl)(pow2(n - 1U))))));
->>>>>>> 020e38b0
 }
 
 /// Apply controlled "IPhaseRootN" gate to bit
@@ -401,23 +359,13 @@
         ApplyControlledSinglePhase(controls, 1, target, ONE_CMPLX, -I_CMPLX);
         return;
     }
-<<<<<<< HEAD
-#if FPPOW < 5
-=======
->>>>>>> 020e38b0
     if (n == 3) {
         ApplyControlledSinglePhase(controls, 1, target, ONE_CMPLX, C_SQRT_N_I);
         return;
     }
-<<<<<<< HEAD
-#endif
-
-    ApplyControlledSinglePhase(controls, 1, target, ONE_CMPLX, pow(-ONE_CMPLX, -ONE_R1 / (bitCapIntOcl)(pow2(n - 1U))));
-=======
 
     ApplyControlledSinglePhase(
         controls, 1, target, ONE_CMPLX, pow(-ONE_CMPLX, (complex)((real1)(-ONE_R1 / (bitCapIntOcl)(pow2(n - 1U))))));
->>>>>>> 020e38b0
 }
 
 void QInterface::UniformlyControlledSingleBit(const bitLenInt* controls, const bitLenInt& controlLen,
@@ -444,7 +392,6 @@
 }
 
 void QInterface::PhaseFlip()
-<<<<<<< HEAD
 {
     if (!randGlobalPhase) {
         ApplySinglePhase(-ONE_CMPLX, -ONE_CMPLX, 0);
@@ -453,16 +400,6 @@
 
 void QInterface::ZeroPhaseFlip(bitLenInt start, bitLenInt length)
 {
-=======
-{
-    if (!randGlobalPhase) {
-        ApplySinglePhase(-ONE_CMPLX, -ONE_CMPLX, 0);
-    }
-}
-
-void QInterface::ZeroPhaseFlip(bitLenInt start, bitLenInt length)
-{
->>>>>>> 020e38b0
     if (!length) {
         return;
     }
