//////////////////////////////////////////////////////////////////////////////////////
//
// (C) Daniel Strano and the Qrack contributors 2017-2021. All rights reserved.
//
// This is a multithreaded, universal quantum register simulation, allowing
// (nonphysical) register cloning and direct measurement of probability and
// phase, to leverage what advantages classical emulation of qubits can have.
//
// Licensed under the GNU Lesser General Public License V3.
// See LICENSE.md in the project root or https://www.gnu.org/licenses/lgpl-3.0.en.html
// for details.

#include "qinterface.hpp"

#define C_SQRT1_2 complex(SQRT1_2_R1, ZERO_R1)
#define C_I_SQRT1_2 complex(ZERO_R1, SQRT1_2_R1)
#define C_SQRT_I complex(SQRT1_2_R1, SQRT1_2_R1)
#define C_SQRT_N_I complex(SQRT1_2_R1, -SQRT1_2_R1)
#define ONE_PLUS_I_DIV_2 complex((real1)(ONE_R1 / 2), (real1)(ONE_R1 / 2))
#define ONE_MINUS_I_DIV_2 complex((real1)(ONE_R1 / 2), (real1)(-ONE_R1 / 2))

#define GATE_1_BIT(gate, mtrx00, mtrx01, mtrx10, mtrx11)                                                               \
    void QInterface::gate(bitLenInt qubit)                                                                             \
    {                                                                                                                  \
        const complex mtrx[4]{ mtrx00, mtrx01, mtrx10, mtrx11 };                                                       \
        Mtrx(mtrx, qubit);                                                                                             \
    }

#define GATE_1_PHASE(gate, topLeft, bottomRight)                                                                       \
    void QInterface::gate(bitLenInt qubit) { Phase(topLeft, bottomRight, qubit); }

#define GATE_1_INVERT(gate, topRight, bottomLeft)                                                                      \
    void QInterface::gate(bitLenInt qubit) { Invert(topRight, bottomLeft, qubit); }

namespace Qrack {

/// Set individual bit to pure |0> (false) or |1> (true) state
void QInterface::SetBit(bitLenInt qubit1, bool value)
{
    if (value != M(qubit1)) {
        X(qubit1);
    }
}

/// Apply 1/(2^N) phase rotation
void QInterface::PhaseRootN(bitLenInt n, bitLenInt qubit)
{
    if (n == 0) {
        return;
    }
    if (n == 1) {
        Z(qubit);
        return;
    }
    if (n == 2) {
        Phase(ONE_CMPLX, I_CMPLX, qubit);
        return;
    }
    if (n == 3) {
        Phase(ONE_CMPLX, C_SQRT_I, qubit);
        return;
    }

    Phase(ONE_CMPLX, pow(-ONE_CMPLX, (complex)((real1)(ONE_R1 / (bitCapIntOcl)(pow2(n - 1U))))), qubit);
}

/// Apply inverse 1/(2^N) phase rotation
void QInterface::IPhaseRootN(bitLenInt n, bitLenInt qubit)
{
    if (n == 0) {
        return;
    }
    if (n == 1) {
        Z(qubit);
        return;
    }
    if (n == 2) {
        Phase(ONE_CMPLX, -I_CMPLX, qubit);
        return;
    }
    if (n == 3) {
        Phase(ONE_CMPLX, C_SQRT_N_I, qubit);
        return;
    }

    Phase(ONE_CMPLX, pow(-ONE_CMPLX, (complex)((real1)(-ONE_R1 / (bitCapIntOcl)(pow2(n - 1U))))), qubit);
}

/// NOT gate, which is also Pauli x matrix
GATE_1_INVERT(X, ONE_CMPLX, ONE_CMPLX);

/// Apply Pauli Y matrix to bit
GATE_1_INVERT(Y, -I_CMPLX, I_CMPLX);

/// Apply Pauli Z matrix to bit
GATE_1_PHASE(Z, ONE_CMPLX, -ONE_CMPLX);

/// Hadamard gate
GATE_1_BIT(H, C_SQRT1_2, C_SQRT1_2, C_SQRT1_2, -C_SQRT1_2);

/// Y-basis transformation gate
GATE_1_BIT(SH, C_SQRT1_2, C_SQRT1_2, C_I_SQRT1_2, -C_I_SQRT1_2);

/// Inverse Y-basis transformation gate
GATE_1_BIT(HIS, C_SQRT1_2, -C_I_SQRT1_2, C_SQRT1_2, C_I_SQRT1_2);

/// Square root of Hadamard gate
GATE_1_BIT(SqrtH,
    complex((real1)((ONE_R1 + SQRT2_R1) / (2 * SQRT2_R1)), (real1)((-ONE_R1 + SQRT2_R1) / (2 * SQRT2_R1))),
    complex((real1)(SQRT1_2_R1 / 2), (real1)(-SQRT1_2_R1 / 2)),
    complex((real1)(SQRT1_2_R1 / 2), (real1)(-SQRT1_2_R1 / 2)),
    complex((real1)((-ONE_R1 + SQRT2_R1) / (2 * SQRT2_R1)), (real1)((ONE_R1 + SQRT2_R1) / (2 * SQRT2_R1))));

/// Square root of NOT gate
GATE_1_BIT(SqrtX, ONE_PLUS_I_DIV_2, ONE_MINUS_I_DIV_2, ONE_MINUS_I_DIV_2, ONE_PLUS_I_DIV_2);

/// Inverse square root of NOT gate
GATE_1_BIT(ISqrtX, ONE_MINUS_I_DIV_2, ONE_PLUS_I_DIV_2, ONE_PLUS_I_DIV_2, ONE_MINUS_I_DIV_2);

/// Apply Pauli Y matrix to bit
GATE_1_BIT(SqrtY, ONE_PLUS_I_DIV_2, -ONE_PLUS_I_DIV_2, ONE_PLUS_I_DIV_2, ONE_PLUS_I_DIV_2);

/// Apply Pauli Y matrix to bit
GATE_1_BIT(ISqrtY, ONE_MINUS_I_DIV_2, ONE_MINUS_I_DIV_2, -ONE_MINUS_I_DIV_2, ONE_MINUS_I_DIV_2);

/// Apply 1/4 phase rotation
void QInterface::S(bitLenInt qubit) { PhaseRootN(2U, qubit); }

/// Apply inverse 1/4 phase rotation
void QInterface::IS(bitLenInt qubit) { IPhaseRootN(2U, qubit); }

/// Apply 1/8 phase rotation
void QInterface::T(bitLenInt qubit) { PhaseRootN(3U, qubit); }

/// Apply inverse 1/8 phase rotation
void QInterface::IT(bitLenInt qubit) { IPhaseRootN(3U, qubit); }

/// Apply controlled S gate to bit
void QInterface::CS(bitLenInt control, bitLenInt target) { CPhaseRootN(2U, control, target); }

/// Apply (anti-)controlled S gate to bit
void QInterface::AntiCS(bitLenInt control, bitLenInt target) { AntiCPhaseRootN(2U, control, target); }

/// Apply controlled IS gate to bit
void QInterface::CIS(bitLenInt control, bitLenInt target) { CIPhaseRootN(2U, control, target); }

/// Apply (anti-)controlled IS gate to bit
void QInterface::AntiCIS(bitLenInt control, bitLenInt target) { AntiCIPhaseRootN(2U, control, target); }

/// Apply controlled T gate to bit
void QInterface::CT(bitLenInt control, bitLenInt target) { CPhaseRootN(3U, control, target); }

/// Apply controlled IT gate to bit
void QInterface::CIT(bitLenInt control, bitLenInt target) { CIPhaseRootN(3U, control, target); }

/// Controlled not
void QInterface::CNOT(bitLenInt control, bitLenInt target)
{
<<<<<<< HEAD
    const std::vector<bitLenInt> controls{ control };
    MCInvert(controls, ONE_CMPLX, ONE_CMPLX, target);
=======
    const bitLenInt controls[1]{ control };
    MCInvert(controls, 1, ONE_CMPLX, ONE_CMPLX, target);
>>>>>>> d37eeeec
}

/// Apply controlled Pauli Y matrix to bit
void QInterface::CY(bitLenInt control, bitLenInt target)
{
<<<<<<< HEAD
    const std::vector<bitLenInt> controls{ control };
    MCInvert(controls, -I_CMPLX, I_CMPLX, target);
=======
    const bitLenInt controls[1]{ control };
    MCInvert(controls, 1, -I_CMPLX, I_CMPLX, target);
>>>>>>> d37eeeec
}

/// Apply doubly-controlled Pauli Z matrix to bit
void QInterface::CCY(bitLenInt control1, bitLenInt control2, bitLenInt target)
{
<<<<<<< HEAD
    const std::vector<bitLenInt> controls{ control1, control2 };
    MCInvert(controls, -I_CMPLX, I_CMPLX, target);
=======
    const bitLenInt controls[2]{ control1, control2 };
    MCInvert(controls, 2, -I_CMPLX, I_CMPLX, target);
>>>>>>> d37eeeec
}

/// "Anti-doubly-controlled Y" - Apply Pauli Y if control bits are both zero, do not apply if either control bit is one.
void QInterface::AntiCCY(bitLenInt control1, bitLenInt control2, bitLenInt target)
{
<<<<<<< HEAD
    const std::vector<bitLenInt> controls{ control1, control2 };
    MACInvert(controls, -I_CMPLX, I_CMPLX, target);
=======
    const bitLenInt controls[2]{ control1, control2 };
    MACInvert(controls, 2, -I_CMPLX, I_CMPLX, target);
>>>>>>> d37eeeec
}

/// "Anti-controlled not" - Apply "not" if control bit is zero, do not apply if control bit is one.
void QInterface::AntiCY(bitLenInt control, bitLenInt target)
{
<<<<<<< HEAD
    const std::vector<bitLenInt> controls{ control };
    MACInvert(controls, -I_CMPLX, I_CMPLX, target);
=======
    const bitLenInt controls[1]{ control };
    MACInvert(controls, 1, -I_CMPLX, I_CMPLX, target);
>>>>>>> d37eeeec
}

/// Apply controlled Pauli Z matrix to bit
void QInterface::CZ(bitLenInt control, bitLenInt target)
{
<<<<<<< HEAD
    const std::vector<bitLenInt> controls{ control };
    MCPhase(controls, ONE_CMPLX, -ONE_CMPLX, target);
=======
    const bitLenInt controls[1]{ control };
    MCPhase(controls, 1, ONE_CMPLX, -ONE_CMPLX, target);
>>>>>>> d37eeeec
}

/// Apply doubly-controlled Pauli Z matrix to bit
void QInterface::CCZ(bitLenInt control1, bitLenInt control2, bitLenInt target)
{
<<<<<<< HEAD
    const std::vector<bitLenInt> controls{ control1, control2 };
    MCPhase(controls, ONE_CMPLX, -ONE_CMPLX, target);
=======
    const bitLenInt controls[2]{ control1, control2 };
    MCPhase(controls, 2, ONE_CMPLX, -ONE_CMPLX, target);
>>>>>>> d37eeeec
}

/// "Anti-doubly-controlled Z" - Apply Pauli Z if control bits are both zero, do not apply if either control bit is one.
void QInterface::AntiCCZ(bitLenInt control1, bitLenInt control2, bitLenInt target)
{
<<<<<<< HEAD
    const std::vector<bitLenInt> controls{ control1, control2 };
    MACPhase(controls, ONE_CMPLX, -ONE_CMPLX, target);
=======
    const bitLenInt controls[2]{ control1, control2 };
    MACPhase(controls, 2, ONE_CMPLX, -ONE_CMPLX, target);
>>>>>>> d37eeeec
}

/// "Anti-controlled Z" - Apply Pauli Z if control bit is zero, do not apply if control bit is one.
void QInterface::AntiCZ(bitLenInt control, bitLenInt target)
{
<<<<<<< HEAD
    const std::vector<bitLenInt> controls{ control };
    MACPhase(controls, ONE_CMPLX, -ONE_CMPLX, target);
=======
    const bitLenInt controls[1]{ control };
    MACPhase(controls, 1, ONE_CMPLX, -ONE_CMPLX, target);
>>>>>>> d37eeeec
}

/// Apply controlled Hadamard matrix to bit
void QInterface::CH(bitLenInt control, bitLenInt target)
{
<<<<<<< HEAD
    const std::vector<bitLenInt> controls{ control };
=======
    const bitLenInt controls[1]{ control };
>>>>>>> d37eeeec
    const complex h[4]{ complex(ONE_R1 / SQRT2_R1, ZERO_R1), complex(ONE_R1 / SQRT2_R1, ZERO_R1),
        complex(ONE_R1 / SQRT2_R1, ZERO_R1), complex(-ONE_R1 / SQRT2_R1, ZERO_R1) };
    MCMtrx(controls, h, target);
}

/// Apply (anti-)controlled Hadamard matrix to bit
void QInterface::AntiCH(bitLenInt control, bitLenInt target)
{
<<<<<<< HEAD
    const std::vector<bitLenInt> controls{ control };
=======
    const bitLenInt controls[1]{ control };
>>>>>>> d37eeeec
    const complex h[4]{ complex(ONE_R1 / SQRT2_R1, ZERO_R1), complex(ONE_R1 / SQRT2_R1, ZERO_R1),
        complex(ONE_R1 / SQRT2_R1, ZERO_R1), complex(-ONE_R1 / SQRT2_R1, ZERO_R1) };
    MACMtrx(controls, h, target);
}

/// Doubly-controlled not
void QInterface::CCNOT(bitLenInt control1, bitLenInt control2, bitLenInt target)
{
<<<<<<< HEAD
    const std::vector<bitLenInt> controls{ control1, control2 };
    MCInvert(controls, ONE_CMPLX, ONE_CMPLX, target);
=======
    const bitLenInt controls[2]{ control1, control2 };
    MCInvert(controls, 2, ONE_CMPLX, ONE_CMPLX, target);
>>>>>>> d37eeeec
}

/// "Anti-doubly-controlled not" - Apply "not" if control bits are both zero, do not apply if either control bit is one.
void QInterface::AntiCCNOT(bitLenInt control1, bitLenInt control2, bitLenInt target)
{
<<<<<<< HEAD
    const std::vector<bitLenInt> controls{ control1, control2 };
    MACInvert(controls, ONE_CMPLX, ONE_CMPLX, target);
=======
    const bitLenInt controls[2]{ control1, control2 };
    MACInvert(controls, 2, ONE_CMPLX, ONE_CMPLX, target);
>>>>>>> d37eeeec
}

/// "Anti-controlled not" - Apply "not" if control bit is zero, do not apply if control bit is one.
void QInterface::AntiCNOT(bitLenInt control, bitLenInt target)
{
<<<<<<< HEAD
    const std::vector<bitLenInt> controls{ control };
    MACInvert(controls, ONE_CMPLX, ONE_CMPLX, target);
=======
    const bitLenInt controls[1]{ control };
    MACInvert(controls, 1, ONE_CMPLX, ONE_CMPLX, target);
>>>>>>> d37eeeec
}

/// Apply controlled "PhaseRootN" gate to bit
void QInterface::CPhaseRootN(bitLenInt n, bitLenInt control, bitLenInt target)
{
    if (n == 0) {
        return;
    }
    if (n == 1) {
        CZ(control, target);
        return;
    }

<<<<<<< HEAD
    const std::vector<bitLenInt> controls{ control };
=======
    const bitLenInt controls[1]{ control };
>>>>>>> d37eeeec

    if (n == 2) {
        MCPhase(controls, ONE_CMPLX, I_CMPLX, target);
        return;
    }
    if (n == 3) {
        MCPhase(controls, ONE_CMPLX, C_SQRT_I, target);
        return;
    }

    MCPhase(controls, ONE_CMPLX, pow(-ONE_CMPLX, (complex)((real1)(ONE_R1 / (bitCapIntOcl)(pow2(n - 1U))))), target);
}

/// Apply controlled "IPhaseRootN" gate to bit
void QInterface::CIPhaseRootN(bitLenInt n, bitLenInt control, bitLenInt target)
{
    if (n == 0) {
        return;
    }
    if (n == 1) {
        CZ(control, target);
        return;
    }

<<<<<<< HEAD
    const std::vector<bitLenInt> controls{ control };
=======
    const bitLenInt controls[1]{ control };
>>>>>>> d37eeeec

    if (n == 2) {
        MCPhase(controls, ONE_CMPLX, -I_CMPLX, target);
        return;
    }
    if (n == 3) {
        MCPhase(controls, ONE_CMPLX, C_SQRT_N_I, target);
        return;
    }

    MCPhase(controls, ONE_CMPLX, pow(-ONE_CMPLX, (complex)((real1)(-ONE_R1 / (bitCapIntOcl)(pow2(n - 1U))))), target);
}

/// Apply (anti-)controlled "PhaseRootN" gate to bit
void QInterface::AntiCPhaseRootN(bitLenInt n, bitLenInt control, bitLenInt target)
{
    if (n == 0) {
        return;
    }
    if (n == 1) {
        AntiCZ(control, target);
        return;
    }

<<<<<<< HEAD
    const std::vector<bitLenInt> controls{ control };
=======
    const bitLenInt controls[1]{ control };
>>>>>>> d37eeeec

    if (n == 2) {
        MACPhase(controls, ONE_CMPLX, I_CMPLX, target);
        return;
    }
    if (n == 3) {
        MACPhase(controls, ONE_CMPLX, C_SQRT_I, target);
        return;
    }

    MACPhase(controls, ONE_CMPLX, pow(-ONE_CMPLX, (complex)((real1)(ONE_R1 / (bitCapIntOcl)(pow2(n - 1U))))), target);
}

/// Apply (anti-)controlled "IPhaseRootN" gate to bit
void QInterface::AntiCIPhaseRootN(bitLenInt n, bitLenInt control, bitLenInt target)
{
    if (n == 0) {
        return;
    }
    if (n == 1) {
        AntiCZ(control, target);
        return;
    }

<<<<<<< HEAD
    const std::vector<bitLenInt> controls{ control };
=======
    const bitLenInt controls[1]{ control };
>>>>>>> d37eeeec

    if (n == 2) {
        MACPhase(controls, ONE_CMPLX, -I_CMPLX, target);
        return;
    }
    if (n == 3) {
        MACPhase(controls, ONE_CMPLX, C_SQRT_N_I, target);
        return;
    }

    MACPhase(controls, ONE_CMPLX, pow(-ONE_CMPLX, (complex)((real1)(-ONE_R1 / (bitCapIntOcl)(pow2(n - 1U))))), target);
}

void QInterface::UniformlyControlledSingleBit(const std::vector<bitLenInt>& controls, bitLenInt qubitIndex,
    complex const* mtrxs, const std::vector<bitCapInt>& mtrxSkipPowers, bitCapInt mtrxSkipValueMask)
{
    for (bitLenInt bit_pos = 0U; bit_pos < controls.size(); ++bit_pos) {
        X(controls[bit_pos]);
    }
    const bitCapInt maxI = pow2(controls.size()) - ONE_BCI;
    for (bitCapInt lcv = 0U; lcv < maxI; ++lcv) {
        const bitCapInt index = pushApartBits(lcv, mtrxSkipPowers) | mtrxSkipValueMask;
        MCMtrx(controls, mtrxs + (bitCapIntOcl)(index * 4U), qubitIndex);

        const bitCapInt lcvDiff = lcv ^ (lcv + ONE_BCI);
        for (bitLenInt bit_pos = 0U; bit_pos < controls.size(); ++bit_pos) {
            if ((lcvDiff >> bit_pos) & ONE_BCI) {
                X(controls[bit_pos]);
            }
        }
    }
    const bitCapInt index = pushApartBits(maxI, mtrxSkipPowers) | mtrxSkipValueMask;
    MCMtrx(controls, mtrxs + (bitCapIntOcl)(index * 4U), qubitIndex);
}

void QInterface::PhaseFlip() { Phase(-ONE_CMPLX, -ONE_CMPLX, 0); }

void QInterface::ZeroPhaseFlip(bitLenInt start, bitLenInt length)
{
    if (!length) {
        return;
    }

    if (length == 1U) {
        Phase(-ONE_CMPLX, ONE_CMPLX, start);
        return;
    }

    std::vector<bitLenInt> controls(length - 1U);
    for (bitLenInt i = 0U; i < controls.size(); ++i) {
        controls[i] = start + i;
    }
    MACPhase(controls, -ONE_CMPLX, ONE_CMPLX, start + controls.size());
}

void QInterface::XMask(bitCapInt mask)
{
    bitCapInt v = mask;
    while (mask) {
        v = v & (v - ONE_BCI);
        X(log2(mask ^ v));
        mask = v;
    }
}

void QInterface::YMask(bitCapInt mask)
{
    bitLenInt bit = log2(mask);
    if (pow2(bit) == mask) {
        Y(bit);
        return;
    }

    ZMask(mask);
    XMask(mask);

    if (randGlobalPhase) {
        return;
    }

    int parity = 0;
    bitCapInt v = mask;
    while (v) {
        v = v & (v - ONE_BCI);
        parity = (parity + 1) & 3;
    }

    if (parity == 1) {
        Phase(I_CMPLX, I_CMPLX, 0U);
    } else if (parity == 2) {
        PhaseFlip();
    } else if (parity == 3) {
        Phase(-I_CMPLX, -I_CMPLX, 0U);
    }
}

void QInterface::ZMask(bitCapInt mask)
{
    bitCapInt v = mask;
    while (mask) {
        v = v & (v - ONE_BCI);
        Z(log2(mask ^ v));
        mask = v;
    }
}

void QInterface::Swap(bitLenInt q1, bitLenInt q2)
{
    if (q1 == q2) {
        return;
    }

    CNOT(q1, q2);
    CNOT(q2, q1);
    CNOT(q1, q2);
}

void QInterface::ISwap(bitLenInt q1, bitLenInt q2)
{
    if (q1 == q2) {
        return;
    }

    Swap(q1, q2);
    CZ(q1, q2);
    S(q1);
    S(q2);
}

void QInterface::IISwap(bitLenInt q1, bitLenInt q2)
{
    if (q1 == q2) {
        return;
    }

    IS(q2);
    IS(q1);
    CZ(q1, q2);
    Swap(q1, q2);
}

void QInterface::SqrtSwap(bitLenInt q1, bitLenInt q2)
{
    if (q1 == q2) {
        return;
    }

    // https://quantumcomputing.stackexchange.com/questions/2228/how-to-implement-the-square-root-of-swap-gate-on-the-ibm-q-composer
    CNOT(q1, q2);
    H(q1);
    IT(q2);
    T(q1);
    H(q2);
    H(q1);
    CNOT(q1, q2);
    H(q1);
    H(q2);
    IT(q1);
    H(q1);
    CNOT(q1, q2);
    IS(q1);
    S(q2);
}

void QInterface::ISqrtSwap(bitLenInt q1, bitLenInt q2)
{
    if (q1 == q2) {
        return;
    }

    // https://quantumcomputing.stackexchange.com/questions/2228/how-to-implement-the-square-root-of-swap-gate-on-the-ibm-q-composer
    IS(q2);
    S(q1);
    CNOT(q1, q2);
    H(q1);
    T(q1);
    H(q2);
    H(q1);
    CNOT(q1, q2);
    H(q1);
    H(q2);
    IT(q1);
    T(q2);
    H(q1);
    CNOT(q1, q2);
}

void QInterface::CSwap(const std::vector<bitLenInt>& controls, bitLenInt q1, bitLenInt q2)
{
    if (!controls.size()) {
        Swap(q1, q2);
        return;
    }

    if (q1 == q2) {
        return;
    }

    std::vector<bitLenInt> lControls(controls.size() + 1U);
    std::copy(controls.begin(), controls.end(), lControls.begin());

    lControls[controls.size()] = q1;
    MCInvert(lControls, ONE_CMPLX, ONE_CMPLX, q2);

    lControls[controls.size()] = q2;
    MCInvert(lControls, ONE_CMPLX, ONE_CMPLX, q1);

    lControls[controls.size()] = q1;
    MCInvert(lControls, ONE_CMPLX, ONE_CMPLX, q2);
}

void QInterface::AntiCSwap(const std::vector<bitLenInt>& controls, bitLenInt q1, bitLenInt q2)
{
    bitCapInt m = 0U;
    for (bitLenInt i = 0U; i < controls.size(); ++i) {
        m |= pow2(controls[i]);
    }

    XMask(m);
    CSwap(controls, q1, q2);
    XMask(m);
}

void QInterface::CSqrtSwap(const std::vector<bitLenInt>& controls, bitLenInt q1, bitLenInt q2)
{
    if (!controls.size()) {
        SqrtSwap(q1, q2);
        return;
    }

    if (q1 == q2) {
        return;
    }

    // https://quantumcomputing.stackexchange.com/questions/2228/how-to-implement-the-square-root-of-swap-gate-on-the-ibm-q-composer
    std::vector<bitLenInt> lControls(controls.size() + 1U);
    std::copy(controls.begin(), controls.end(), lControls.begin());
    lControls[controls.size()] = q1;

    MCInvert(lControls, ONE_CMPLX, ONE_CMPLX, q2);

    const complex had[4]{ C_SQRT1_2, C_SQRT1_2, C_SQRT1_2, -C_SQRT1_2 };
<<<<<<< HEAD
    MCMtrx(controls, had, q1);

    const complex it[4]{ ONE_CMPLX, ZERO_CMPLX, ZERO_CMPLX, C_SQRT_N_I };
    MCMtrx(controls, it, q2);

    const complex t[4]{ ONE_CMPLX, ZERO_CMPLX, ZERO_CMPLX, C_SQRT_I };
    MCMtrx(controls, t, q1);
=======
    MCMtrx(lControls.get(), controlLen, had, q1);

    const complex it[4]{ ONE_CMPLX, ZERO_CMPLX, ZERO_CMPLX, C_SQRT_N_I };
    MCMtrx(lControls.get(), controlLen, it, q2);

    const complex t[4]{ ONE_CMPLX, ZERO_CMPLX, ZERO_CMPLX, C_SQRT_I };
    MCMtrx(lControls.get(), controlLen, t, q1);
>>>>>>> d37eeeec

    MCMtrx(controls, had, q2);

    MCMtrx(controls, had, q1);

    MCInvert(lControls, ONE_CMPLX, ONE_CMPLX, q2);

    MCMtrx(controls, had, q1);

    MCMtrx(controls, had, q2);

    MCMtrx(controls, it, q1);

    MCMtrx(controls, had, q1);

    MCInvert(lControls, ONE_CMPLX, ONE_CMPLX, q2);

    const complex is[4]{ ONE_CMPLX, ZERO_CMPLX, ZERO_CMPLX, -I_CMPLX };
<<<<<<< HEAD
    MCMtrx(controls, is, q1);

    const complex s[4]{ ONE_CMPLX, ZERO_CMPLX, ZERO_CMPLX, I_CMPLX };
    MCMtrx(controls, s, q2);
=======
    MCMtrx(lControls.get(), controlLen, is, q1);

    const complex s[4]{ ONE_CMPLX, ZERO_CMPLX, ZERO_CMPLX, I_CMPLX };
    MCMtrx(lControls.get(), controlLen, s, q2);
>>>>>>> d37eeeec
}

void QInterface::CISqrtSwap(const std::vector<bitLenInt>& controls, bitLenInt q1, bitLenInt q2)
{
    if (q1 == q2) {
        return;
    }

    // https://quantumcomputing.stackexchange.com/questions/2228/how-to-implement-the-square-root-of-swap-gate-on-the-ibm-q-composer
    std::vector<bitLenInt> lControls(controls.size() + 1U);
    std::copy(controls.begin(), controls.end(), lControls.begin());
    lControls[controls.size()] = q1;

    const complex is[4]{ ONE_CMPLX, ZERO_CMPLX, ZERO_CMPLX, -I_CMPLX };
<<<<<<< HEAD
    MCMtrx(controls, is, q2);

    const complex s[4]{ ONE_CMPLX, ZERO_CMPLX, ZERO_CMPLX, I_CMPLX };
    MCMtrx(controls, s, q1);
=======
    MCMtrx(lControls.get(), controlLen, is, q2);

    const complex s[4]{ ONE_CMPLX, ZERO_CMPLX, ZERO_CMPLX, I_CMPLX };
    MCMtrx(lControls.get(), controlLen, s, q1);
>>>>>>> d37eeeec

    MCInvert(lControls, ONE_CMPLX, ONE_CMPLX, q2);

    const complex had[4]{ C_SQRT1_2, C_SQRT1_2, C_SQRT1_2, -C_SQRT1_2 };
<<<<<<< HEAD
    MCMtrx(controls, had, q1);

    const complex t[4]{ ONE_CMPLX, ZERO_CMPLX, ZERO_CMPLX, C_SQRT_I };
    MCMtrx(controls, t, q1);
=======
    MCMtrx(lControls.get(), controlLen, had, q1);

    const complex t[4]{ ONE_CMPLX, ZERO_CMPLX, ZERO_CMPLX, C_SQRT_I };
    MCMtrx(lControls.get(), controlLen, t, q1);
>>>>>>> d37eeeec

    MCMtrx(controls, had, q2);

    MCMtrx(controls, had, q1);

    MCInvert(lControls, ONE_CMPLX, ONE_CMPLX, q2);

    MCMtrx(controls, had, q1);

    MCMtrx(controls, had, q2);

    const complex it[4]{ ONE_CMPLX, ZERO_CMPLX, ZERO_CMPLX, C_SQRT_N_I };
<<<<<<< HEAD
    MCMtrx(controls, it, q1);
=======
    MCMtrx(lControls.get(), controlLen, it, q1);
>>>>>>> d37eeeec

    MCMtrx(controls, t, q2);

    MCMtrx(controls, had, q1);

    MCInvert(lControls, ONE_CMPLX, ONE_CMPLX, q2);
}

void QInterface::AntiCSqrtSwap(const std::vector<bitLenInt>& controls, bitLenInt q1, bitLenInt q2)
{
    bitCapInt m = 0U;
    for (bitLenInt i = 0U; i < controls.size(); ++i) {
        m |= pow2(controls[i]);
    }

    XMask(m);
    CSqrtSwap(controls, q1, q2);
    XMask(m);
}

void QInterface::AntiCISqrtSwap(const std::vector<bitLenInt>& controls, bitLenInt q1, bitLenInt q2)
{
    bitCapInt m = 0U;
    for (bitLenInt i = 0U; i < controls.size(); ++i) {
        m |= pow2(controls[i]);
    }

    XMask(m);
    CISqrtSwap(controls, q1, q2);
    XMask(m);
}

void QInterface::PhaseParity(real1_f radians, bitCapInt mask)
{
    if (!mask) {
        return;
    }

    std::vector<bitLenInt> qubits;
    bitCapInt v = mask;
    while (mask) {
        v = v & (v - ONE_BCI);
        qubits.push_back(log2(mask ^ v));
        mask = v;
    }

    const bitLenInt end = qubits.size() - 1U;
    for (bitLenInt i = 0; i < end; ++i) {
        CNOT(qubits[i], qubits[i + 1U]);
    }
    const real1 cosine = (real1)cos(radians / 2);
    const real1 sine = (real1)sin(radians / 2);
    Phase(cosine - I_CMPLX * sine, cosine + I_CMPLX * sine, qubits[end]);
    for (bitLenInt i = 0; i < end; ++i) {
        CNOT(qubits[end - (i + 1U)], qubits[end - i]);
    }
}

void QInterface::TimeEvolve(Hamiltonian h, real1_f timeDiff_f)
{
    real1 timeDiff = (real1)timeDiff_f;

    if (abs(timeDiff) <= REAL1_EPSILON) {
        return;
    }

    // Exponentiation of an arbitrary serial string of gates, each HamiltonianOp component times timeDiff, e^(-i * H *
    // t) as e^(-i * H_(N - 1) * t) * e^(-i * H_(N - 2) * t) * ... e^(-i * H_0 * t)

    for (size_t i = 0U; i < h.size(); ++i) {
        HamiltonianOpPtr op = h[i];
        complex* opMtrx = op->matrix.get();

        bitCapIntOcl maxJ = 4U;
        if (op->uniform) {
            maxJ *= pow2Ocl(op->controls.size());
        }
        std::unique_ptr<complex[]> mtrx(new complex[maxJ]);

        for (bitCapIntOcl j = 0U; j < maxJ; ++j) {
            mtrx[j] = opMtrx[j] * (-timeDiff);
        }

        if (op->toggles.size()) {
            for (size_t j = 0U; j < op->controls.size(); ++j) {
                if (op->toggles[j]) {
                    X(op->controls[j]);
                }
            }
        }

        if (op->uniform) {
            std::unique_ptr<complex[]> expMtrx(new complex[maxJ]);
            for (bitCapIntOcl j = 0U; j < pow2(op->controls.size()); ++j) {
                exp2x2(mtrx.get() + (j * 4U), expMtrx.get() + (j * 4U));
            }
            UniformlyControlledSingleBit(op->controls, op->targetBit, expMtrx.get());
        } else {
            complex timesI[4U]{ I_CMPLX * mtrx[0U], I_CMPLX * mtrx[1U], I_CMPLX * mtrx[2U], I_CMPLX * mtrx[3U] };
            complex toApply[4U];
            exp2x2(timesI, toApply);
            if (op->controls.size() == 0U) {
                Mtrx(toApply, op->targetBit);
            } else if (op->anti) {
                MACMtrx(op->controls, toApply, op->targetBit);
            } else {
                MCMtrx(op->controls, toApply, op->targetBit);
            }
        }

        if (op->toggles.size()) {
            for (size_t j = 0U; j < op->controls.size(); ++j) {
                if (op->toggles[j]) {
                    X(op->controls[j]);
                }
            }
        }
    }
}

void QInterface::DepolarizingChannelWeak1Qb(bitLenInt qubit, real1_f lambda)
{
    if (lambda <= ZERO_R1) {
        return;
    }

    // Original qubit, Z->X basis
    H(qubit);

    // Allocate an ancilla
    const bitLenInt ancilla = Allocate(1U);
    // Partially entangle with the ancilla
    CRY(2 * asin(std::pow(lambda, ONE_R1 / 4)), qubit, ancilla);
    // Partially collapse the original state
    M(ancilla);
    // The ancilla is fully separable, after measurement.
    Dispose(ancilla, 1U);

    // Uncompute
    H(qubit);

    // Original qubit might be below separability threshold
    TrySeparate(qubit);
}

bitLenInt QInterface::DepolarizingChannelStrong1Qb(bitLenInt qubit, real1_f lambda)
{
    // Original qubit, Z->X basis
    H(qubit);

    // Allocate an ancilla
    const bitLenInt ancilla = Allocate(1U);
    // Partially entangle with the ancilla
    CRY(2 * asin(std::pow(lambda, ONE_R1 / 4)), qubit, ancilla);

    // Uncompute
    H(qubit);

    return ancilla;
}

} // namespace Qrack<|MERGE_RESOLUTION|>--- conflicted
+++ resolved
@@ -156,119 +156,70 @@
 /// Controlled not
 void QInterface::CNOT(bitLenInt control, bitLenInt target)
 {
-<<<<<<< HEAD
     const std::vector<bitLenInt> controls{ control };
     MCInvert(controls, ONE_CMPLX, ONE_CMPLX, target);
-=======
-    const bitLenInt controls[1]{ control };
-    MCInvert(controls, 1, ONE_CMPLX, ONE_CMPLX, target);
->>>>>>> d37eeeec
 }
 
 /// Apply controlled Pauli Y matrix to bit
 void QInterface::CY(bitLenInt control, bitLenInt target)
 {
-<<<<<<< HEAD
     const std::vector<bitLenInt> controls{ control };
     MCInvert(controls, -I_CMPLX, I_CMPLX, target);
-=======
-    const bitLenInt controls[1]{ control };
-    MCInvert(controls, 1, -I_CMPLX, I_CMPLX, target);
->>>>>>> d37eeeec
 }
 
 /// Apply doubly-controlled Pauli Z matrix to bit
 void QInterface::CCY(bitLenInt control1, bitLenInt control2, bitLenInt target)
 {
-<<<<<<< HEAD
     const std::vector<bitLenInt> controls{ control1, control2 };
     MCInvert(controls, -I_CMPLX, I_CMPLX, target);
-=======
-    const bitLenInt controls[2]{ control1, control2 };
-    MCInvert(controls, 2, -I_CMPLX, I_CMPLX, target);
->>>>>>> d37eeeec
 }
 
 /// "Anti-doubly-controlled Y" - Apply Pauli Y if control bits are both zero, do not apply if either control bit is one.
 void QInterface::AntiCCY(bitLenInt control1, bitLenInt control2, bitLenInt target)
 {
-<<<<<<< HEAD
     const std::vector<bitLenInt> controls{ control1, control2 };
     MACInvert(controls, -I_CMPLX, I_CMPLX, target);
-=======
-    const bitLenInt controls[2]{ control1, control2 };
-    MACInvert(controls, 2, -I_CMPLX, I_CMPLX, target);
->>>>>>> d37eeeec
 }
 
 /// "Anti-controlled not" - Apply "not" if control bit is zero, do not apply if control bit is one.
 void QInterface::AntiCY(bitLenInt control, bitLenInt target)
 {
-<<<<<<< HEAD
     const std::vector<bitLenInt> controls{ control };
     MACInvert(controls, -I_CMPLX, I_CMPLX, target);
-=======
-    const bitLenInt controls[1]{ control };
-    MACInvert(controls, 1, -I_CMPLX, I_CMPLX, target);
->>>>>>> d37eeeec
 }
 
 /// Apply controlled Pauli Z matrix to bit
 void QInterface::CZ(bitLenInt control, bitLenInt target)
 {
-<<<<<<< HEAD
     const std::vector<bitLenInt> controls{ control };
     MCPhase(controls, ONE_CMPLX, -ONE_CMPLX, target);
-=======
-    const bitLenInt controls[1]{ control };
-    MCPhase(controls, 1, ONE_CMPLX, -ONE_CMPLX, target);
->>>>>>> d37eeeec
 }
 
 /// Apply doubly-controlled Pauli Z matrix to bit
 void QInterface::CCZ(bitLenInt control1, bitLenInt control2, bitLenInt target)
 {
-<<<<<<< HEAD
     const std::vector<bitLenInt> controls{ control1, control2 };
     MCPhase(controls, ONE_CMPLX, -ONE_CMPLX, target);
-=======
-    const bitLenInt controls[2]{ control1, control2 };
-    MCPhase(controls, 2, ONE_CMPLX, -ONE_CMPLX, target);
->>>>>>> d37eeeec
 }
 
 /// "Anti-doubly-controlled Z" - Apply Pauli Z if control bits are both zero, do not apply if either control bit is one.
 void QInterface::AntiCCZ(bitLenInt control1, bitLenInt control2, bitLenInt target)
 {
-<<<<<<< HEAD
     const std::vector<bitLenInt> controls{ control1, control2 };
     MACPhase(controls, ONE_CMPLX, -ONE_CMPLX, target);
-=======
-    const bitLenInt controls[2]{ control1, control2 };
-    MACPhase(controls, 2, ONE_CMPLX, -ONE_CMPLX, target);
->>>>>>> d37eeeec
 }
 
 /// "Anti-controlled Z" - Apply Pauli Z if control bit is zero, do not apply if control bit is one.
 void QInterface::AntiCZ(bitLenInt control, bitLenInt target)
 {
-<<<<<<< HEAD
     const std::vector<bitLenInt> controls{ control };
     MACPhase(controls, ONE_CMPLX, -ONE_CMPLX, target);
-=======
-    const bitLenInt controls[1]{ control };
-    MACPhase(controls, 1, ONE_CMPLX, -ONE_CMPLX, target);
->>>>>>> d37eeeec
 }
 
 /// Apply controlled Hadamard matrix to bit
 void QInterface::CH(bitLenInt control, bitLenInt target)
 {
-<<<<<<< HEAD
-    const std::vector<bitLenInt> controls{ control };
-=======
-    const bitLenInt controls[1]{ control };
->>>>>>> d37eeeec
+    const std::vector<bitLenInt> controls{ control };
     const complex h[4]{ complex(ONE_R1 / SQRT2_R1, ZERO_R1), complex(ONE_R1 / SQRT2_R1, ZERO_R1),
         complex(ONE_R1 / SQRT2_R1, ZERO_R1), complex(-ONE_R1 / SQRT2_R1, ZERO_R1) };
     MCMtrx(controls, h, target);
@@ -277,11 +228,7 @@
 /// Apply (anti-)controlled Hadamard matrix to bit
 void QInterface::AntiCH(bitLenInt control, bitLenInt target)
 {
-<<<<<<< HEAD
-    const std::vector<bitLenInt> controls{ control };
-=======
-    const bitLenInt controls[1]{ control };
->>>>>>> d37eeeec
+    const std::vector<bitLenInt> controls{ control };
     const complex h[4]{ complex(ONE_R1 / SQRT2_R1, ZERO_R1), complex(ONE_R1 / SQRT2_R1, ZERO_R1),
         complex(ONE_R1 / SQRT2_R1, ZERO_R1), complex(-ONE_R1 / SQRT2_R1, ZERO_R1) };
     MACMtrx(controls, h, target);
@@ -290,37 +237,22 @@
 /// Doubly-controlled not
 void QInterface::CCNOT(bitLenInt control1, bitLenInt control2, bitLenInt target)
 {
-<<<<<<< HEAD
     const std::vector<bitLenInt> controls{ control1, control2 };
     MCInvert(controls, ONE_CMPLX, ONE_CMPLX, target);
-=======
-    const bitLenInt controls[2]{ control1, control2 };
-    MCInvert(controls, 2, ONE_CMPLX, ONE_CMPLX, target);
->>>>>>> d37eeeec
 }
 
 /// "Anti-doubly-controlled not" - Apply "not" if control bits are both zero, do not apply if either control bit is one.
 void QInterface::AntiCCNOT(bitLenInt control1, bitLenInt control2, bitLenInt target)
 {
-<<<<<<< HEAD
     const std::vector<bitLenInt> controls{ control1, control2 };
     MACInvert(controls, ONE_CMPLX, ONE_CMPLX, target);
-=======
-    const bitLenInt controls[2]{ control1, control2 };
-    MACInvert(controls, 2, ONE_CMPLX, ONE_CMPLX, target);
->>>>>>> d37eeeec
 }
 
 /// "Anti-controlled not" - Apply "not" if control bit is zero, do not apply if control bit is one.
 void QInterface::AntiCNOT(bitLenInt control, bitLenInt target)
 {
-<<<<<<< HEAD
     const std::vector<bitLenInt> controls{ control };
     MACInvert(controls, ONE_CMPLX, ONE_CMPLX, target);
-=======
-    const bitLenInt controls[1]{ control };
-    MACInvert(controls, 1, ONE_CMPLX, ONE_CMPLX, target);
->>>>>>> d37eeeec
 }
 
 /// Apply controlled "PhaseRootN" gate to bit
@@ -334,11 +266,7 @@
         return;
     }
 
-<<<<<<< HEAD
-    const std::vector<bitLenInt> controls{ control };
-=======
-    const bitLenInt controls[1]{ control };
->>>>>>> d37eeeec
+    const std::vector<bitLenInt> controls{ control };
 
     if (n == 2) {
         MCPhase(controls, ONE_CMPLX, I_CMPLX, target);
@@ -363,11 +291,7 @@
         return;
     }
 
-<<<<<<< HEAD
-    const std::vector<bitLenInt> controls{ control };
-=======
-    const bitLenInt controls[1]{ control };
->>>>>>> d37eeeec
+    const std::vector<bitLenInt> controls{ control };
 
     if (n == 2) {
         MCPhase(controls, ONE_CMPLX, -I_CMPLX, target);
@@ -392,11 +316,7 @@
         return;
     }
 
-<<<<<<< HEAD
-    const std::vector<bitLenInt> controls{ control };
-=======
-    const bitLenInt controls[1]{ control };
->>>>>>> d37eeeec
+    const std::vector<bitLenInt> controls{ control };
 
     if (n == 2) {
         MACPhase(controls, ONE_CMPLX, I_CMPLX, target);
@@ -421,11 +341,7 @@
         return;
     }
 
-<<<<<<< HEAD
-    const std::vector<bitLenInt> controls{ control };
-=======
-    const bitLenInt controls[1]{ control };
->>>>>>> d37eeeec
+    const std::vector<bitLenInt> controls{ control };
 
     if (n == 2) {
         MACPhase(controls, ONE_CMPLX, -I_CMPLX, target);
@@ -668,7 +584,6 @@
     MCInvert(lControls, ONE_CMPLX, ONE_CMPLX, q2);
 
     const complex had[4]{ C_SQRT1_2, C_SQRT1_2, C_SQRT1_2, -C_SQRT1_2 };
-<<<<<<< HEAD
     MCMtrx(controls, had, q1);
 
     const complex it[4]{ ONE_CMPLX, ZERO_CMPLX, ZERO_CMPLX, C_SQRT_N_I };
@@ -676,15 +591,6 @@
 
     const complex t[4]{ ONE_CMPLX, ZERO_CMPLX, ZERO_CMPLX, C_SQRT_I };
     MCMtrx(controls, t, q1);
-=======
-    MCMtrx(lControls.get(), controlLen, had, q1);
-
-    const complex it[4]{ ONE_CMPLX, ZERO_CMPLX, ZERO_CMPLX, C_SQRT_N_I };
-    MCMtrx(lControls.get(), controlLen, it, q2);
-
-    const complex t[4]{ ONE_CMPLX, ZERO_CMPLX, ZERO_CMPLX, C_SQRT_I };
-    MCMtrx(lControls.get(), controlLen, t, q1);
->>>>>>> d37eeeec
 
     MCMtrx(controls, had, q2);
 
@@ -703,17 +609,10 @@
     MCInvert(lControls, ONE_CMPLX, ONE_CMPLX, q2);
 
     const complex is[4]{ ONE_CMPLX, ZERO_CMPLX, ZERO_CMPLX, -I_CMPLX };
-<<<<<<< HEAD
     MCMtrx(controls, is, q1);
 
     const complex s[4]{ ONE_CMPLX, ZERO_CMPLX, ZERO_CMPLX, I_CMPLX };
     MCMtrx(controls, s, q2);
-=======
-    MCMtrx(lControls.get(), controlLen, is, q1);
-
-    const complex s[4]{ ONE_CMPLX, ZERO_CMPLX, ZERO_CMPLX, I_CMPLX };
-    MCMtrx(lControls.get(), controlLen, s, q2);
->>>>>>> d37eeeec
 }
 
 void QInterface::CISqrtSwap(const std::vector<bitLenInt>& controls, bitLenInt q1, bitLenInt q2)
@@ -728,32 +627,17 @@
     lControls[controls.size()] = q1;
 
     const complex is[4]{ ONE_CMPLX, ZERO_CMPLX, ZERO_CMPLX, -I_CMPLX };
-<<<<<<< HEAD
     MCMtrx(controls, is, q2);
 
     const complex s[4]{ ONE_CMPLX, ZERO_CMPLX, ZERO_CMPLX, I_CMPLX };
     MCMtrx(controls, s, q1);
-=======
-    MCMtrx(lControls.get(), controlLen, is, q2);
-
-    const complex s[4]{ ONE_CMPLX, ZERO_CMPLX, ZERO_CMPLX, I_CMPLX };
-    MCMtrx(lControls.get(), controlLen, s, q1);
->>>>>>> d37eeeec
-
     MCInvert(lControls, ONE_CMPLX, ONE_CMPLX, q2);
 
     const complex had[4]{ C_SQRT1_2, C_SQRT1_2, C_SQRT1_2, -C_SQRT1_2 };
-<<<<<<< HEAD
     MCMtrx(controls, had, q1);
 
     const complex t[4]{ ONE_CMPLX, ZERO_CMPLX, ZERO_CMPLX, C_SQRT_I };
     MCMtrx(controls, t, q1);
-=======
-    MCMtrx(lControls.get(), controlLen, had, q1);
-
-    const complex t[4]{ ONE_CMPLX, ZERO_CMPLX, ZERO_CMPLX, C_SQRT_I };
-    MCMtrx(lControls.get(), controlLen, t, q1);
->>>>>>> d37eeeec
 
     MCMtrx(controls, had, q2);
 
@@ -766,11 +650,7 @@
     MCMtrx(controls, had, q2);
 
     const complex it[4]{ ONE_CMPLX, ZERO_CMPLX, ZERO_CMPLX, C_SQRT_N_I };
-<<<<<<< HEAD
     MCMtrx(controls, it, q1);
-=======
-    MCMtrx(lControls.get(), controlLen, it, q1);
->>>>>>> d37eeeec
 
     MCMtrx(controls, t, q2);
 
