--- conflicted
+++ resolved
@@ -369,12 +369,7 @@
             }
         }
 
-        auto result = results.find(dist);
-        if (result == results.end()) {
-            results[dist] = 1;
-        } else {
-            result->second++;
-        }
+        results[dist]++;
     }
 
     return results;
@@ -818,13 +813,8 @@
 /// Dyadic fraction y axis rotation gate - Rotates each bit around Pauli y axis.
 REG_GATE_1D(RYDyad);
 
-<<<<<<< HEAD
 /// z axis rotation gate - Rotates each bit around Pauli z axis
 REG_GATE_1R(RZ);
-=======
-        results[dist]++;
-    }
->>>>>>> afac50a9
 
 /// Dyadic fraction z axis rotation gate - Rotates each bit around Pauli y axis.
 REG_GATE_1D(RZDyad)
