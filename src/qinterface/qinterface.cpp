--- conflicted
+++ resolved
@@ -312,8 +312,10 @@
         if (dist >= maskMaxQPower) {
             bound--;
         }
-        while (dist && maskProbsArray[dist - 1U] == maskProb) {
-            dist--;
+        if (maskProb > 0) {
+            while (dist && maskProbsArray[dist - 1U] == maskProb) {
+                dist--;
+            }
         }
 
         auto result = results.find(dist);
@@ -747,24 +749,8 @@
 /// Dyadic fraction Pauli Y exponentiation gate - Applies exponentiation of the Pauli Y operator
 REG_GATE_1D(ExpYDyad);
 
-<<<<<<< HEAD
 /// Bitwise Pauli Z exponentiation gate - Applies \f$ e^{-i*\theta*\sigma_z} \f$, exponentiation of the Pauli Z operator
 REG_GATE_1R(ExpZ);
-=======
-    std::map<bitCapInt, int> results;
-    for (unsigned int shot = 0; shot < shots; shot++) {
-        real1 maskProb = (real1)Rand();
-        real1* bound = std::upper_bound(maskProbsArray.get(), maskProbsArray.get() + maskMaxQPower, maskProb);
-        size_t dist = bound - maskProbsArray.get();
-        if (dist >= maskMaxQPower) {
-            bound--;
-        }
-        if (maskProb > 0) {
-            while (dist && maskProbsArray[dist - 1U] == maskProb) {
-                dist--;
-            }
-        }
->>>>>>> 10690af3
 
 /// Dyadic fraction Pauli Z exponentiation gate - Applies exponentiation of the Pauli Z operator
 REG_GATE_1D(ExpZDyad);
