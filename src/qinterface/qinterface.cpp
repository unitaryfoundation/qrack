//////////////////////////////////////////////////////////////////////////////////////
//
// (C) Daniel Strano and the Qrack contributors 2017-2021. All rights reserved.
//
// This is a multithreaded, universal quantum register simulation, allowing
// (nonphysical) register cloning and direct measurement of probability and
// phase, to leverage what advantages classical emulation of qubits can have.
//
// Licensed under the GNU Lesser General Public License V3.
// See LICENSE.md in the project root or https://www.gnu.org/licenses/lgpl-3.0.en.html
// for details.

#include "qinterface.hpp"

#include <algorithm>

namespace Qrack {

/// Quantum Fourier Transform - Optimized for going from |0>/|1> to |+>/|-> basis
void QInterface::QFT(bitLenInt start, bitLenInt length, bool trySeparate)
{
    if (length == 0) {
        return;
    }

    bitLenInt end = start + (length - 1U);
    for (bitLenInt i = 0; i < length; i++) {
        bitLenInt hBit = end - i;
        for (bitLenInt j = 0; j < i; j++) {
            bitLenInt c = hBit;
            bitLenInt t = hBit + 1U + j;
            CPhaseRootN(j + 2U, c, t);
            if (trySeparate) {
                TrySeparate(c, t);
            }
        }
        H(hBit);
    }
}

/// Inverse Quantum Fourier Transform - Quantum Fourier transform optimized for going from |+>/|-> to |0>/|1> basis
void QInterface::IQFT(bitLenInt start, bitLenInt length, bool trySeparate)
{
    if (length == 0) {
        return;
    }

    for (bitLenInt i = 0; i < length; i++) {
        for (bitLenInt j = 0; j < i; j++) {
            bitLenInt c = (start + i) - (j + 1U);
            bitLenInt t = start + i;
            CIPhaseRootN(j + 2U, c, t);
            if (trySeparate) {
                TrySeparate(c, t);
            }
        }
        H(start + i);
    }
}

/// Quantum Fourier Transform - Optimized for going from |0>/|1> to |+>/|-> basis
void QInterface::QFTR(const bitLenInt* qubits, bitLenInt length, bool trySeparate)
{
    if (length == 0) {
        return;
    }

    bitLenInt end = (length - 1U);
    for (bitLenInt i = 0; i < length; i++) {
        H(qubits[end - i]);
        for (bitLenInt j = 0; j < (bitLenInt)((length - 1U) - i); j++) {
            CPhaseRootN(j + 2U, qubits[(end - i) - (j + 1U)], qubits[end - i]);
        }

        if (trySeparate) {
            TrySeparate(qubits[end - i]);
        }
    }
}

/// Inverse Quantum Fourier Transform - Quantum Fourier transform optimized for going from |+>/|-> to |0>/|1> basis
void QInterface::IQFTR(const bitLenInt* qubits, bitLenInt length, bool trySeparate)
{
    if (length == 0) {
        return;
    }

    for (bitLenInt i = 0; i < length; i++) {
        for (bitLenInt j = 0; j < i; j++) {
            CIPhaseRootN(j + 2U, qubits[i - (j + 1U)], qubits[i]);
        }
        H(qubits[i]);

        if (trySeparate) {
            TrySeparate(qubits[i]);
        }
    }
}

/// Set register bits to given permutation
void QInterface::SetReg(bitLenInt start, bitLenInt length, bitCapInt value)
{
    // First, single bit operations are better optimized for this special case:
    if (length == 1) {
        SetBit(start, (value == 1));
    } else if ((start == 0) && (length == qubitCount)) {
        SetPermutation(value);
    } else {
        bitCapInt regVal = MReg(start, length);
        for (bitLenInt i = 0; i < length; i++) {
            bool bitVal = (bitCapIntOcl)bitSlice(i, regVal);
            if ((bitVal && !bitSlice(i, value)) || (!bitVal && bitSlice(i, value)))
                X(start + i);
        }
    }
}

/// Bit-wise apply measurement gate to a register
bitCapInt QInterface::ForceMReg(bitLenInt start, bitLenInt length, bitCapInt result, bool doForce, bool doApply)
{
    bitCapInt res = 0;
    for (bitLenInt bit = 0; bit < length; bit++) {
        bitCapInt power = pow2(bit);
        res |= ForceM(start + bit, (bool)(power & result), doForce, doApply) ? power : 0;
    }
    return res;
}

/// Bit-wise apply measurement gate to a register
bitCapInt QInterface::ForceM(const bitLenInt* bits, const bitLenInt& length, const bool* values, bool doApply)
{
    bitCapInt result = 0;
    if (values == NULL) {
        if (doApply) {
            for (bitLenInt bit = 0; bit < length; bit++) {
                result |= M(bits[bit]) ? pow2(bits[bit]) : 0;
            }
        } else {
            std::vector<bitCapInt> qPowers(length);
            for (bitLenInt bit = 0; bit < length; bit++) {
                qPowers[bit] = pow2(bits[bit]);
            }
            result = MultiShotMeasureMask(&(qPowers[0]), qPowers.size(), 1).begin()->first;
        }
    } else {
        for (bitLenInt bit = 0; bit < length; bit++) {
            result |= ForceM(bits[bit], values[bit], true, doApply) ? pow2(bits[bit]) : 0;
        }
    }
    return result;
}

/// Returns probability of permutation of the register
real1_f QInterface::ProbReg(const bitLenInt& start, const bitLenInt& length, const bitCapInt& permutation)
{
    real1 prob = ONE_R1;
    for (bitLenInt i = 0; i < length; i++) {
        if ((permutation >> i) & ONE_BCI) {
            prob *= Prob(start + i);
        } else {
            prob *= (ONE_R1 - Prob(start + i));
        }
    }
    return prob;
}

/// Returns probability of permutation of the mask
real1_f QInterface::ProbMask(const bitCapInt& mask, const bitCapInt& permutation)
{
    real1 prob = ZERO_R1;
    for (bitCapInt lcv = 0; lcv < maxQPower; lcv++) {
        if ((lcv & mask) == permutation) {
            prob += ProbAll(lcv);
        }
    }

    return prob;
}

/// "Circular shift right" - (Uses swap-based algorithm for speed)
void QInterface::ROL(bitLenInt shift, bitLenInt start, bitLenInt length)
{
    shift %= length;
    if ((length > 0) && (shift > 0)) {
        bitLenInt end = start + length;
        Reverse(start, end);
        Reverse(start, start + shift);
        Reverse(start + shift, end);
    }
}

/// "Circular shift right" - shift bits right, and carry first bits.
void QInterface::ROR(bitLenInt shift, bitLenInt start, bitLenInt length) { ROL(length - shift, start, length); }

std::map<QInterfacePtr, bitLenInt> QInterface::Compose(std::vector<QInterfacePtr> toCopy)
{
    std::map<QInterfacePtr, bitLenInt> ret;

    for (auto&& q : toCopy) {
        ret[q] = Compose(q);
    }

    return ret;
}

void QInterface::ProbMaskAll(const bitCapInt& mask, real1* probsArray)
{
    bitCapInt v = mask; // count the number of bits set in v
    bitLenInt length;
    std::vector<bitCapInt> bitPowers;
    for (length = 0; v; length++) {
        bitCapInt oldV = v;
        v &= v - ONE_BCI; // clear the least significant bit set
        bitPowers.push_back((v ^ oldV) & oldV);
    }

    std::fill(probsArray, probsArray + pow2Ocl(length), ZERO_R1);

    for (bitCapInt lcv = 0; lcv < maxQPower; lcv++) {
        bitCapIntOcl retIndex = 0;
        for (bitLenInt p = 0; p < length; p++) {
            if (lcv & bitPowers[p]) {
                retIndex |= pow2Ocl(p);
            }
        }
        probsArray[retIndex] += ProbAll(lcv);
    }
}

void QInterface::ProbBitsAll(const bitLenInt* bits, const bitLenInt& length, real1* probsArray)
{
    std::fill(probsArray, probsArray + pow2Ocl(length), ZERO_R1);

    std::vector<bitCapInt> bitPowers(length);
    for (bitLenInt p = 0; p < length; p++) {
        bitPowers[p] = pow2(bits[p]);
    }

    for (bitCapInt lcv = 0; lcv < maxQPower; lcv++) {
        bitCapIntOcl retIndex = 0;
        for (bitLenInt p = 0; p < length; p++) {
            if (lcv & bitPowers[p]) {
                retIndex |= pow2Ocl(p);
            }
        }
        probsArray[retIndex] += ProbAll(lcv);
    }
}

real1_f QInterface::ExpectationBitsAll(const bitLenInt* bits, const bitLenInt& length, const bitCapInt& offset)
{
    if (length == 1U) {
        return Prob(bits[0]);
    }

    std::vector<bitCapInt> bitPowers(length);
    for (bitLenInt p = 0; p < length; p++) {
        bitPowers[p] = pow2(bits[p]);
    }

    real1_f expectation = 0;
    for (bitCapInt lcv = 0; lcv < maxQPower; lcv++) {
        bitCapInt retIndex = 0;
        for (bitLenInt p = 0; p < length; p++) {
            if (lcv & bitPowers[p]) {
                retIndex |= pow2(p);
            }
        }
        expectation += (bitCapIntOcl)(offset + retIndex) * ProbAll(lcv);
    }

    return expectation;
}

std::map<bitCapInt, int> QInterface::MultiShotMeasureMask(
    const bitCapInt* qPowers, const bitLenInt qPowerCount, const unsigned int shots)
{
    if (!shots) {
        return std::map<bitCapInt, int>();
    }

    std::vector<bitCapInt> maskMap(qPowerCount);
    for (bitLenInt i = 0; i < qPowerCount; i++) {
        maskMap[i] = qPowers[i];
    }

    std::unique_ptr<real1[]> allProbsArray(new real1[(bitCapIntOcl)maxQPower]);
    GetProbs(allProbsArray.get());

    bitCapInt maskMaxQPower = pow2(qPowerCount);
    std::unique_ptr<real1[]> maskProbsArray(new real1[(bitCapIntOcl)maskMaxQPower]());
    for (bitCapIntOcl j = 0; j < maxQPower; j++) {
        bitCapIntOcl maskPerm = 0;
        for (bitLenInt i = 0; i < qPowerCount; i++) {
            if (j & maskMap[i]) {
                maskPerm |= pow2Ocl(i);
            }
        }
        maskProbsArray[maskPerm] += allProbsArray[j];
    }

    allProbsArray.reset();

    bitCapInt lastPerm = maskMaxQPower - 1U;
    std::map<bitCapInt, int> results;
    for (unsigned int shot = 0; shot < shots; shot++) {
        real1 maskProb = (real1)Rand();
        real1 cumulativeProb = ZERO_R1;
        for (bitCapIntOcl j = 0; j < maskMaxQPower; j++) {
            cumulativeProb += maskProbsArray[j];
            if ((maskProb <= cumulativeProb) || (j == lastPerm)) {
                auto result = results.find(j);
                if (result == results.end()) {
                    results[j] = 1;
                } else {
                    result->second++;
                }
                break;
            }
        }
    }

    return results;
}

bool QInterface::TryDecompose(bitLenInt start, QInterfacePtr dest, real1_f error_tol)
{
    Finish();

    bool tempDoNorm = doNormalize;
    doNormalize = false;
    QInterfacePtr unitCopy = Clone();
    doNormalize = tempDoNorm;

    unitCopy->Decompose(start, dest);
    unitCopy->Compose(dest, start);

    bool didSeparate = ApproxCompare(unitCopy, error_tol);

    if (didSeparate) {
        // The subsystem is separable.
        Dispose(start, dest->GetQubitCount());
    }

    return didSeparate;
}

#define REG_GATE_1(gate)                                                                                               \
    void QInterface::gate(bitLenInt start, bitLenInt length)                                                           \
    {                                                                                                                  \
        for (bitLenInt bit = 0; bit < length; bit++) {                                                                 \
            gate(start + bit);                                                                                         \
        }                                                                                                              \
    }

/// Apply Hadamard gate to each bit in "length," starting from bit index "start"
REG_GATE_1(H);

/// Apply X ("not") gate to each bit in "length," starting from bit index "start"
REG_GATE_1(X);

#if ENABLE_REG_GATES

#define REG_GATE_2(gate)                                                                                               \
    void QInterface::gate(bitLenInt qubit1, bitLenInt qubit2, bitLenInt length)                                        \
    {                                                                                                                  \
        for (bitLenInt bit = 0; bit < length; bit++) {                                                                 \
            gate(qubit1 + bit, qubit2 + bit);                                                                          \
        }                                                                                                              \
    }

#define REG_GATE_3(gate)                                                                                               \
    void QInterface::gate(bitLenInt qubit1, bitLenInt qubit2, bitLenInt qubit3, bitLenInt length)                      \
    {                                                                                                                  \
        for (bitLenInt bit = 0; bit < length; bit++) {                                                                 \
            gate(qubit1 + bit, qubit2 + bit, qubit3 + bit);                                                            \
        }                                                                                                              \
    }

#define REG_GATE_3B(gate)                                                                                              \
    void QInterface::gate(bitLenInt qInputStart, bitCapInt classicalInput, bitLenInt outputStart, bitLenInt length)    \
    {                                                                                                                  \
        for (bitLenInt i = 0; i < length; i++) {                                                                       \
            gate(qInputStart + i, (bitCapIntOcl)bitSlice(i, classicalInput), outputStart + i);                         \
        }                                                                                                              \
    }

#define REG_GATE_1R(gate)                                                                                              \
    void QInterface::gate(real1_f radians, bitLenInt start, bitLenInt length)                                          \
    {                                                                                                                  \
        for (bitLenInt bit = 0; bit < length; bit++) {                                                                 \
            gate(radians, start + bit);                                                                                \
        }                                                                                                              \
    }

#define REG_GATE_1D(gate)                                                                                              \
    void QInterface::gate(int numerator, int denominator, bitLenInt start, bitLenInt length)                           \
    {                                                                                                                  \
        for (bitLenInt bit = 0; bit < length; bit++) {                                                                 \
            gate(numerator, denominator, start + bit);                                                                 \
        }                                                                                                              \
    }

#define REG_GATE_C1_1(gate)                                                                                            \
    void QInterface::gate(bitLenInt control, bitLenInt target, bitLenInt length)                                       \
    {                                                                                                                  \
        for (bitLenInt bit = 0; bit < length; bit++) {                                                                 \
            gate(control + bit, target + bit);                                                                         \
        }                                                                                                              \
    }

#define REG_GATE_C2_1(gate)                                                                                            \
    void QInterface::gate(bitLenInt control1, bitLenInt control2, bitLenInt target, bitLenInt length)                  \
    {                                                                                                                  \
        for (bitLenInt bit = 0; bit < length; bit++) {                                                                 \
            gate(control1 + bit, control2 + bit, target + bit);                                                        \
        }                                                                                                              \
    }

#define REG_GATE_C1_1R(gate)                                                                                           \
    void QInterface::gate(real1_f radians, bitLenInt control, bitLenInt target, bitLenInt length)                      \
    {                                                                                                                  \
        for (bitLenInt bit = 0; bit < length; bit++) {                                                                 \
            gate(radians, control + bit, target + bit);                                                                \
        }                                                                                                              \
    }

#define REG_GATE_C1_1D(gate)                                                                                           \
    void QInterface::gate(int numerator, int denominator, bitLenInt control, bitLenInt target, bitLenInt length)       \
    {                                                                                                                  \
        for (bitLenInt bit = 0; bit < length; bit++) {                                                                 \
            gate(numerator, denominator, control + bit, target + bit);                                                 \
        }                                                                                                              \
    }

/// Bit-wise apply swap to two registers
REG_GATE_2(Swap);

/// Bit-wise apply iswap to two registers
REG_GATE_2(ISwap);

/// Bit-wise apply square root of swap to two registers
REG_GATE_2(SqrtSwap);

/// Bit-wise apply inverse square root of swap to two registers
REG_GATE_2(ISqrtSwap);

void QInterface::FSim(real1_f theta, real1_f phi, bitLenInt qubit1, bitLenInt qubit2, bitLenInt length)
{
    for (bitLenInt bit = 0; bit < length; bit++) {
        FSim(theta, phi, qubit1 + bit, qubit2 + bit);
    }
}

/// Bit-wise apply "anti-"controlled-z to two control registers and one target register
REG_GATE_C2_1(AntiCCZ);

/// Bit-wise apply doubly-controlled-z to two control registers and one target register
REG_GATE_C2_1(CCZ);

/// Apply "Anti-"CZ gate for "length" starting from "control" and "target," respectively
REG_GATE_C1_1(AntiCZ);

/// Apply controlled Pauli Z matrix to each bit
REG_GATE_C1_1(CZ);

/// Bit-wise apply "anti-"controlled-not to two control registers and one target register
REG_GATE_C2_1(AntiCCNOT);

/// Bit-wise apply controlled-not to two control registers and one target register
REG_GATE_C2_1(CCNOT);

/// Apply "Anti-"CNOT gate for "length" starting from "control" and "target," respectively
REG_GATE_C1_1(AntiCNOT);

/// Apply CNOT gate for "length" starting from "control" and "target," respectively
REG_GATE_C1_1(CNOT);

/// Bit-wise apply "anti-"controlled-y to two control registers and one target register
REG_GATE_C2_1(AntiCCY);

/// Bit-wise apply doubly-controlled-y to two control registers and one target register
REG_GATE_C2_1(CCY);

// Apply "Anti-"CY gate for "length" starting from "control" and "target," respectively
REG_GATE_C1_1(AntiCY);

/// Apply controlled Pauli Y matrix to each bit
REG_GATE_C1_1(CY);

/// Apply S gate (1/4 phase rotation) to each bit in "length," starting from bit index "start"
REG_GATE_1(S);

/// Apply inverse S gate (1/4 phase rotation) to each bit in "length," starting from bit index "start"
REG_GATE_1(IS);

/// Apply T gate (1/8 phase rotation)  to each bit in "length," starting from bit index "start"
REG_GATE_1(T);

/// Apply inverse T gate (1/8 phase rotation)  to each bit in "length," starting from bit index "start"
REG_GATE_1(IT);

/// Apply square root of X gate to each bit in "length," starting from bit index "start"
REG_GATE_1(SqrtX);

/// Apply inverse square root of X gate to each bit in "length," starting from bit index "start"
REG_GATE_1(ISqrtX);

/// Apply phased square root of X gate to each bit in "length," starting from bit index "start"
REG_GATE_1(SqrtXConjT);

/// Apply inverse phased square root of X gate to each bit in "length," starting from bit index "start"
REG_GATE_1(ISqrtXConjT);

/// Apply Y-basis transformation gate to each bit in "length," starting from bit index "start"
REG_GATE_1(SH);

/// Apply inverse Y-basis transformation gate to each bit in "length," starting from bit index "start"
REG_GATE_1(HIS);

/// Apply square root of Hadamard gate to each bit in "length," starting from bit index "start"
REG_GATE_1(SqrtH);

/// Apply Pauli Y matrix to each bit
REG_GATE_1(Y);

/// Apply square root of Pauli Y matrix to each bit
REG_GATE_1(SqrtY);

/// Apply square root of Pauli Y matrix to each bit
REG_GATE_1(ISqrtY);

/// Apply Pauli Z matrix to each bit
REG_GATE_1(Z);

/// Apply controlled H gate to each bit
REG_GATE_C1_1(CH);

/// Apply controlled S gate to each bit
REG_GATE_C1_1(CS);

/// Apply controlled IS gate to each bit
REG_GATE_C1_1(CIS);

/// Apply controlled T gate to each bit
REG_GATE_C1_1(CT);

/// Apply controlled IT gate to each bit
REG_GATE_C1_1(CIT);

/// "AND" compare a 2 bit ranges in QInterface and store result in range starting at output
REG_GATE_3(AND);

/// "OR" compare a 2 bit ranges in QInterface and store result in range starting at output
REG_GATE_3(OR);

/// "XOR" compare a 2 bit ranges in QInterface and store result in range starting at output
REG_GATE_3(XOR);

/// "NAND" compare a 2 bit ranges in QInterface and store result in range starting at output
REG_GATE_3(NAND);

/// "NOR" compare a 2 bit ranges in QInterface and store result in range starting at output
REG_GATE_3(NOR);

/// "XNOR" compare a 2 bit ranges in QInterface and store result in range starting at output
REG_GATE_3(XNOR);

/// "AND" compare a bit range in QInterface with a classical unsigned integer, and store result in range starting at
/// output
REG_GATE_3B(CLAND);

/// "OR" compare a bit range in QInterface with a classical unsigned integer, and store result in range starting at
/// output
REG_GATE_3B(CLOR);

/// "XOR" compare a bit range in QInterface with a classical unsigned integer, and store result in range starting at
/// output
REG_GATE_3B(CLXOR);

/// "NAND" compare a bit range in QInterface with a classical unsigned integer, and store result in range starting at
/// output
REG_GATE_3B(CLNAND);

/// "NOR" compare a bit range in QInterface with a classical unsigned integer, and store result in range starting at
/// output
REG_GATE_3B(CLNOR);

/// "XNOR" compare a bit range in QInterface with a classical unsigned integer, and store result in range starting at
/// output
REG_GATE_3B(CLXNOR);

/// Apply "PhaseRootN" gate (1/(2^N) phase rotation) to each bit in "length", starting from bit index "start"
void QInterface::PhaseRootN(bitLenInt n, bitLenInt start, bitLenInt length)
{
    for (bitLenInt bit = 0; bit < length; bit++) {
        PhaseRootN(n, start + bit);
    }
}

/// Apply inverse "PhaseRootN" gate (1/(2^N) phase rotation) to each bit in "length", starting from bit index "start"
void QInterface::IPhaseRootN(bitLenInt n, bitLenInt start, bitLenInt length)
{
    for (bitLenInt bit = 0; bit < length; bit++) {
        IPhaseRootN(n, start + bit);
    }
}

/// Apply controlled "PhaseRootN" gate to each bit
void QInterface::CPhaseRootN(bitLenInt n, bitLenInt control, bitLenInt target, bitLenInt length)
{
    if (n == 0) {
        return;
    }
    if (n == 1) {
        CZ(control, target, length);
        return;
    }

    for (bitLenInt bit = 0; bit < length; bit++) {
        CPhaseRootN(n, control + bit, target + bit);
    }
}

/// Apply controlled IT gate to each bit
void QInterface::CIPhaseRootN(bitLenInt n, bitLenInt control, bitLenInt target, bitLenInt length)
{
    if (n == 0) {
        return;
    }
    if (n == 1) {
        CZ(control, target, length);
        return;
    }

    for (bitLenInt bit = 0; bit < length; bit++) {
        CIPhaseRootN(n, control + bit, target + bit);
    }
}
/// Apply general unitary gate to each bit in "length," starting from bit index "start"
void QInterface::U(bitLenInt start, bitLenInt length, real1_f theta, real1_f phi, real1_f lambda)
{
    for (bitLenInt bit = 0; bit < length; bit++) {
        U(start + bit, theta, phi, lambda);
    }
}

/// Apply 2-parameter unitary gate to each bit in "length," starting from bit index "start"
void QInterface::U2(bitLenInt start, bitLenInt length, real1_f phi, real1_f lambda)
{
    for (bitLenInt bit = 0; bit < length; bit++) {
        U2(start + bit, phi, lambda);
    }
}
#endif

#if ENABLE_ROT_API
inline real1_f dyadAngle(int numerator, int denomPower) { return (-M_PI * numerator * 2) / pow(2, denomPower); };

/// Dyadic fraction "phase shift gate" - Rotates as e^(i*(M_PI * numerator) / 2^denomPower) around |1> state.
void QInterface::RTDyad(int numerator, int denomPower, bitLenInt qubit) { RT(dyadAngle(numerator, denomPower), qubit); }

/// Dyadic fraction (identity) exponentiation gate - Applies exponentiation of the identity operator
void QInterface::ExpDyad(int numerator, int denomPower, bitLenInt qubit)
{
    Exp(dyadAngle(numerator, denomPower), qubit);
}

/// Dyadic fraction Pauli X exponentiation gate - Applies exponentiation of the Pauli X operator
void QInterface::ExpXDyad(int numerator, int denomPower, bitLenInt qubit)
{
    ExpX(dyadAngle(numerator, denomPower), qubit);
}

/// Dyadic fraction Pauli Y exponentiation gate - Applies exponentiation of the Pauli Y operator
void QInterface::ExpYDyad(int numerator, int denomPower, bitLenInt qubit)
{
    ExpY(dyadAngle(numerator, denomPower), qubit);
}

/// Dyadic fraction Pauli Z exponentiation gate - Applies exponentiation of the Pauli Z operator
void QInterface::ExpZDyad(int numerator, int denomPower, bitLenInt qubit)
{
    ExpZ(dyadAngle(numerator, denomPower), qubit);
}

/// Dyadic fraction x axis rotation gate - Rotates around Pauli x axis.
void QInterface::RXDyad(int numerator, int denomPower, bitLenInt qubit) { RX(dyadAngle(numerator, denomPower), qubit); }

/// Dyadic fraction y axis rotation gate - Rotates around Pauli y axis.
void QInterface::RYDyad(int numerator, int denomPower, bitLenInt qubit) { RY(dyadAngle(numerator, denomPower), qubit); }

/// Dyadic fraction y axis rotation gate - Rotates around Pauli y axis.
void QInterface::RZDyad(int numerator, int denomPower, bitLenInt qubit) { RZ(dyadAngle(numerator, denomPower), qubit); }

/// Controlled dyadic "phase shift gate" - if control bit is true, rotates target bit as e^(i*(M_PI * numerator) /
/// 2^denomPower) around |1> state
void QInterface::CRTDyad(int numerator, int denomPower, bitLenInt control, bitLenInt target)
{
    CRT(dyadAngle(numerator, denomPower), control, target);
}

/// Controlled dyadic fraction x axis rotation gate - Rotates around Pauli x axis.
void QInterface::CRXDyad(int numerator, int denomPower, bitLenInt control, bitLenInt target)
{
    CRX(dyadAngle(numerator, denomPower), control, target);
}

/// Controlled dyadic fraction y axis rotation gate - Rotates around Pauli y axis.
void QInterface::CRYDyad(int numerator, int denomPower, bitLenInt control, bitLenInt target)
{
    CRY(dyadAngle(numerator, denomPower), control, target);
}

/// Controlled dyadic fraction z axis rotation gate - Rotates around Pauli z axis.
void QInterface::CRZDyad(int numerator, int denomPower, bitLenInt control, bitLenInt target)
{
    CRZ(dyadAngle(numerator, denomPower), control, target);
}

#if ENABLE_REG_GATES
///"Phase shift gate" - Rotates each bit as e^(-i*\theta/2) around |1> state
REG_GATE_1R(RT);

/// Dyadic fraction "phase shift gate" - Rotates each bit as e^(i*(M_PI * numerator) / denominator) around |1> state.
REG_GATE_1D(RTDyad);

/// Bitwise (identity) exponentiation gate - Applies exponentiation of the identity operator
REG_GATE_1R(Exp);

/// Dyadic fraction (identity) exponentiation gate - Applies \f$ e^{-i * \pi * numerator * I / 2^denomPower} \f$,
REG_GATE_1D(ExpDyad);

/// Bitwise Pauli X exponentiation gate - Applies \f$ e^{-i*\theta*\sigma_x} \f$, exponentiation of the Pauli X operator
REG_GATE_1R(ExpX);

/// Dyadic fraction Pauli X exponentiation gate - Applies exponentiation of the Pauli X operator
REG_GATE_1D(ExpXDyad);

/// Bitwise Pauli Y exponentiation gate - Applies \f$ e^{-i*\theta*\sigma_y} \f$, exponentiation of the Pauli Y operator
REG_GATE_1R(ExpY);

/// Dyadic fraction Pauli Y exponentiation gate - Applies exponentiation of the Pauli Y operator
REG_GATE_1D(ExpYDyad);

/// Bitwise Pauli Z exponentiation gate - Applies \f$ e^{-i*\theta*\sigma_z} \f$, exponentiation of the Pauli Z operator
REG_GATE_1R(ExpZ);

<<<<<<< HEAD
/// Dyadic fraction Pauli Z exponentiation gate - Applies exponentiation of the Pauli Z operator
REG_GATE_1D(ExpZDyad);

/// x axis rotation gate - Rotates each bit as e^(-i*\theta/2) around Pauli x axis
REG_GATE_1R(RX);

/// Dyadic fraction x axis rotation gate - Rotates around Pauli x
REG_GATE_1D(RXDyad);
=======
    bitCapInt maskMaxQPower = pow2(qPowerCount);
    std::unique_ptr<real1[]> maskProbsArray(new real1[(bitCapIntOcl)maskMaxQPower]());
    for (bitCapIntOcl j = 0; j < maxQPower; j++) {
        bitCapIntOcl maskPerm = 0;
        for (bitLenInt i = 0; i < qPowerCount; i++) {
            if (j & maskMap[i]) {
                maskPerm |= pow2Ocl(i);
            }
        }
        maskProbsArray[maskPerm] += allProbsArray[j];
    }
    allProbsArray.reset();

    for (bitCapIntOcl j = 1U; j < maskMaxQPower; j++) {
        maskProbsArray[j] = maskProbsArray[j - 1U] + maskProbsArray[j];
    }

    std::map<bitCapInt, int> results;
    for (unsigned int shot = 0; shot < shots; shot++) {
        real1 maskProb = (real1)Rand();
        real1* bound = std::upper_bound(maskProbsArray.get(), maskProbsArray.get() + maskMaxQPower, maskProb);
        size_t dist = bound - maskProbsArray.get();
        if (dist >= maskMaxQPower) {
            bound--;
        }
        while (dist && maskProbsArray[dist - 1U] == maskProb) {
            dist--;
        }

        auto result = results.find(dist);
        if (result == results.end()) {
            results[dist] = 1;
        } else {
            result->second++;
        }
    }
>>>>>>> 9c3a99dd

/// y axis rotation gate - Rotates each bit as e^(-i*\theta/2) around Pauli y axis
REG_GATE_1R(RY);

/// Dyadic fraction y axis rotation gate - Rotates each bit around Pauli y axis.
REG_GATE_1D(RYDyad);

/// z axis rotation gate - Rotates each bit around Pauli z axis
REG_GATE_1R(RZ);

/// Dyadic fraction z axis rotation gate - Rotates each bit around Pauli y axis.
REG_GATE_1D(RZDyad)

/// Controlled "phase shift gate"
REG_GATE_C1_1R(CRT);

/// Controlled dyadic fraction "phase shift gate"
REG_GATE_C1_1D(CRTDyad);

/// Controlled x axis rotation
REG_GATE_C1_1R(CRX);

/// Controlled dyadic fraction x axis rotation gate - for each bit, if control bit is true, rotates target bit as as
/// e^(i*(M_PI * numerator) / denominator) around Pauli x axis
REG_GATE_C1_1D(CRXDyad);

/// Controlled y axis rotation
REG_GATE_C1_1R(CRY);

/// Controlled dyadic fraction y axis rotation gate - for each bit, if control bit is true, rotates target bit as
/// e^(i*(M_PI * numerator) / denominator) around Pauli y axis
REG_GATE_C1_1D(CRYDyad);

/// Controlled z axis rotation
REG_GATE_C1_1R(CRZ);

/// Controlled dyadic fraction z axis rotation gate - for each bit, if control bit is true, rotates target bit as
/// e^(i*(M_PI * numerator) / denominator) around Pauli z axis
REG_GATE_C1_1D(CRZDyad);
#endif

#endif
} // namespace Qrack<|MERGE_RESOLUTION|>--- conflicted
+++ resolved
@@ -298,475 +298,6 @@
         }
         maskProbsArray[maskPerm] += allProbsArray[j];
     }
-
-    allProbsArray.reset();
-
-    bitCapInt lastPerm = maskMaxQPower - 1U;
-    std::map<bitCapInt, int> results;
-    for (unsigned int shot = 0; shot < shots; shot++) {
-        real1 maskProb = (real1)Rand();
-        real1 cumulativeProb = ZERO_R1;
-        for (bitCapIntOcl j = 0; j < maskMaxQPower; j++) {
-            cumulativeProb += maskProbsArray[j];
-            if ((maskProb <= cumulativeProb) || (j == lastPerm)) {
-                auto result = results.find(j);
-                if (result == results.end()) {
-                    results[j] = 1;
-                } else {
-                    result->second++;
-                }
-                break;
-            }
-        }
-    }
-
-    return results;
-}
-
-bool QInterface::TryDecompose(bitLenInt start, QInterfacePtr dest, real1_f error_tol)
-{
-    Finish();
-
-    bool tempDoNorm = doNormalize;
-    doNormalize = false;
-    QInterfacePtr unitCopy = Clone();
-    doNormalize = tempDoNorm;
-
-    unitCopy->Decompose(start, dest);
-    unitCopy->Compose(dest, start);
-
-    bool didSeparate = ApproxCompare(unitCopy, error_tol);
-
-    if (didSeparate) {
-        // The subsystem is separable.
-        Dispose(start, dest->GetQubitCount());
-    }
-
-    return didSeparate;
-}
-
-#define REG_GATE_1(gate)                                                                                               \
-    void QInterface::gate(bitLenInt start, bitLenInt length)                                                           \
-    {                                                                                                                  \
-        for (bitLenInt bit = 0; bit < length; bit++) {                                                                 \
-            gate(start + bit);                                                                                         \
-        }                                                                                                              \
-    }
-
-/// Apply Hadamard gate to each bit in "length," starting from bit index "start"
-REG_GATE_1(H);
-
-/// Apply X ("not") gate to each bit in "length," starting from bit index "start"
-REG_GATE_1(X);
-
-#if ENABLE_REG_GATES
-
-#define REG_GATE_2(gate)                                                                                               \
-    void QInterface::gate(bitLenInt qubit1, bitLenInt qubit2, bitLenInt length)                                        \
-    {                                                                                                                  \
-        for (bitLenInt bit = 0; bit < length; bit++) {                                                                 \
-            gate(qubit1 + bit, qubit2 + bit);                                                                          \
-        }                                                                                                              \
-    }
-
-#define REG_GATE_3(gate)                                                                                               \
-    void QInterface::gate(bitLenInt qubit1, bitLenInt qubit2, bitLenInt qubit3, bitLenInt length)                      \
-    {                                                                                                                  \
-        for (bitLenInt bit = 0; bit < length; bit++) {                                                                 \
-            gate(qubit1 + bit, qubit2 + bit, qubit3 + bit);                                                            \
-        }                                                                                                              \
-    }
-
-#define REG_GATE_3B(gate)                                                                                              \
-    void QInterface::gate(bitLenInt qInputStart, bitCapInt classicalInput, bitLenInt outputStart, bitLenInt length)    \
-    {                                                                                                                  \
-        for (bitLenInt i = 0; i < length; i++) {                                                                       \
-            gate(qInputStart + i, (bitCapIntOcl)bitSlice(i, classicalInput), outputStart + i);                         \
-        }                                                                                                              \
-    }
-
-#define REG_GATE_1R(gate)                                                                                              \
-    void QInterface::gate(real1_f radians, bitLenInt start, bitLenInt length)                                          \
-    {                                                                                                                  \
-        for (bitLenInt bit = 0; bit < length; bit++) {                                                                 \
-            gate(radians, start + bit);                                                                                \
-        }                                                                                                              \
-    }
-
-#define REG_GATE_1D(gate)                                                                                              \
-    void QInterface::gate(int numerator, int denominator, bitLenInt start, bitLenInt length)                           \
-    {                                                                                                                  \
-        for (bitLenInt bit = 0; bit < length; bit++) {                                                                 \
-            gate(numerator, denominator, start + bit);                                                                 \
-        }                                                                                                              \
-    }
-
-#define REG_GATE_C1_1(gate)                                                                                            \
-    void QInterface::gate(bitLenInt control, bitLenInt target, bitLenInt length)                                       \
-    {                                                                                                                  \
-        for (bitLenInt bit = 0; bit < length; bit++) {                                                                 \
-            gate(control + bit, target + bit);                                                                         \
-        }                                                                                                              \
-    }
-
-#define REG_GATE_C2_1(gate)                                                                                            \
-    void QInterface::gate(bitLenInt control1, bitLenInt control2, bitLenInt target, bitLenInt length)                  \
-    {                                                                                                                  \
-        for (bitLenInt bit = 0; bit < length; bit++) {                                                                 \
-            gate(control1 + bit, control2 + bit, target + bit);                                                        \
-        }                                                                                                              \
-    }
-
-#define REG_GATE_C1_1R(gate)                                                                                           \
-    void QInterface::gate(real1_f radians, bitLenInt control, bitLenInt target, bitLenInt length)                      \
-    {                                                                                                                  \
-        for (bitLenInt bit = 0; bit < length; bit++) {                                                                 \
-            gate(radians, control + bit, target + bit);                                                                \
-        }                                                                                                              \
-    }
-
-#define REG_GATE_C1_1D(gate)                                                                                           \
-    void QInterface::gate(int numerator, int denominator, bitLenInt control, bitLenInt target, bitLenInt length)       \
-    {                                                                                                                  \
-        for (bitLenInt bit = 0; bit < length; bit++) {                                                                 \
-            gate(numerator, denominator, control + bit, target + bit);                                                 \
-        }                                                                                                              \
-    }
-
-/// Bit-wise apply swap to two registers
-REG_GATE_2(Swap);
-
-/// Bit-wise apply iswap to two registers
-REG_GATE_2(ISwap);
-
-/// Bit-wise apply square root of swap to two registers
-REG_GATE_2(SqrtSwap);
-
-/// Bit-wise apply inverse square root of swap to two registers
-REG_GATE_2(ISqrtSwap);
-
-void QInterface::FSim(real1_f theta, real1_f phi, bitLenInt qubit1, bitLenInt qubit2, bitLenInt length)
-{
-    for (bitLenInt bit = 0; bit < length; bit++) {
-        FSim(theta, phi, qubit1 + bit, qubit2 + bit);
-    }
-}
-
-/// Bit-wise apply "anti-"controlled-z to two control registers and one target register
-REG_GATE_C2_1(AntiCCZ);
-
-/// Bit-wise apply doubly-controlled-z to two control registers and one target register
-REG_GATE_C2_1(CCZ);
-
-/// Apply "Anti-"CZ gate for "length" starting from "control" and "target," respectively
-REG_GATE_C1_1(AntiCZ);
-
-/// Apply controlled Pauli Z matrix to each bit
-REG_GATE_C1_1(CZ);
-
-/// Bit-wise apply "anti-"controlled-not to two control registers and one target register
-REG_GATE_C2_1(AntiCCNOT);
-
-/// Bit-wise apply controlled-not to two control registers and one target register
-REG_GATE_C2_1(CCNOT);
-
-/// Apply "Anti-"CNOT gate for "length" starting from "control" and "target," respectively
-REG_GATE_C1_1(AntiCNOT);
-
-/// Apply CNOT gate for "length" starting from "control" and "target," respectively
-REG_GATE_C1_1(CNOT);
-
-/// Bit-wise apply "anti-"controlled-y to two control registers and one target register
-REG_GATE_C2_1(AntiCCY);
-
-/// Bit-wise apply doubly-controlled-y to two control registers and one target register
-REG_GATE_C2_1(CCY);
-
-// Apply "Anti-"CY gate for "length" starting from "control" and "target," respectively
-REG_GATE_C1_1(AntiCY);
-
-/// Apply controlled Pauli Y matrix to each bit
-REG_GATE_C1_1(CY);
-
-/// Apply S gate (1/4 phase rotation) to each bit in "length," starting from bit index "start"
-REG_GATE_1(S);
-
-/// Apply inverse S gate (1/4 phase rotation) to each bit in "length," starting from bit index "start"
-REG_GATE_1(IS);
-
-/// Apply T gate (1/8 phase rotation)  to each bit in "length," starting from bit index "start"
-REG_GATE_1(T);
-
-/// Apply inverse T gate (1/8 phase rotation)  to each bit in "length," starting from bit index "start"
-REG_GATE_1(IT);
-
-/// Apply square root of X gate to each bit in "length," starting from bit index "start"
-REG_GATE_1(SqrtX);
-
-/// Apply inverse square root of X gate to each bit in "length," starting from bit index "start"
-REG_GATE_1(ISqrtX);
-
-/// Apply phased square root of X gate to each bit in "length," starting from bit index "start"
-REG_GATE_1(SqrtXConjT);
-
-/// Apply inverse phased square root of X gate to each bit in "length," starting from bit index "start"
-REG_GATE_1(ISqrtXConjT);
-
-/// Apply Y-basis transformation gate to each bit in "length," starting from bit index "start"
-REG_GATE_1(SH);
-
-/// Apply inverse Y-basis transformation gate to each bit in "length," starting from bit index "start"
-REG_GATE_1(HIS);
-
-/// Apply square root of Hadamard gate to each bit in "length," starting from bit index "start"
-REG_GATE_1(SqrtH);
-
-/// Apply Pauli Y matrix to each bit
-REG_GATE_1(Y);
-
-/// Apply square root of Pauli Y matrix to each bit
-REG_GATE_1(SqrtY);
-
-/// Apply square root of Pauli Y matrix to each bit
-REG_GATE_1(ISqrtY);
-
-/// Apply Pauli Z matrix to each bit
-REG_GATE_1(Z);
-
-/// Apply controlled H gate to each bit
-REG_GATE_C1_1(CH);
-
-/// Apply controlled S gate to each bit
-REG_GATE_C1_1(CS);
-
-/// Apply controlled IS gate to each bit
-REG_GATE_C1_1(CIS);
-
-/// Apply controlled T gate to each bit
-REG_GATE_C1_1(CT);
-
-/// Apply controlled IT gate to each bit
-REG_GATE_C1_1(CIT);
-
-/// "AND" compare a 2 bit ranges in QInterface and store result in range starting at output
-REG_GATE_3(AND);
-
-/// "OR" compare a 2 bit ranges in QInterface and store result in range starting at output
-REG_GATE_3(OR);
-
-/// "XOR" compare a 2 bit ranges in QInterface and store result in range starting at output
-REG_GATE_3(XOR);
-
-/// "NAND" compare a 2 bit ranges in QInterface and store result in range starting at output
-REG_GATE_3(NAND);
-
-/// "NOR" compare a 2 bit ranges in QInterface and store result in range starting at output
-REG_GATE_3(NOR);
-
-/// "XNOR" compare a 2 bit ranges in QInterface and store result in range starting at output
-REG_GATE_3(XNOR);
-
-/// "AND" compare a bit range in QInterface with a classical unsigned integer, and store result in range starting at
-/// output
-REG_GATE_3B(CLAND);
-
-/// "OR" compare a bit range in QInterface with a classical unsigned integer, and store result in range starting at
-/// output
-REG_GATE_3B(CLOR);
-
-/// "XOR" compare a bit range in QInterface with a classical unsigned integer, and store result in range starting at
-/// output
-REG_GATE_3B(CLXOR);
-
-/// "NAND" compare a bit range in QInterface with a classical unsigned integer, and store result in range starting at
-/// output
-REG_GATE_3B(CLNAND);
-
-/// "NOR" compare a bit range in QInterface with a classical unsigned integer, and store result in range starting at
-/// output
-REG_GATE_3B(CLNOR);
-
-/// "XNOR" compare a bit range in QInterface with a classical unsigned integer, and store result in range starting at
-/// output
-REG_GATE_3B(CLXNOR);
-
-/// Apply "PhaseRootN" gate (1/(2^N) phase rotation) to each bit in "length", starting from bit index "start"
-void QInterface::PhaseRootN(bitLenInt n, bitLenInt start, bitLenInt length)
-{
-    for (bitLenInt bit = 0; bit < length; bit++) {
-        PhaseRootN(n, start + bit);
-    }
-}
-
-/// Apply inverse "PhaseRootN" gate (1/(2^N) phase rotation) to each bit in "length", starting from bit index "start"
-void QInterface::IPhaseRootN(bitLenInt n, bitLenInt start, bitLenInt length)
-{
-    for (bitLenInt bit = 0; bit < length; bit++) {
-        IPhaseRootN(n, start + bit);
-    }
-}
-
-/// Apply controlled "PhaseRootN" gate to each bit
-void QInterface::CPhaseRootN(bitLenInt n, bitLenInt control, bitLenInt target, bitLenInt length)
-{
-    if (n == 0) {
-        return;
-    }
-    if (n == 1) {
-        CZ(control, target, length);
-        return;
-    }
-
-    for (bitLenInt bit = 0; bit < length; bit++) {
-        CPhaseRootN(n, control + bit, target + bit);
-    }
-}
-
-/// Apply controlled IT gate to each bit
-void QInterface::CIPhaseRootN(bitLenInt n, bitLenInt control, bitLenInt target, bitLenInt length)
-{
-    if (n == 0) {
-        return;
-    }
-    if (n == 1) {
-        CZ(control, target, length);
-        return;
-    }
-
-    for (bitLenInt bit = 0; bit < length; bit++) {
-        CIPhaseRootN(n, control + bit, target + bit);
-    }
-}
-/// Apply general unitary gate to each bit in "length," starting from bit index "start"
-void QInterface::U(bitLenInt start, bitLenInt length, real1_f theta, real1_f phi, real1_f lambda)
-{
-    for (bitLenInt bit = 0; bit < length; bit++) {
-        U(start + bit, theta, phi, lambda);
-    }
-}
-
-/// Apply 2-parameter unitary gate to each bit in "length," starting from bit index "start"
-void QInterface::U2(bitLenInt start, bitLenInt length, real1_f phi, real1_f lambda)
-{
-    for (bitLenInt bit = 0; bit < length; bit++) {
-        U2(start + bit, phi, lambda);
-    }
-}
-#endif
-
-#if ENABLE_ROT_API
-inline real1_f dyadAngle(int numerator, int denomPower) { return (-M_PI * numerator * 2) / pow(2, denomPower); };
-
-/// Dyadic fraction "phase shift gate" - Rotates as e^(i*(M_PI * numerator) / 2^denomPower) around |1> state.
-void QInterface::RTDyad(int numerator, int denomPower, bitLenInt qubit) { RT(dyadAngle(numerator, denomPower), qubit); }
-
-/// Dyadic fraction (identity) exponentiation gate - Applies exponentiation of the identity operator
-void QInterface::ExpDyad(int numerator, int denomPower, bitLenInt qubit)
-{
-    Exp(dyadAngle(numerator, denomPower), qubit);
-}
-
-/// Dyadic fraction Pauli X exponentiation gate - Applies exponentiation of the Pauli X operator
-void QInterface::ExpXDyad(int numerator, int denomPower, bitLenInt qubit)
-{
-    ExpX(dyadAngle(numerator, denomPower), qubit);
-}
-
-/// Dyadic fraction Pauli Y exponentiation gate - Applies exponentiation of the Pauli Y operator
-void QInterface::ExpYDyad(int numerator, int denomPower, bitLenInt qubit)
-{
-    ExpY(dyadAngle(numerator, denomPower), qubit);
-}
-
-/// Dyadic fraction Pauli Z exponentiation gate - Applies exponentiation of the Pauli Z operator
-void QInterface::ExpZDyad(int numerator, int denomPower, bitLenInt qubit)
-{
-    ExpZ(dyadAngle(numerator, denomPower), qubit);
-}
-
-/// Dyadic fraction x axis rotation gate - Rotates around Pauli x axis.
-void QInterface::RXDyad(int numerator, int denomPower, bitLenInt qubit) { RX(dyadAngle(numerator, denomPower), qubit); }
-
-/// Dyadic fraction y axis rotation gate - Rotates around Pauli y axis.
-void QInterface::RYDyad(int numerator, int denomPower, bitLenInt qubit) { RY(dyadAngle(numerator, denomPower), qubit); }
-
-/// Dyadic fraction y axis rotation gate - Rotates around Pauli y axis.
-void QInterface::RZDyad(int numerator, int denomPower, bitLenInt qubit) { RZ(dyadAngle(numerator, denomPower), qubit); }
-
-/// Controlled dyadic "phase shift gate" - if control bit is true, rotates target bit as e^(i*(M_PI * numerator) /
-/// 2^denomPower) around |1> state
-void QInterface::CRTDyad(int numerator, int denomPower, bitLenInt control, bitLenInt target)
-{
-    CRT(dyadAngle(numerator, denomPower), control, target);
-}
-
-/// Controlled dyadic fraction x axis rotation gate - Rotates around Pauli x axis.
-void QInterface::CRXDyad(int numerator, int denomPower, bitLenInt control, bitLenInt target)
-{
-    CRX(dyadAngle(numerator, denomPower), control, target);
-}
-
-/// Controlled dyadic fraction y axis rotation gate - Rotates around Pauli y axis.
-void QInterface::CRYDyad(int numerator, int denomPower, bitLenInt control, bitLenInt target)
-{
-    CRY(dyadAngle(numerator, denomPower), control, target);
-}
-
-/// Controlled dyadic fraction z axis rotation gate - Rotates around Pauli z axis.
-void QInterface::CRZDyad(int numerator, int denomPower, bitLenInt control, bitLenInt target)
-{
-    CRZ(dyadAngle(numerator, denomPower), control, target);
-}
-
-#if ENABLE_REG_GATES
-///"Phase shift gate" - Rotates each bit as e^(-i*\theta/2) around |1> state
-REG_GATE_1R(RT);
-
-/// Dyadic fraction "phase shift gate" - Rotates each bit as e^(i*(M_PI * numerator) / denominator) around |1> state.
-REG_GATE_1D(RTDyad);
-
-/// Bitwise (identity) exponentiation gate - Applies exponentiation of the identity operator
-REG_GATE_1R(Exp);
-
-/// Dyadic fraction (identity) exponentiation gate - Applies \f$ e^{-i * \pi * numerator * I / 2^denomPower} \f$,
-REG_GATE_1D(ExpDyad);
-
-/// Bitwise Pauli X exponentiation gate - Applies \f$ e^{-i*\theta*\sigma_x} \f$, exponentiation of the Pauli X operator
-REG_GATE_1R(ExpX);
-
-/// Dyadic fraction Pauli X exponentiation gate - Applies exponentiation of the Pauli X operator
-REG_GATE_1D(ExpXDyad);
-
-/// Bitwise Pauli Y exponentiation gate - Applies \f$ e^{-i*\theta*\sigma_y} \f$, exponentiation of the Pauli Y operator
-REG_GATE_1R(ExpY);
-
-/// Dyadic fraction Pauli Y exponentiation gate - Applies exponentiation of the Pauli Y operator
-REG_GATE_1D(ExpYDyad);
-
-/// Bitwise Pauli Z exponentiation gate - Applies \f$ e^{-i*\theta*\sigma_z} \f$, exponentiation of the Pauli Z operator
-REG_GATE_1R(ExpZ);
-
-<<<<<<< HEAD
-/// Dyadic fraction Pauli Z exponentiation gate - Applies exponentiation of the Pauli Z operator
-REG_GATE_1D(ExpZDyad);
-
-/// x axis rotation gate - Rotates each bit as e^(-i*\theta/2) around Pauli x axis
-REG_GATE_1R(RX);
-
-/// Dyadic fraction x axis rotation gate - Rotates around Pauli x
-REG_GATE_1D(RXDyad);
-=======
-    bitCapInt maskMaxQPower = pow2(qPowerCount);
-    std::unique_ptr<real1[]> maskProbsArray(new real1[(bitCapIntOcl)maskMaxQPower]());
-    for (bitCapIntOcl j = 0; j < maxQPower; j++) {
-        bitCapIntOcl maskPerm = 0;
-        for (bitLenInt i = 0; i < qPowerCount; i++) {
-            if (j & maskMap[i]) {
-                maskPerm |= pow2Ocl(i);
-            }
-        }
-        maskProbsArray[maskPerm] += allProbsArray[j];
-    }
     allProbsArray.reset();
 
     for (bitCapIntOcl j = 1U; j < maskMaxQPower; j++) {
@@ -792,7 +323,441 @@
             result->second++;
         }
     }
->>>>>>> 9c3a99dd
+
+    return results;
+}
+
+bool QInterface::TryDecompose(bitLenInt start, QInterfacePtr dest, real1_f error_tol)
+{
+    Finish();
+
+    bool tempDoNorm = doNormalize;
+    doNormalize = false;
+    QInterfacePtr unitCopy = Clone();
+    doNormalize = tempDoNorm;
+
+    unitCopy->Decompose(start, dest);
+    unitCopy->Compose(dest, start);
+
+    bool didSeparate = ApproxCompare(unitCopy, error_tol);
+
+    if (didSeparate) {
+        // The subsystem is separable.
+        Dispose(start, dest->GetQubitCount());
+    }
+
+    return didSeparate;
+}
+
+#define REG_GATE_1(gate)                                                                                               \
+    void QInterface::gate(bitLenInt start, bitLenInt length)                                                           \
+    {                                                                                                                  \
+        for (bitLenInt bit = 0; bit < length; bit++) {                                                                 \
+            gate(start + bit);                                                                                         \
+        }                                                                                                              \
+    }
+
+/// Apply Hadamard gate to each bit in "length," starting from bit index "start"
+REG_GATE_1(H);
+
+/// Apply X ("not") gate to each bit in "length," starting from bit index "start"
+REG_GATE_1(X);
+
+#if ENABLE_REG_GATES
+
+#define REG_GATE_2(gate)                                                                                               \
+    void QInterface::gate(bitLenInt qubit1, bitLenInt qubit2, bitLenInt length)                                        \
+    {                                                                                                                  \
+        for (bitLenInt bit = 0; bit < length; bit++) {                                                                 \
+            gate(qubit1 + bit, qubit2 + bit);                                                                          \
+        }                                                                                                              \
+    }
+
+#define REG_GATE_3(gate)                                                                                               \
+    void QInterface::gate(bitLenInt qubit1, bitLenInt qubit2, bitLenInt qubit3, bitLenInt length)                      \
+    {                                                                                                                  \
+        for (bitLenInt bit = 0; bit < length; bit++) {                                                                 \
+            gate(qubit1 + bit, qubit2 + bit, qubit3 + bit);                                                            \
+        }                                                                                                              \
+    }
+
+#define REG_GATE_3B(gate)                                                                                              \
+    void QInterface::gate(bitLenInt qInputStart, bitCapInt classicalInput, bitLenInt outputStart, bitLenInt length)    \
+    {                                                                                                                  \
+        for (bitLenInt i = 0; i < length; i++) {                                                                       \
+            gate(qInputStart + i, (bitCapIntOcl)bitSlice(i, classicalInput), outputStart + i);                         \
+        }                                                                                                              \
+    }
+
+#define REG_GATE_1R(gate)                                                                                              \
+    void QInterface::gate(real1_f radians, bitLenInt start, bitLenInt length)                                          \
+    {                                                                                                                  \
+        for (bitLenInt bit = 0; bit < length; bit++) {                                                                 \
+            gate(radians, start + bit);                                                                                \
+        }                                                                                                              \
+    }
+
+#define REG_GATE_1D(gate)                                                                                              \
+    void QInterface::gate(int numerator, int denominator, bitLenInt start, bitLenInt length)                           \
+    {                                                                                                                  \
+        for (bitLenInt bit = 0; bit < length; bit++) {                                                                 \
+            gate(numerator, denominator, start + bit);                                                                 \
+        }                                                                                                              \
+    }
+
+#define REG_GATE_C1_1(gate)                                                                                            \
+    void QInterface::gate(bitLenInt control, bitLenInt target, bitLenInt length)                                       \
+    {                                                                                                                  \
+        for (bitLenInt bit = 0; bit < length; bit++) {                                                                 \
+            gate(control + bit, target + bit);                                                                         \
+        }                                                                                                              \
+    }
+
+#define REG_GATE_C2_1(gate)                                                                                            \
+    void QInterface::gate(bitLenInt control1, bitLenInt control2, bitLenInt target, bitLenInt length)                  \
+    {                                                                                                                  \
+        for (bitLenInt bit = 0; bit < length; bit++) {                                                                 \
+            gate(control1 + bit, control2 + bit, target + bit);                                                        \
+        }                                                                                                              \
+    }
+
+#define REG_GATE_C1_1R(gate)                                                                                           \
+    void QInterface::gate(real1_f radians, bitLenInt control, bitLenInt target, bitLenInt length)                      \
+    {                                                                                                                  \
+        for (bitLenInt bit = 0; bit < length; bit++) {                                                                 \
+            gate(radians, control + bit, target + bit);                                                                \
+        }                                                                                                              \
+    }
+
+#define REG_GATE_C1_1D(gate)                                                                                           \
+    void QInterface::gate(int numerator, int denominator, bitLenInt control, bitLenInt target, bitLenInt length)       \
+    {                                                                                                                  \
+        for (bitLenInt bit = 0; bit < length; bit++) {                                                                 \
+            gate(numerator, denominator, control + bit, target + bit);                                                 \
+        }                                                                                                              \
+    }
+
+/// Bit-wise apply swap to two registers
+REG_GATE_2(Swap);
+
+/// Bit-wise apply iswap to two registers
+REG_GATE_2(ISwap);
+
+/// Bit-wise apply square root of swap to two registers
+REG_GATE_2(SqrtSwap);
+
+/// Bit-wise apply inverse square root of swap to two registers
+REG_GATE_2(ISqrtSwap);
+
+void QInterface::FSim(real1_f theta, real1_f phi, bitLenInt qubit1, bitLenInt qubit2, bitLenInt length)
+{
+    for (bitLenInt bit = 0; bit < length; bit++) {
+        FSim(theta, phi, qubit1 + bit, qubit2 + bit);
+    }
+}
+
+/// Bit-wise apply "anti-"controlled-z to two control registers and one target register
+REG_GATE_C2_1(AntiCCZ);
+
+/// Bit-wise apply doubly-controlled-z to two control registers and one target register
+REG_GATE_C2_1(CCZ);
+
+/// Apply "Anti-"CZ gate for "length" starting from "control" and "target," respectively
+REG_GATE_C1_1(AntiCZ);
+
+/// Apply controlled Pauli Z matrix to each bit
+REG_GATE_C1_1(CZ);
+
+/// Bit-wise apply "anti-"controlled-not to two control registers and one target register
+REG_GATE_C2_1(AntiCCNOT);
+
+/// Bit-wise apply controlled-not to two control registers and one target register
+REG_GATE_C2_1(CCNOT);
+
+/// Apply "Anti-"CNOT gate for "length" starting from "control" and "target," respectively
+REG_GATE_C1_1(AntiCNOT);
+
+/// Apply CNOT gate for "length" starting from "control" and "target," respectively
+REG_GATE_C1_1(CNOT);
+
+/// Bit-wise apply "anti-"controlled-y to two control registers and one target register
+REG_GATE_C2_1(AntiCCY);
+
+/// Bit-wise apply doubly-controlled-y to two control registers and one target register
+REG_GATE_C2_1(CCY);
+
+// Apply "Anti-"CY gate for "length" starting from "control" and "target," respectively
+REG_GATE_C1_1(AntiCY);
+
+/// Apply controlled Pauli Y matrix to each bit
+REG_GATE_C1_1(CY);
+
+/// Apply S gate (1/4 phase rotation) to each bit in "length," starting from bit index "start"
+REG_GATE_1(S);
+
+/// Apply inverse S gate (1/4 phase rotation) to each bit in "length," starting from bit index "start"
+REG_GATE_1(IS);
+
+/// Apply T gate (1/8 phase rotation)  to each bit in "length," starting from bit index "start"
+REG_GATE_1(T);
+
+/// Apply inverse T gate (1/8 phase rotation)  to each bit in "length," starting from bit index "start"
+REG_GATE_1(IT);
+
+/// Apply square root of X gate to each bit in "length," starting from bit index "start"
+REG_GATE_1(SqrtX);
+
+/// Apply inverse square root of X gate to each bit in "length," starting from bit index "start"
+REG_GATE_1(ISqrtX);
+
+/// Apply phased square root of X gate to each bit in "length," starting from bit index "start"
+REG_GATE_1(SqrtXConjT);
+
+/// Apply inverse phased square root of X gate to each bit in "length," starting from bit index "start"
+REG_GATE_1(ISqrtXConjT);
+
+/// Apply Y-basis transformation gate to each bit in "length," starting from bit index "start"
+REG_GATE_1(SH);
+
+/// Apply inverse Y-basis transformation gate to each bit in "length," starting from bit index "start"
+REG_GATE_1(HIS);
+
+/// Apply square root of Hadamard gate to each bit in "length," starting from bit index "start"
+REG_GATE_1(SqrtH);
+
+/// Apply Pauli Y matrix to each bit
+REG_GATE_1(Y);
+
+/// Apply square root of Pauli Y matrix to each bit
+REG_GATE_1(SqrtY);
+
+/// Apply square root of Pauli Y matrix to each bit
+REG_GATE_1(ISqrtY);
+
+/// Apply Pauli Z matrix to each bit
+REG_GATE_1(Z);
+
+/// Apply controlled H gate to each bit
+REG_GATE_C1_1(CH);
+
+/// Apply controlled S gate to each bit
+REG_GATE_C1_1(CS);
+
+/// Apply controlled IS gate to each bit
+REG_GATE_C1_1(CIS);
+
+/// Apply controlled T gate to each bit
+REG_GATE_C1_1(CT);
+
+/// Apply controlled IT gate to each bit
+REG_GATE_C1_1(CIT);
+
+/// "AND" compare a 2 bit ranges in QInterface and store result in range starting at output
+REG_GATE_3(AND);
+
+/// "OR" compare a 2 bit ranges in QInterface and store result in range starting at output
+REG_GATE_3(OR);
+
+/// "XOR" compare a 2 bit ranges in QInterface and store result in range starting at output
+REG_GATE_3(XOR);
+
+/// "NAND" compare a 2 bit ranges in QInterface and store result in range starting at output
+REG_GATE_3(NAND);
+
+/// "NOR" compare a 2 bit ranges in QInterface and store result in range starting at output
+REG_GATE_3(NOR);
+
+/// "XNOR" compare a 2 bit ranges in QInterface and store result in range starting at output
+REG_GATE_3(XNOR);
+
+/// "AND" compare a bit range in QInterface with a classical unsigned integer, and store result in range starting at
+/// output
+REG_GATE_3B(CLAND);
+
+/// "OR" compare a bit range in QInterface with a classical unsigned integer, and store result in range starting at
+/// output
+REG_GATE_3B(CLOR);
+
+/// "XOR" compare a bit range in QInterface with a classical unsigned integer, and store result in range starting at
+/// output
+REG_GATE_3B(CLXOR);
+
+/// "NAND" compare a bit range in QInterface with a classical unsigned integer, and store result in range starting at
+/// output
+REG_GATE_3B(CLNAND);
+
+/// "NOR" compare a bit range in QInterface with a classical unsigned integer, and store result in range starting at
+/// output
+REG_GATE_3B(CLNOR);
+
+/// "XNOR" compare a bit range in QInterface with a classical unsigned integer, and store result in range starting at
+/// output
+REG_GATE_3B(CLXNOR);
+
+/// Apply "PhaseRootN" gate (1/(2^N) phase rotation) to each bit in "length", starting from bit index "start"
+void QInterface::PhaseRootN(bitLenInt n, bitLenInt start, bitLenInt length)
+{
+    for (bitLenInt bit = 0; bit < length; bit++) {
+        PhaseRootN(n, start + bit);
+    }
+}
+
+/// Apply inverse "PhaseRootN" gate (1/(2^N) phase rotation) to each bit in "length", starting from bit index "start"
+void QInterface::IPhaseRootN(bitLenInt n, bitLenInt start, bitLenInt length)
+{
+    for (bitLenInt bit = 0; bit < length; bit++) {
+        IPhaseRootN(n, start + bit);
+    }
+}
+
+/// Apply controlled "PhaseRootN" gate to each bit
+void QInterface::CPhaseRootN(bitLenInt n, bitLenInt control, bitLenInt target, bitLenInt length)
+{
+    if (n == 0) {
+        return;
+    }
+    if (n == 1) {
+        CZ(control, target, length);
+        return;
+    }
+
+    for (bitLenInt bit = 0; bit < length; bit++) {
+        CPhaseRootN(n, control + bit, target + bit);
+    }
+}
+
+/// Apply controlled IT gate to each bit
+void QInterface::CIPhaseRootN(bitLenInt n, bitLenInt control, bitLenInt target, bitLenInt length)
+{
+    if (n == 0) {
+        return;
+    }
+    if (n == 1) {
+        CZ(control, target, length);
+        return;
+    }
+
+    for (bitLenInt bit = 0; bit < length; bit++) {
+        CIPhaseRootN(n, control + bit, target + bit);
+    }
+}
+/// Apply general unitary gate to each bit in "length," starting from bit index "start"
+void QInterface::U(bitLenInt start, bitLenInt length, real1_f theta, real1_f phi, real1_f lambda)
+{
+    for (bitLenInt bit = 0; bit < length; bit++) {
+        U(start + bit, theta, phi, lambda);
+    }
+}
+
+/// Apply 2-parameter unitary gate to each bit in "length," starting from bit index "start"
+void QInterface::U2(bitLenInt start, bitLenInt length, real1_f phi, real1_f lambda)
+{
+    for (bitLenInt bit = 0; bit < length; bit++) {
+        U2(start + bit, phi, lambda);
+    }
+}
+#endif
+
+#if ENABLE_ROT_API
+inline real1_f dyadAngle(int numerator, int denomPower) { return (-M_PI * numerator * 2) / pow(2, denomPower); };
+
+/// Dyadic fraction "phase shift gate" - Rotates as e^(i*(M_PI * numerator) / 2^denomPower) around |1> state.
+void QInterface::RTDyad(int numerator, int denomPower, bitLenInt qubit) { RT(dyadAngle(numerator, denomPower), qubit); }
+
+/// Dyadic fraction (identity) exponentiation gate - Applies exponentiation of the identity operator
+void QInterface::ExpDyad(int numerator, int denomPower, bitLenInt qubit)
+{
+    Exp(dyadAngle(numerator, denomPower), qubit);
+}
+
+/// Dyadic fraction Pauli X exponentiation gate - Applies exponentiation of the Pauli X operator
+void QInterface::ExpXDyad(int numerator, int denomPower, bitLenInt qubit)
+{
+    ExpX(dyadAngle(numerator, denomPower), qubit);
+}
+
+/// Dyadic fraction Pauli Y exponentiation gate - Applies exponentiation of the Pauli Y operator
+void QInterface::ExpYDyad(int numerator, int denomPower, bitLenInt qubit)
+{
+    ExpY(dyadAngle(numerator, denomPower), qubit);
+}
+
+/// Dyadic fraction Pauli Z exponentiation gate - Applies exponentiation of the Pauli Z operator
+void QInterface::ExpZDyad(int numerator, int denomPower, bitLenInt qubit)
+{
+    ExpZ(dyadAngle(numerator, denomPower), qubit);
+}
+
+/// Dyadic fraction x axis rotation gate - Rotates around Pauli x axis.
+void QInterface::RXDyad(int numerator, int denomPower, bitLenInt qubit) { RX(dyadAngle(numerator, denomPower), qubit); }
+
+/// Dyadic fraction y axis rotation gate - Rotates around Pauli y axis.
+void QInterface::RYDyad(int numerator, int denomPower, bitLenInt qubit) { RY(dyadAngle(numerator, denomPower), qubit); }
+
+/// Dyadic fraction y axis rotation gate - Rotates around Pauli y axis.
+void QInterface::RZDyad(int numerator, int denomPower, bitLenInt qubit) { RZ(dyadAngle(numerator, denomPower), qubit); }
+
+/// Controlled dyadic "phase shift gate" - if control bit is true, rotates target bit as e^(i*(M_PI * numerator) /
+/// 2^denomPower) around |1> state
+void QInterface::CRTDyad(int numerator, int denomPower, bitLenInt control, bitLenInt target)
+{
+    CRT(dyadAngle(numerator, denomPower), control, target);
+}
+
+/// Controlled dyadic fraction x axis rotation gate - Rotates around Pauli x axis.
+void QInterface::CRXDyad(int numerator, int denomPower, bitLenInt control, bitLenInt target)
+{
+    CRX(dyadAngle(numerator, denomPower), control, target);
+}
+
+/// Controlled dyadic fraction y axis rotation gate - Rotates around Pauli y axis.
+void QInterface::CRYDyad(int numerator, int denomPower, bitLenInt control, bitLenInt target)
+{
+    CRY(dyadAngle(numerator, denomPower), control, target);
+}
+
+/// Controlled dyadic fraction z axis rotation gate - Rotates around Pauli z axis.
+void QInterface::CRZDyad(int numerator, int denomPower, bitLenInt control, bitLenInt target)
+{
+    CRZ(dyadAngle(numerator, denomPower), control, target);
+}
+
+#if ENABLE_REG_GATES
+///"Phase shift gate" - Rotates each bit as e^(-i*\theta/2) around |1> state
+REG_GATE_1R(RT);
+
+/// Dyadic fraction "phase shift gate" - Rotates each bit as e^(i*(M_PI * numerator) / denominator) around |1> state.
+REG_GATE_1D(RTDyad);
+
+/// Bitwise (identity) exponentiation gate - Applies exponentiation of the identity operator
+REG_GATE_1R(Exp);
+
+/// Dyadic fraction (identity) exponentiation gate - Applies \f$ e^{-i * \pi * numerator * I / 2^denomPower} \f$,
+REG_GATE_1D(ExpDyad);
+
+/// Bitwise Pauli X exponentiation gate - Applies \f$ e^{-i*\theta*\sigma_x} \f$, exponentiation of the Pauli X operator
+REG_GATE_1R(ExpX);
+
+/// Dyadic fraction Pauli X exponentiation gate - Applies exponentiation of the Pauli X operator
+REG_GATE_1D(ExpXDyad);
+
+/// Bitwise Pauli Y exponentiation gate - Applies \f$ e^{-i*\theta*\sigma_y} \f$, exponentiation of the Pauli Y operator
+REG_GATE_1R(ExpY);
+
+/// Dyadic fraction Pauli Y exponentiation gate - Applies exponentiation of the Pauli Y operator
+REG_GATE_1D(ExpYDyad);
+
+/// Bitwise Pauli Z exponentiation gate - Applies \f$ e^{-i*\theta*\sigma_z} \f$, exponentiation of the Pauli Z operator
+REG_GATE_1R(ExpZ);
+
+/// Dyadic fraction Pauli Z exponentiation gate - Applies exponentiation of the Pauli Z operator
+REG_GATE_1D(ExpZDyad);
+
+/// x axis rotation gate - Rotates each bit as e^(-i*\theta/2) around Pauli x axis
+REG_GATE_1R(RX);
+
+/// Dyadic fraction x axis rotation gate - Rotates around Pauli x
+REG_GATE_1D(RXDyad);
 
 /// y axis rotation gate - Rotates each bit as e^(-i*\theta/2) around Pauli y axis
 REG_GATE_1R(RY);
