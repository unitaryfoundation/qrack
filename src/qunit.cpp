--- conflicted
+++ resolved
@@ -1140,11 +1140,10 @@
 
 void QUnit::CZ(bitLenInt control, bitLenInt target)
 {
-<<<<<<< HEAD
     QEngineShard& cShard = shards[control];
     QEngineShard& tShard = shards[target];
 
-    if (!PHASE_MATTERS(tShard) || (CACHED_CLASSICAL(cShard) && !SHARD_STATE(cShard))) {
+    if (!PHASE_MATTERS(shards[target]) && (!SHARD_STATE(shards[target]) || CACHED_CLASSICAL(shards[control]))) {
         return;
     }
 
@@ -1222,15 +1221,6 @@
         tShard.RemoveFourier2Partner();
         cShard.RemoveFourier2Partner();
     }
-=======
-    if (!PHASE_MATTERS(shards[target]) && (!SHARD_STATE(shards[target]) || CACHED_CLASSICAL(shards[control]))) {
-        return;
-    }
-
-    bitLenInt controls[1] = { control };
-    bitLenInt controlLen = 1;
-    CTRLED_CALL_WRAP(CZ(CTRL_1_ARGS), Z(target), false);
->>>>>>> 287bb38b
 }
 
 void QUnit::ApplySinglePhase(const complex topLeft, const complex bottomRight, bool doCalcNorm, bitLenInt target)
@@ -1313,20 +1303,6 @@
     const complex topLeft, const complex bottomRight)
 {
     QEngineShard& shard = shards[target];
-<<<<<<< HEAD
-
-    if (!PHASE_MATTERS(shard)) {
-        // Has no measurable effect
-        return;
-    }
-
-    complex iTest[4] = { topLeft, 0, 0, bottomRight };
-    if (IsIdentity(iTest)) {
-        // Identity operator has no effect
-        return;
-    }
-=======
->>>>>>> 287bb38b
 
     bitLenInt* lcontrols = new bitLenInt[controlLen];
     bitLenInt ltarget;
@@ -2377,13 +2353,8 @@
 void QUnit::PhaseFlip()
 {
     QEngineShard& shard = shards[0];
-<<<<<<< HEAD
-    if (PHASE_MATTERS(shard)) {
+    if (!randGlobalPhase) {
         ToPermBasis(0);
-=======
-    if (!randGlobalPhase) {
-        TransformBasis(false, 0);
->>>>>>> 287bb38b
         ApplyOrEmulate(shard, [&](QEngineShard& shard) { shard.unit->PhaseFlip(); });
         shard.amp1 = -shard.amp1;
     }
