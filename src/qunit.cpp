--- conflicted
+++ resolved
@@ -1259,25 +1259,7 @@
 {
     QEngineShard& shard = shards[target];
 
-<<<<<<< HEAD
-    PopHBasis2Qb(target);
-
-    if (!PHASE_MATTERS(shard)) {
-        X(target);
-        return;
-    }
-
-    real1 phaseDiff = arg(topRight) - arg(bottomLeft);
-    if (phaseDiff > M_PI) {
-        phaseDiff -= 2U * M_PI;
-    } else if (phaseDiff < -M_PI) {
-        phaseDiff += 2U * M_PI;
-    }
-    if ((abs(phaseDiff) < min_norm) &&
-        (randGlobalPhase || ((imag(topRight) < min_norm) && (real(topRight) > ZERO_R1)))) {
-=======
     if (!PHASE_MATTERS(shard) || (randGlobalPhase && (norm(topRight - bottomLeft) < min_norm))) {
->>>>>>> c0bdaa00
         X(target);
         return;
     }
