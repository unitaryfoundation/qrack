--- conflicted
+++ resolved
@@ -1068,10 +1068,6 @@
     QEngineShard& shard = shards[qubit];
 
     if (shard.unit && (shard.unit->GetQubitCount() == 1U)) {
-<<<<<<< HEAD
-=======
-        RevertBasis1Qb(qubit);
->>>>>>> d5ba6c2d
         complex amps[2];
         shard.unit->GetQuantumState(amps);
 
@@ -1406,11 +1402,7 @@
         }
     }
 
-<<<<<<< HEAD
-    ProbBase(qubit);
-=======
     ProbBase(partnerIndex);
->>>>>>> d5ba6c2d
 
     return true;
 }
