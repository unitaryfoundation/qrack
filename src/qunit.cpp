//////////////////////////////////////////////////////////////////////////////////////
//
// (C) Daniel Strano and the Qrack contributors 2017-2020. All rights reserved.
//
// QUnit maintains explicit separability of qubits as an optimization on a QEngine.
// See https://arxiv.org/abs/1710.05867
// (The makers of Qrack have no affiliation with the authors of that paper.)
//
// When we allocate a quantum register, all bits are in a (re)set state. At this point,
// we know they are separable, in the sense of full Schmidt decomposability into qubits
// in the "natural" or "permutation" basis of the register. Many operations can be
// traced in terms of fewer qubits that the full "Schr\{"o}dinger representation."
//
// Based on experimentation, QUnit is designed to avoid increasing representational
// entanglement for its primary action, and only try to decrease it when inquiries
// about probability need to be made otherwise anyway. Avoiding introducing the cost of
// basically any entanglement whatsoever, rather than exponentially costly "garbage
// collection," should be the first and ultimate concern, in the authors' experience.
//
// Licensed under the GNU Lesser General Public License V3.
// See LICENSE.md in the project root or https://www.gnu.org/licenses/lgpl-3.0.en.html
// for details.

#include <ctime>
#include <initializer_list>
#include <map>

#include "qfactory.hpp"
#include "qunit.hpp"

#define DIRTY(shard) (shard.isPhaseDirty || shard.isProbDirty)
#define IS_NORM_ZERO(c) (c == ZERO_CMPLX)
#define IS_ZERO_R1(r) (r == ZERO_R1)
#define IS_ONE_R1(r) (r == ONE_R1)
#define IS_ONE_CMPLX(c) (c == ONE_CMPLX)
#define IS_I_CMPLX(c) (c == I_CMPLX)
#define SHARD_STATE(shard) (norm(shard.amp0) < (ONE_R1 / 2))
#define QUEUED_PHASE(shard)                                                                                            \
    ((shard.targetOfShards.size() != 0) || (shard.controlsShards.size() != 0) ||                                       \
        (shard.antiTargetOfShards.size() != 0) || (shard.antiControlsShards.size() != 0))
#define CACHED_PLUS_MINUS(shard) (shard.isPlusMinus && !DIRTY(shard) && !QUEUED_PHASE(shard))
#define CACHED_PLUS(shard) (CACHED_PLUS_MINUS(shard) && IS_NORM_ZERO(shard.amp1))
#define CACHED_PROB(shard) (!shard.isProbDirty && !shard.isPlusMinus && !QUEUED_PHASE(shard))
#define CACHED_CLASSICAL(shard) (CACHED_PROB(shard) && (IS_NORM_ZERO(shard.amp0) || IS_NORM_ZERO(shard.amp1)))
#define CACHED_ONE(shard) (CACHED_PROB(shard) && IS_NORM_ZERO(shard.amp0))
#define CACHED_ZERO(shard) (CACHED_PROB(shard) && IS_NORM_ZERO(shard.amp1))
/* "UNSAFE" variants here do not check whether the bit is in |0>/|1> rather than |+>/|-> basis. */
#define UNSAFE_CACHED_CLASSICAL(shard)                                                                                 \
    (!shard.isProbDirty && !shard.isPlusMinus && (IS_NORM_ZERO(shard.amp0) || IS_NORM_ZERO(shard.amp1)))
#define UNSAFE_CACHED_ONE(shard) (!shard.isProbDirty && !shard.isPlusMinus && IS_NORM_ZERO(shard.amp0))
#define UNSAFE_CACHED_ZERO(shard) (!shard.isProbDirty && !shard.isPlusMinus && IS_NORM_ZERO(shard.amp1))

namespace Qrack {

QUnit::QUnit(QInterfaceEngine eng, QInterfaceEngine subEng, bitLenInt qBitCount, bitCapInt initState,
    qrack_rand_gen_ptr rgp, complex phaseFac, bool doNorm, bool randomGlobalPhase, bool useHostMem, int deviceID,
    bool useHardwareRNG, bool useSparseStateVec, real1 norm_thresh, std::vector<int> devList, bitLenInt qubitThreshold)
    : QInterface(qBitCount, rgp, doNorm, useHardwareRNG, randomGlobalPhase, norm_thresh)
    , engine(eng)
    , subEngine(subEng)
    , devID(deviceID)
    , phaseFactor(phaseFac)
    , doNormalize(doNorm)
    , useHostRam(useHostMem)
    , useRDRAND(useHardwareRNG)
    , isSparse(useSparseStateVec)
    , freezeBasisH(false)
    , freezeBasis2Qb(false)
    , thresholdQubits(qubitThreshold)
{
    if ((engine == QINTERFACE_CPU) || (engine == QINTERFACE_OPENCL)) {
        subEngine = engine;
    }

    shards.resize(qBitCount);

    bool bitState;

    for (bitLenInt i = 0; i < qubitCount; i++) {
        bitState = ((initState >> (bitCapIntOcl)i) & ONE_BCI) != 0;
        shards[i] = QEngineShard(bitState, doNormalize ? amplitudeFloor : ZERO_R1);
    }
}

QInterfacePtr QUnit::MakeEngine(bitLenInt length, bitCapInt perm)
{
    return CreateQuantumInterface(engine, subEngine, length, perm, rand_generator, phaseFactor, doNormalize,
        randGlobalPhase, useHostRam, devID, useRDRAND, isSparse, amplitudeFloor, std::vector<int>{}, thresholdQubits);
}

void QUnit::SetPermutation(bitCapInt perm, complex phaseFac)
{
    bool bitState;

    Dump();

    for (bitLenInt i = 0; i < qubitCount; i++) {
        bitState = ((perm >> (bitCapIntOcl)i) & ONE_BCI) != 0;
        shards[i] = QEngineShard(bitState, doNormalize ? amplitudeFloor : ZERO_R1);
    }
}

void QUnit::SetQuantumState(const complex* inputState)
{
    Dump();

    if (qubitCount == 1U) {
        QEngineShard& shard = shards[0];
        shard.unit = NULL;
        shard.isProbDirty = false;
        shard.isPhaseDirty = false;
        shard.amp0 = inputState[0];
        shard.amp1 = inputState[1];
        shard.isPlusMinus = false;
        if (IS_NORM_ZERO(shard.amp0) || IS_NORM_ZERO(shard.amp1)) {
            shard.isClifford = std::make_shared<bool>(true);
            shard.ClampAmps(amplitudeFloor);
        } else if (norm(shard.amp0 + shard.amp1) < REAL1_EPSILON) {
            shard.isPlusMinus = !shard.isPlusMinus;
            shard.amp0 = ZERO_R1;
            shard.amp1 = shard.amp0 / norm(shard.amp0);
            shard.isClifford = std::make_shared<bool>(true);
        } else if (norm(shard.amp0 - shard.amp1) < REAL1_EPSILON) {
            shard.isPlusMinus = !shard.isPlusMinus;
            shard.amp0 = shard.amp0 / norm(shard.amp0);
            shard.amp1 = ZERO_R1;
            shard.isClifford = std::make_shared<bool>(true);
        } else {
            shard.isClifford = std::make_shared<bool>(false);
        }
        return;
    }

    QInterfacePtr unit = MakeEngine(qubitCount, 0);
    unit->SetQuantumState(inputState);
    BoolPtr isClifford = std::make_shared<bool>(false);

    for (bitLenInt idx = 0; idx < qubitCount; idx++) {
        shards[idx] = QEngineShard(unit, idx, isClifford, doNormalize ? amplitudeFloor : ZERO_R1);
    }
}

void QUnit::GetQuantumState(complex* outputState)
{
    ToPermBasisAll();
    EndAllEmulation();

    QUnitPtr clone = std::dynamic_pointer_cast<QUnit>(Clone());
    clone->OrderContiguous(clone->EntangleAll());
    clone->shards[0].unit->GetQuantumState(outputState);
}

void QUnit::GetProbs(real1* outputProbs)
{
    ToPermBasisAll();
    EndAllEmulation();

    QUnitPtr clone = std::dynamic_pointer_cast<QUnit>(Clone());
    clone->OrderContiguous(clone->EntangleAll());
    clone->shards[0].unit->GetProbs(outputProbs);
}

complex QUnit::GetAmplitude(bitCapInt perm)
{
    ToPermBasisAll();
    EndAllEmulation();

    complex result(ONE_R1, ZERO_R1);

    std::map<QInterfacePtr, bitCapInt> perms;

    for (bitLenInt i = 0; i < qubitCount; i++) {
        if (perms.find(shards[i].unit) == perms.end()) {
            perms[shards[i].unit] = 0U;
        }
        if ((perm >> (bitCapIntOcl)i) & ONE_BCI) {
            perms[shards[i].unit] |= pow2(shards[i].mapped);
        }
    }

    for (auto&& qi : perms) {
        result *= qi.first->GetAmplitude(qi.second);
        if (IS_NORM_ZERO(result)) {
            break;
        }
    }

    if ((shards[0].GetQubitCount() > 1) && IS_ONE_R1(norm(result)) && (randGlobalPhase || (result == ONE_CMPLX))) {
        SetPermutation(perm);
    }

    return result;
}

void QUnit::SetAmplitude(bitCapInt perm, complex amp)
{
    EntangleAll();
    shards[0].unit->SetAmplitude(perm, amp);
}

bitLenInt QUnit::Compose(QUnitPtr toCopy) { return Compose(toCopy, qubitCount); }

/*
 * Append QInterface in the middle of QUnit.
 */
bitLenInt QUnit::Compose(QUnitPtr toCopy, bitLenInt start)
{
    /* Create a clone of the quantum state in toCopy. */
    QUnitPtr clone = std::dynamic_pointer_cast<QUnit>(toCopy->Clone());

    /* Insert the new shards in the middle */
    shards.insert(shards.begin() + start, clone->shards.begin(), clone->shards.end());

    SetQubitCount(qubitCount + toCopy->GetQubitCount());

    return start;
}

void QUnit::Detach(bitLenInt start, bitLenInt length, QUnitPtr dest)
{
    /* TODO: This method should decompose the bits for the destination without composing the length first */

    for (bitLenInt i = 0; i < length; i++) {
        RevertBasis2Qb(start + i);
    }

    QInterfacePtr destEngine;
    BoolPtr isClifford;
    if (length == 1U) {
        EndEmulation(start);
        if (dest) {
            dest->EndAllEmulation();
        }
    } else {
        EntangleRange(start, length);
        OrderContiguous(shards[start].unit);

        if (dest) {
            dest->EntangleRange(0, length);
            dest->OrderContiguous(dest->shards[0].unit);
            destEngine = dest->shards[0].unit;
            isClifford = dest->shards[0].isClifford;
            *isClifford = *(shards[start].isClifford);
        }
    }

    QInterfacePtr unit = shards[start].unit;
    bitLenInt mapped = shards[start].mapped;
    bitLenInt unitLength = unit->GetQubitCount();

    if (dest) {
        for (bitLenInt i = 0; i < length; i++) {
            dest->shards[i] = QEngineShard(shards[start + i]);
            dest->shards[i].unit = destEngine;
            dest->shards[i].isClifford = isClifford;
        }

        unit->Decompose(mapped, destEngine);
    } else {
        unit->Dispose(mapped, length);
    }

    unit->Finish();
    shards.erase(shards.begin() + start, shards.begin() + start + length);
    SetQubitCount(qubitCount - length);

    if (unitLength == length) {
        return;
    }

    /* Find the rest of the qubits. */
    for (auto&& shard : shards) {
        if (shard.unit == unit && shard.mapped >= (mapped + length)) {
            shard.mapped -= length;
        }
    }
}

void QUnit::Decompose(bitLenInt start, QUnitPtr dest) { Detach(start, dest->GetQubitCount(), dest); }

void QUnit::Dispose(bitLenInt start, bitLenInt length) { Detach(start, length, nullptr); }

// The optimization of this method is redundant with other optimizations in QUnit.
void QUnit::Dispose(bitLenInt start, bitLenInt length, bitCapInt disposedPerm) { Detach(start, length, nullptr); }

QInterfacePtr QUnit::EntangleInCurrentBasis(
    std::vector<bitLenInt*>::iterator first, std::vector<bitLenInt*>::iterator last)
{
    for (auto bit = first; bit < last; bit++) {
        EndEmulation(shards[**bit]);
    }

    std::vector<QInterfacePtr> units;
    units.reserve((int)(last - first));

    QInterfacePtr unit1 = shards[**first].unit;
    std::map<QInterfacePtr, bool> found;

    BoolPtr isClifford = std::make_shared<bool>(true);

    /* Walk through all of the supplied bits and create a unique list to compose. */
    for (auto bit = first; bit < last; bit++) {
        if (found.find(shards[**bit].unit) == found.end()) {
            found[shards[**bit].unit] = true;
            units.push_back(shards[**bit].unit);
            *isClifford &= *(shards[**bit].isClifford);
        }
    }

    /* Collapse all of the other units into unit1, returning a map to the new bit offset. */
    while (units.size() > 1U) {
        // Work odd unit into collapse sequence:
        if (units.size() & 1U) {
            QInterfacePtr consumed = units[1];
            bitLenInt offset = unit1->Compose(consumed);
            units.erase(units.begin() + 1U);

            for (auto&& shard : shards) {
                if (shard.unit == consumed) {
                    shard.mapped += offset;
                    shard.unit = unit1;
                }
            }
        }

        std::vector<QInterfacePtr> nUnits;
        std::map<QInterfacePtr, bitLenInt> offsets;
        std::map<QInterfacePtr, QInterfacePtr> offsetPartners;

        for (size_t i = 0; i < units.size(); i += 2) {
            QInterfacePtr retained = units[i];
            QInterfacePtr consumed = units[i + 1U];
            nUnits.push_back(retained);
            offsets[consumed] = retained->Compose(consumed);
            offsetPartners[consumed] = retained;
        }

        /* Since each unit will be collapsed in-order, one set of bits at a time. */
        for (auto&& shard : shards) {
            auto search = offsets.find(shard.unit);
            if (search != offsets.end()) {
                shard.mapped += search->second;
                shard.unit = offsetPartners[shard.unit];
            }
        }

        units = nUnits;
    }

    /* Change the source parameters to the correct newly mapped bit indexes. */
    for (auto bit = first; bit < last; bit++) {
        **bit = shards[**bit].mapped;
    }

    /* Also update isClifford metadata. */
    for (auto&& shard : shards) {
        if (shard.unit == shards[**first].unit) {
            shard.isClifford = isClifford;
        }
    }

    return unit1;
}

QInterfacePtr QUnit::Entangle(std::vector<bitLenInt> bits)
{
    std::sort(bits.begin(), bits.end());

    std::vector<bitLenInt*> ebits(bits.size());
    for (bitLenInt i = 0; i < ebits.size(); i++) {
        ebits[i] = &bits[i];
    }

    return Entangle(ebits);
}

QInterfacePtr QUnit::Entangle(std::vector<bitLenInt*> bits)
{
    for (bitLenInt i = 0; i < bits.size(); i++) {
        ToPermBasis(*(bits[i]));
    }
    return EntangleInCurrentBasis(bits.begin(), bits.end());
}

QInterfacePtr QUnit::EntangleRange(bitLenInt start, bitLenInt length)
{
    ToPermBasis(start, length);

    if (length == 1) {
        EndEmulation(start);
        return shards[start].unit;
    }

    std::vector<bitLenInt> bits(length);
    std::vector<bitLenInt*> ebits(length);
    for (bitLenInt i = 0; i < length; i++) {
        bits[i] = i + start;
        ebits[i] = &bits[i];
    }

    QInterfacePtr toRet = EntangleInCurrentBasis(ebits.begin(), ebits.end());
    OrderContiguous(shards[start].unit);
    return toRet;
}

QInterfacePtr QUnit::EntangleRange(bitLenInt start1, bitLenInt length1, bitLenInt start2, bitLenInt length2)
{
    ToPermBasis(start1, length1);
    ToPermBasis(start2, length2);

    std::vector<bitLenInt> bits(length1 + length2);
    std::vector<bitLenInt*> ebits(length1 + length2);

    if (start2 < start1) {
        std::swap(start1, start2);
        std::swap(length1, length2);
    }

    for (bitLenInt i = 0; i < length1; i++) {
        bits[i] = i + start1;
        ebits[i] = &bits[i];
    }

    for (bitLenInt i = 0; i < length2; i++) {
        bits[i + length1] = i + start2;
        ebits[i + length1] = &bits[i + length1];
    }

    QInterfacePtr toRet = EntangleInCurrentBasis(ebits.begin(), ebits.end());
    OrderContiguous(shards[start1].unit);
    return toRet;
}

QInterfacePtr QUnit::EntangleRange(
    bitLenInt start1, bitLenInt length1, bitLenInt start2, bitLenInt length2, bitLenInt start3, bitLenInt length3)
{
    ToPermBasis(start1, length1);
    ToPermBasis(start2, length2);
    ToPermBasis(start3, length3);

    std::vector<bitLenInt> bits(length1 + length2 + length3);
    std::vector<bitLenInt*> ebits(length1 + length2 + length3);

    if (start2 < start1) {
        std::swap(start1, start2);
        std::swap(length1, length2);
    }

    if (start3 < start1) {
        std::swap(start1, start3);
        std::swap(length1, length3);
    }

    if (start3 < start2) {
        std::swap(start2, start3);
        std::swap(length2, length3);
    }

    for (bitLenInt i = 0; i < length1; i++) {
        bits[i] = i + start1;
        ebits[i] = &bits[i];
    }

    for (bitLenInt i = 0; i < length2; i++) {
        bits[i + length1] = i + start2;
        ebits[i + length1] = &bits[i + length1];
    }

    for (bitLenInt i = 0; i < length3; i++) {
        bits[i + length1 + length2] = i + start3;
        ebits[i + length1 + length2] = &bits[i + length1 + length2];
    }

    QInterfacePtr toRet = EntangleInCurrentBasis(ebits.begin(), ebits.end());
    OrderContiguous(shards[start1].unit);
    return toRet;
}

bool QUnit::TrySeparate(bitLenInt start, bitLenInt length)
{
    bool didSeparate = false;
    for (bitLenInt i = 0; i < length; i++) {
        if (shards[start + i].GetQubitCount() == 1) {
            didSeparate = true;
            continue;
        }

        // This is usually all that's worth trying:
        real1 prob = ProbBase(start + i);
        didSeparate |= (IS_ZERO_R1(prob) || IS_ONE_R1(prob));
    }

    return didSeparate;
}

void QUnit::OrderContiguous(QInterfacePtr unit)
{
    /* Before we call OrderContinguous, when we are cohering lists of shards, we should always proactively sort the
     * order in which we compose qubits into a single engine. This is a cheap way to reduce the need for costly qubit
     * swap gates, later. */

    if (!unit || (unit->GetQubitCount() == 1)) {
        return;
    }

    /* Create a sortable collection of all of the bits that are in the unit. */
    std::vector<QSortEntry> bits(unit->GetQubitCount());

    bitLenInt j = 0;
    for (bitLenInt i = 0; i < qubitCount; i++) {
        if (shards[i].unit == unit) {
            bits[j].mapped = shards[i].mapped;
            bits[j].bit = i;
            j++;
        }
    }

    SortUnit(unit, bits, 0, bits.size() - 1);
}

/* Sort a container of bits, calling Swap() on each. */
void QUnit::SortUnit(QInterfacePtr unit, std::vector<QSortEntry>& bits, bitLenInt low, bitLenInt high)
{
    bitLenInt i = low, j = high;
    if (i == (j - 1)) {
        if (bits[j] < bits[i]) {
            unit->Swap(bits[i].mapped, bits[j].mapped); /* Change the location in the QE itself. */
            std::swap(shards[bits[i].bit].mapped, shards[bits[j].bit].mapped); /* Change the global mapping. */
            std::swap(bits[i].mapped, bits[j].mapped); /* Change the contents of the sorting array. */
        }
        return;
    }
    QSortEntry pivot = bits[(low + high) / 2];

    while (i <= j) {
        while (bits[i] < pivot) {
            i++;
        }
        while (bits[j] > pivot) {
            j--;
        }
        if (i < j) {
            unit->Swap(bits[i].mapped, bits[j].mapped); /* Change the location in the QE itself. */
            std::swap(shards[bits[i].bit].mapped, shards[bits[j].bit].mapped); /* Change the global mapping. */
            std::swap(bits[i].mapped, bits[j].mapped); /* Change the contents of the sorting array. */
            i++;
            j--;
        } else if (i == j) {
            i++;
            j--;
        }
    }
    if (low < j) {
        SortUnit(unit, bits, low, j);
    }
    if (i < high) {
        SortUnit(unit, bits, i, high);
    }
}

/// Check if the qubit at "qubitIndex" has a cached probability indicating that it is in a permutation basis eigenstate,
/// for optimization.
bool QUnit::CheckBitPermutation(const bitLenInt& qubitIndex, const bool& inCurrentBasis)
{
    if (!inCurrentBasis) {
        ToPermBasis(qubitIndex);
    }
    QEngineShard& shard = shards[qubitIndex];
    if (UNSAFE_CACHED_CLASSICAL(shard)) {
        return true;
    } else {
        return false;
    }
}

/// Check if all qubits in the range have cached probabilities indicating that they are in permutation basis
/// eigenstates, for optimization.
bool QUnit::CheckBitsPermutation(const bitLenInt& start, const bitLenInt& length, const bool& inCurrentBasis)
{
    // Certain optimizations become obvious, if all bits in a range are in permutation basis eigenstates.
    // Then, operations can often be treated as classical, instead of quantum.
    for (bitLenInt i = 0; i < length; i++) {
        if (!CheckBitPermutation(start + i, inCurrentBasis)) {
            return false;
        }
    }
    return true;
}

/// Assuming all bits in the range are in cached |0>/|1> eigenstates, read the unsigned integer value of the range.
bitCapInt QUnit::GetCachedPermutation(const bitLenInt& start, const bitLenInt& length)
{
    bitCapInt res = 0U;
    for (bitLenInt i = 0; i < length; i++) {
        if (SHARD_STATE(shards[start + i])) {
            res |= pow2(i);
        }
    }
    return res;
}

bitCapInt QUnit::GetCachedPermutation(const bitLenInt* bitArray, const bitLenInt& length)
{
    bitCapInt res = 0U;
    for (bitLenInt i = 0; i < length; i++) {
        if (SHARD_STATE(shards[bitArray[i]])) {
            res |= pow2(i);
        }
    }
    return res;
}

bool QUnit::CheckBitsPlus(const bitLenInt& qubitIndex, const bitLenInt& length)
{
    bool isHBasis = true;
    for (bitLenInt i = 0; i < length; i++) {
        QEngineShard& shard = shards[qubitIndex + i];
        if (!CACHED_PLUS(shard)) {
            isHBasis = false;
            break;
        }
    }

    return isHBasis;
}

real1 QUnit::ProbBase(const bitLenInt& qubit)
{
    QEngineShard& shard = shards[qubit];

    if (!shard.isProbDirty) {
        return norm(shard.amp1);
    }

    shard.isProbDirty = false;

    bitLenInt shardQbCount = shard.GetQubitCount();
    QInterfacePtr unit = shard.unit;
    bitLenInt mapped = shard.mapped;
    real1 prob = unit->Prob(mapped);
    shard.amp1 = complex(sqrt(prob), ZERO_R1);
    shard.amp0 = complex(sqrt(ONE_R1 - prob), ZERO_R1);

    bool didSeparate = false;
    if (IS_NORM_ZERO(shard.amp1)) {
        SeparateBit(false, qubit);
        didSeparate = true;
    } else if (IS_NORM_ZERO(shard.amp0)) {
        SeparateBit(true, qubit);
        didSeparate = true;
    }

    if (!didSeparate) {
        return prob;
    }

    if (shardQbCount != 2) {
        return prob;
    }

    bitLenInt partnerIndex;
    for (partnerIndex = 0; partnerIndex < qubitCount; partnerIndex++) {
        QEngineShard& partnerShard = shards[partnerIndex];
        if (unit == partnerShard.unit) {
            break;
        }
    }

    RevertBasis1Qb(partnerIndex);

    QEngineShard& partnerShard = shards[partnerIndex];

    complex amps[2];
    partnerShard.unit->GetQuantumState(amps);
    if (IS_NORM_ZERO(amps[0]) || IS_NORM_ZERO(amps[1]) || IS_NORM_ZERO((I_CMPLX * amps[0]) - amps[1]) ||
        IS_NORM_ZERO((I_CMPLX * amps[0]) + amps[1])) {
        partnerShard.isClifford = std::make_shared<bool>(true);
    } else if (IS_NORM_ZERO(amps[0] - amps[1])) {
        partnerShard.isClifford = std::make_shared<bool>(true);
<<<<<<< HEAD
        partnerShard.isPlusMinus = !partnerShard.isPlusMinus;
=======
        partnerShard.isPlusMinus = true;
>>>>>>> d15b1050
        amps[0] = ONE_CMPLX;
        amps[1] = ZERO_CMPLX;
    } else if (IS_NORM_ZERO(amps[0] + amps[1])) {
        partnerShard.isClifford = std::make_shared<bool>(true);
<<<<<<< HEAD
        partnerShard.isPlusMinus = !partnerShard.isPlusMinus;
=======
        partnerShard.isPlusMinus = true;
>>>>>>> d15b1050
        amps[0] = ZERO_CMPLX;
        amps[1] = ONE_CMPLX;
    } else {
        partnerShard.isClifford = std::make_shared<bool>(false);
    }
    partnerShard.amp0 = amps[0];
    partnerShard.amp1 = amps[1];
    partnerShard.isProbDirty = false;
    partnerShard.isPhaseDirty = false;
    partnerShard.unit = NULL;
    if (doNormalize) {
        partnerShard.ClampAmps(amplitudeFloor);
    }

    return prob;
}

real1 QUnit::Prob(bitLenInt qubit)
{
    ToPermBasis(qubit);
    return ProbBase(qubit);
}

real1 QUnit::ProbAll(bitCapInt perm) { return clampProb(norm(GetAmplitude(perm))); }

void QUnit::SeparateBit(bool value, bitLenInt qubit, bool doDispose)
{
    QInterfacePtr unit = shards[qubit].unit;
    bitLenInt mapped = shards[qubit].mapped;

    shards[qubit].unit = NULL;
    shards[qubit].mapped = 0;
    shards[qubit].isProbDirty = false;
    shards[qubit].isPhaseDirty = false;
    shards[qubit].amp0 = value ? ZERO_CMPLX : ONE_CMPLX;
    shards[qubit].amp1 = value ? ONE_CMPLX : ZERO_CMPLX;
    shards[qubit].isClifford = std::make_shared<bool>(true);

    if (!unit || (unit->GetQubitCount() == 1)) {
        return;
    }

    if (doDispose) {
        unit->Dispose(mapped, 1, value ? ONE_BCI : 0);
    }

    /* Update the mappings. */
    for (auto&& shard : shards) {
        if ((shard.unit == unit) && (shard.mapped > mapped)) {
            shard.mapped--;
        }
    }
}

bool QUnit::ForceM(bitLenInt qubit, bool res, bool doForce, bool doApply)
{
    ToPermBasis(qubit);

    QEngineShard& shard = shards[qubit];

    bool result;
    if (CACHED_CLASSICAL(shard)) {
        result = doForce ? res : SHARD_STATE(shard);
    } else if (!shard.isProbDirty && (shard.GetQubitCount() == 1U)) {
        result = doForce ? res : (Rand() <= norm(shard.amp1));
    } else {
        EndEmulation(qubit);
        result = shard.unit->ForceM(shard.mapped, res, doForce, doApply);
    }

    if (!doApply) {
        return result;
    }

    if (shard.GetQubitCount() == 1U) {
        shard.isProbDirty = false;
        shard.isPhaseDirty = false;
        shard.unit = NULL;
        shard.amp0 = result ? ZERO_CMPLX : ONE_CMPLX;
        shard.amp1 = result ? ONE_CMPLX : ZERO_CMPLX;
        shard.isClifford = std::make_shared<bool>(true);

        // If we're keeping the bits, and they're already in their own unit, there's nothing to do.
        return result;
    }

    // This is critical: it's the "nonlocal correlation" of "wave function collapse".
    for (bitLenInt i = 0; i < qubitCount; i++) {
        if (shards[i].unit == shard.unit) {
            shards[i].MakeDirty();
        }
    }

    SeparateBit(result, qubit);

    return result;
}

bitCapInt QUnit::ForceMReg(bitLenInt start, bitLenInt length, bitCapInt result, bool doForce, bool doApply)
{
    ToPermBasisMeasure(start, length);
    return QInterface::ForceMReg(start, length, result, doForce, doApply);
}

/// Set register bits to given permutation
void QUnit::SetReg(bitLenInt start, bitLenInt length, bitCapInt value)
{
    MReg(start, length);

    bool bitState;
    for (bitLenInt i = 0; i < length; i++) {
        bitState = ((value >> (bitCapIntOcl)i) & ONE_BCI) != 0;
        shards[i + start] = QEngineShard(bitState, doNormalize ? amplitudeFloor : ZERO_R1);
    }
}

void QUnit::Swap(bitLenInt qubit1, bitLenInt qubit2)
{
    if (qubit1 == qubit2) {
        return;
    }

    RevertBasis2Qb(qubit1, ONLY_INVERT);
    RevertBasis2Qb(qubit2, ONLY_INVERT);

    QEngineShard& shard1 = shards[qubit1];
    QEngineShard& shard2 = shards[qubit2];

    if (UNSAFE_CACHED_CLASSICAL(shard1) && UNSAFE_CACHED_CLASSICAL(shard2)) {
        // We can avoid dirtying the cache and entangling, since the bits are classical.
        if (SHARD_STATE(shard1) != SHARD_STATE(shard2)) {
            X(qubit1);
            X(qubit2);
        }
        return;
    }

    RevertBasis2Qb(qubit1);
    RevertBasis2Qb(qubit2);

    // Simply swap the bit mapping.
    std::swap(shards[qubit1], shards[qubit2]);

    QInterfacePtr unit = shards[qubit1].unit;
    if (unit && (unit == shards[qubit2].unit)) {
        OrderContiguous(unit);
    }
}

void QUnit::ISwap(bitLenInt qubit1, bitLenInt qubit2)
{
    if (qubit1 == qubit2) {
        return;
    }

    RevertBasis2Qb(qubit1, ONLY_INVERT);
    RevertBasis2Qb(qubit2, ONLY_INVERT);

    QEngineShard& shard1 = shards[qubit1];
    QEngineShard& shard2 = shards[qubit2];

    if (UNSAFE_CACHED_CLASSICAL(shard1) && UNSAFE_CACHED_CLASSICAL(shard2)) {
        // We can avoid dirtying the cache and entangling, since the bits are classical.
        if (SHARD_STATE(shard1) != SHARD_STATE(shard2)) {
            XBase(qubit1);
            XBase(qubit2);
            if (!randGlobalPhase) {
                // Under the preconditions, this has no effect on Hermitian expectation values, but we track it, if the
                // QUnit is tracking arbitrary numerical phase.
                ApplySinglePhase(I_CMPLX, I_CMPLX, qubit1);
            }
        }
        return;
    }

    QInterfacePtr unit = Entangle({ qubit1, qubit2 });
    unit->ISwap(shards[qubit1].mapped, shards[qubit2].mapped);

    // TODO: If we multiply out cached amplitudes, we can optimize this.

    shards[qubit1].MakeDirty();
    shards[qubit2].MakeDirty();
}

void QUnit::SqrtSwap(bitLenInt qubit1, bitLenInt qubit2)
{
    if (qubit1 == qubit2) {
        return;
    }

    RevertBasis2Qb(qubit1, ONLY_INVERT);
    RevertBasis2Qb(qubit2, ONLY_INVERT);

    QEngineShard& shard1 = shards[qubit1];
    QEngineShard& shard2 = shards[qubit2];

    if (UNSAFE_CACHED_CLASSICAL(shard1) && UNSAFE_CACHED_CLASSICAL(shard2) &&
        (SHARD_STATE(shard1) == SHARD_STATE(shard2))) {
        // We can avoid dirtying the cache and entangling, since this gate doesn't swap identical classical bits.
        return;
    }

    *(shard1.isClifford) = false;
    QInterfacePtr unit = Entangle({ qubit1, qubit2 });
    unit->SqrtSwap(shards[qubit1].mapped, shards[qubit2].mapped);

    // TODO: If we multiply out cached amplitudes, we can optimize this.

    shards[qubit1].MakeDirty();
    shards[qubit2].MakeDirty();
}

void QUnit::ISqrtSwap(bitLenInt qubit1, bitLenInt qubit2)
{
    if (qubit1 == qubit2) {
        return;
    }

    RevertBasis2Qb(qubit1, ONLY_INVERT);
    RevertBasis2Qb(qubit2, ONLY_INVERT);

    QEngineShard& shard1 = shards[qubit1];
    QEngineShard& shard2 = shards[qubit2];

    if (UNSAFE_CACHED_CLASSICAL(shard1) && UNSAFE_CACHED_CLASSICAL(shard2) &&
        (SHARD_STATE(shard1) == SHARD_STATE(shard2))) {
        // We can avoid dirtying the cache and entangling, since this gate doesn't swap identical classical bits.
        return;
    }

    *(shard1.isClifford) = false;
    QInterfacePtr unit = Entangle({ qubit1, qubit2 });
    unit->ISqrtSwap(shards[qubit1].mapped, shards[qubit2].mapped);

    // TODO: If we multiply out cached amplitudes, we can optimize this.

    shards[qubit1].MakeDirty();
    shards[qubit2].MakeDirty();
}

void QUnit::FSim(real1 theta, real1 phi, bitLenInt qubit1, bitLenInt qubit2)
{
    bitLenInt controls[1] = { qubit1 };
    real1 sinTheta = sin(theta);

    if (IS_ZERO_R1(sinTheta)) {
        ApplyControlledSinglePhase(controls, 1, qubit2, ONE_CMPLX, exp(complex(ZERO_R1, phi)));
        return;
    }

    if (IS_ONE_R1(-sinTheta)) {
        ISwap(qubit1, qubit2);
        ApplyControlledSinglePhase(controls, 1, qubit2, ONE_CMPLX, exp(complex(ZERO_R1, phi)));
        return;
    }

    RevertBasis1Qb(qubit1);
    RevertBasis1Qb(qubit2);
    RevertBasis2Qb(qubit1, ONLY_INVERT);
    RevertBasis2Qb(qubit2, ONLY_INVERT);

    QEngineShard& shard1 = shards[qubit1];
    QEngineShard& shard2 = shards[qubit2];

    if (UNSAFE_CACHED_CLASSICAL(shard1) && UNSAFE_CACHED_CLASSICAL(shard2) &&
        (SHARD_STATE(shard1) == SHARD_STATE(shard2))) {
        // We can avoid dirtying the cache and entangling, since this gate doesn't swap identical classical bits.
        if (SHARD_STATE(shard1)) {
            ApplyControlledSinglePhase(controls, 1, qubit2, ONE_CMPLX, exp(complex(ZERO_R1, phi)));
        }
        return;
    }

    *(shard1.isClifford) = false;
    QInterfacePtr unit = Entangle({ qubit1, qubit2 });
    unit->FSim(theta, phi, shards[qubit1].mapped, shards[qubit2].mapped);

    // TODO: If we multiply out cached amplitudes, we can optimize this.

    shards[qubit1].MakeDirty();
    shards[qubit2].MakeDirty();
}

void QUnit::UniformlyControlledSingleBit(const bitLenInt* controls, const bitLenInt& controlLen, bitLenInt qubitIndex,
    const complex* mtrxs, const bitCapInt* mtrxSkipPowers, const bitLenInt mtrxSkipLen,
    const bitCapInt& mtrxSkipValueMask)
{
    // If there are no controls, this is equivalent to the single bit gate.
    if (!controlLen) {
        ApplySingleBit(mtrxs, qubitIndex);
        return;
    }

    bitLenInt i;

    std::vector<bitLenInt> trimmedControls;
    std::vector<bitCapInt> skipPowers;
    bitCapInt skipValueMask = 0;
    for (i = 0; i < controlLen; i++) {
        if (!CheckBitPermutation(controls[i])) {
            trimmedControls.push_back(controls[i]);
        } else {
            skipPowers.push_back(pow2(i));
            skipValueMask |= (SHARD_STATE(shards[controls[i]]) ? pow2(i) : 0);
        }
    }

    // If all controls are in eigenstates, we can avoid entangling them.
    if (!trimmedControls.size()) {
        bitCapInt controlPerm = GetCachedPermutation(controls, controlLen);
        complex mtrx[4];
        std::copy(
            mtrxs + (bitCapIntOcl)(controlPerm * 4UL), mtrxs + (bitCapIntOcl)((controlPerm + ONE_BCI) * 4U), mtrx);
        ApplySingleBit(mtrx, qubitIndex);
        return;
    }

    std::vector<bitLenInt> bits(trimmedControls.size() + 1);
    for (i = 0; i < trimmedControls.size(); i++) {
        bits[i] = trimmedControls[i];
    }
    bits[trimmedControls.size()] = qubitIndex;
    std::sort(bits.begin(), bits.end());

    std::vector<bitLenInt*> ebits(trimmedControls.size() + 1);
    for (i = 0; i < bits.size(); i++) {
        ebits[i] = &bits[i];
    }

    QInterfacePtr unit = Entangle(ebits);
    *(shards[qubitIndex].isClifford) = false;

    bitLenInt* mappedControls = new bitLenInt[trimmedControls.size()];
    for (i = 0; i < trimmedControls.size(); i++) {
        mappedControls[i] = shards[trimmedControls[i]].mapped;
        shards[trimmedControls[i]].isPhaseDirty = true;
    }

    unit->UniformlyControlledSingleBit(mappedControls, trimmedControls.size(), shards[qubitIndex].mapped, mtrxs,
        &(skipPowers[0]), skipPowers.size(), skipValueMask);

    shards[qubitIndex].MakeDirty();

    delete[] mappedControls;
}

void QUnit::H(bitLenInt target)
{
    QEngineShard& shard = shards[target];

    if (!freezeBasisH) {
        CommuteH(target);
        shard.isPlusMinus = !shard.isPlusMinus;
        return;
    }

    if (DIRTY(shard)) {
        shard.MakeDirty();
        shard.unit->H(shard.mapped);
        return;
    }

    complex tempAmp1 = ((real1)M_SQRT1_2) * (shard.amp0 - shard.amp1);
    shard.amp0 = ((real1)M_SQRT1_2) * (shard.amp0 + shard.amp1);
    shard.amp1 = tempAmp1;
    if (doNormalize) {
        shard.ClampAmps(amplitudeFloor);
    }
}

void QUnit::XBase(const bitLenInt& target)
{
    QEngineShard& shard = shards[target];

    if (DIRTY(shard)) {
        shard.MakeDirty();
        shard.unit->X(shard.mapped);
        return;
    }

    std::swap(shard.amp0, shard.amp1);
}

void QUnit::ZBase(const bitLenInt& target)
{
    QEngineShard& shard = shards[target];

    if (DIRTY(shard)) {
        shard.MakeDirty();
        shard.unit->Z(shard.mapped);
        return;
    }

    shard.amp1 = -shard.amp1;
}

void QUnit::X(bitLenInt target)
{
    QEngineShard& shard = shards[target];

    shard.FlipPhaseAnti();

    if (!shard.isPlusMinus) {
        XBase(target);
    } else {
        ZBase(target);
    }
}

void QUnit::Z(bitLenInt target)
{
    QEngineShard& shard = shards[target];

    if (shard.IsInvertTarget()) {
        RevertBasis1Qb(target);
        shard.CommutePhase(ONE_CMPLX, -ONE_CMPLX);
    } else {
        if (UNSAFE_CACHED_ZERO(shard)) {
            Flush0Eigenstate(target);
            return;
        }
    }

    if (!shard.isPlusMinus) {
        ZBase(target);
    } else {
        XBase(target);
    }
}

void QUnit::Transform2x2(const complex* mtrxIn, complex* mtrxOut)
{
    mtrxOut[0] = (ONE_R1 / 2) * (mtrxIn[0] + mtrxIn[1] + mtrxIn[2] + mtrxIn[3]);
    mtrxOut[1] = (ONE_R1 / 2) * (mtrxIn[0] - mtrxIn[1] + mtrxIn[2] - mtrxIn[3]);
    mtrxOut[2] = (ONE_R1 / 2) * (mtrxIn[0] + mtrxIn[1] - mtrxIn[2] - mtrxIn[3]);
    mtrxOut[3] = (ONE_R1 / 2) * (mtrxIn[0] - mtrxIn[1] - mtrxIn[2] + mtrxIn[3]);
}

void QUnit::TransformPhase(const complex& topLeft, const complex& bottomRight, complex* mtrxOut)
{
    mtrxOut[0] = (ONE_R1 / 2) * (topLeft + bottomRight);
    mtrxOut[1] = (ONE_R1 / 2) * (topLeft - bottomRight);
    mtrxOut[2] = mtrxOut[1];
    mtrxOut[3] = mtrxOut[0];
}

void QUnit::TransformInvert(const complex& topRight, const complex& bottomLeft, complex* mtrxOut)
{
    mtrxOut[0] = (ONE_R1 / 2) * (bottomLeft + topRight);
    mtrxOut[1] = (ONE_R1 / 2) * (-bottomLeft + topRight);
    mtrxOut[2] = -mtrxOut[1];
    mtrxOut[3] = -mtrxOut[0];
}

#define CTRLED_GEN_WRAP(ctrld, bare, anti, isCtrldClifford)                                                            \
    ApplyEitherControlled(                                                                                             \
        controls, controlLen, { target }, anti,                                                                        \
        [&](QInterfacePtr unit, std::vector<bitLenInt> mappedControls) {                                               \
            complex trnsMtrx[4] = { ZERO_CMPLX, ZERO_CMPLX, ZERO_CMPLX, ZERO_CMPLX };                                  \
            if (!shards[target].isPlusMinus) {                                                                         \
                std::copy(mtrx, mtrx + 4, trnsMtrx);                                                                   \
            } else {                                                                                                   \
                Transform2x2(mtrx, trnsMtrx);                                                                          \
            }                                                                                                          \
            unit->ctrld;                                                                                               \
        },                                                                                                             \
        [&]() { bare; }, isCtrldClifford);

#define CTRLED_PHASE_INVERT_WRAP(ctrld, ctrldgen, bare, anti, isInvert, top, bottom, isCtrldClifford)                  \
    ApplyEitherControlled(                                                                                             \
        controls, controlLen, { target }, anti,                                                                        \
        [&](QInterfacePtr unit, std::vector<bitLenInt> mappedControls) {                                               \
            if (!shards[target].isPlusMinus) {                                                                         \
                unit->ctrld;                                                                                           \
            } else {                                                                                                   \
                complex trnsMtrx[4] = { ZERO_CMPLX, ZERO_CMPLX, ZERO_CMPLX, ZERO_CMPLX };                              \
                if (isInvert) {                                                                                        \
                    TransformInvert(top, bottom, trnsMtrx);                                                            \
                } else {                                                                                               \
                    TransformPhase(top, bottom, trnsMtrx);                                                             \
                }                                                                                                      \
                unit->ctrldgen;                                                                                        \
            }                                                                                                          \
        },                                                                                                             \
        [&]() { bare; }, isCtrldClifford);

#define CTRLED_SWAP_WRAP(ctrld, bare, anti)                                                                            \
    if (qubit1 == qubit2) {                                                                                            \
        return;                                                                                                        \
    }                                                                                                                  \
    ToPermBasis(qubit1);                                                                                               \
    ToPermBasis(qubit2);                                                                                               \
    ApplyEitherControlled(                                                                                             \
        controls, controlLen, { qubit1, qubit2 }, anti,                                                                \
        [&](QInterfacePtr unit, std::vector<bitLenInt> mappedControls) { unit->ctrld; }, [&]() { bare; }, false)
#define CTRL_GEN_ARGS &(mappedControls[0]), mappedControls.size(), shards[target].mapped, trnsMtrx
#define CTRL_ARGS &(mappedControls[0]), mappedControls.size(), shards[target].mapped, mtrx
#define CTRL_1_ARGS mappedControls[0], shards[target].mapped
#define CTRL_2_ARGS mappedControls[0], mappedControls[1], shards[target].mapped
#define CTRL_S_ARGS &(mappedControls[0]), mappedControls.size(), shards[qubit1].mapped, shards[qubit2].mapped
#define CTRL_P_ARGS &(mappedControls[0]), mappedControls.size(), shards[target].mapped, topLeft, bottomRight
#define CTRL_I_ARGS &(mappedControls[0]), mappedControls.size(), shards[target].mapped, topRight, bottomLeft

void QUnit::CNOT(bitLenInt control, bitLenInt target)
{
    QEngineShard& tShard = shards[target];

    if (CACHED_PLUS_MINUS(tShard)) {
        if (IS_NORM_ZERO(tShard.amp1)) {
            return;
        }
        if (IS_NORM_ZERO(tShard.amp0)) {
            Z(control);
            return;
        }
    }

    QEngineShard& cShard = shards[control];

    if (!cShard.IsInvertTarget() && UNSAFE_CACHED_CLASSICAL(cShard)) {
        if (IS_NORM_ZERO(cShard.amp1)) {
            Flush0Eigenstate(control);
            return;
        }
        if (IS_NORM_ZERO(cShard.amp0)) {
            Flush1Eigenstate(control);
            X(target);
            return;
        }
    }

    bool pmBasis = (cShard.isPlusMinus && tShard.isPlusMinus && !QUEUED_PHASE(cShard) && !QUEUED_PHASE(tShard));

    if (!freezeBasis2Qb && !pmBasis) {
        RevertBasis2Qb(control, ONLY_INVERT, ONLY_TARGETS);

        bool isInvert = cShard.IsInvertControlOf(&tShard);
        if (isInvert) {
            RevertBasis1Qb(target);
        }
        RevertBasis2Qb(target, INVERT_AND_PHASE, CONTROLS_AND_TARGETS, CTRL_AND_ANTI, {}, { control });

        tShard.AddInversionAngles(&cShard, ONE_CMPLX, ONE_CMPLX);

        if (!isInvert) {
            return;
        }

        ShardToPhaseMap::iterator phaseShard = tShard.targetOfShards.find(&cShard);

        if (phaseShard == tShard.targetOfShards.end()) {
            return;
        }

        real1 amplitudeThreshold = doNormalize ? amplitudeFloor : ZERO_R1;
        PhaseShardPtr buffer = phaseShard->second;

        if (IS_SAME(buffer->cmplxDiff, buffer->cmplxSame)) {
            ApplyBuffer(buffer, control, target, false);
            shards[target].RemovePhaseControl(&cShard);
        }

        return;
    }

    bitLenInt controls[1] = { control };
    bitLenInt controlLen = 1;

    // We're free to transform gates to any orthonormal basis of the Hilbert space.
    // For a 2 qubit system, if the control is the lefthand bit, it's easy to verify the following truth table for CNOT:
    // |++> -> |++>
    // |+-> -> |-->
    // |-+> -> |-+>
    // |--> -> |+->
    // Under the Jacobian transformation between these two bases for defining the truth table, the matrix representation
    // is equivalent to the gate with bits flipped. We just let ApplyEitherControlled() know to leave the current basis
    // alone, by way of the last optional "true" argument in the call.
    if (pmBasis) {
        std::swap(controls[0], target);
        ApplyEitherControlled(
            controls, controlLen, { target }, false,
            [&](QInterfacePtr unit, std::vector<bitLenInt> mappedControls) { unit->CNOT(CTRL_1_ARGS); },
            [&]() { XBase(target); }, true, true);
    } else {
        CTRLED_PHASE_INVERT_WRAP(CNOT(CTRL_1_ARGS), ApplyControlledSingleBit(CTRL_GEN_ARGS), X(target), false, true,
            ONE_CMPLX, ONE_CMPLX, true);
    }
}

void QUnit::AntiCNOT(bitLenInt control, bitLenInt target)
{
    QEngineShard& tShard = shards[target];
    if (CACHED_PLUS(tShard)) {
        return;
    }

    QEngineShard& cShard = shards[control];
    if (!cShard.IsInvertTarget() && UNSAFE_CACHED_CLASSICAL(cShard)) {
        if (IS_NORM_ZERO(cShard.amp1)) {
            Flush0Eigenstate(control);
            X(target);
            return;
        }
        if (IS_NORM_ZERO(cShard.amp0)) {
            Flush1Eigenstate(control);
            return;
        }
    }

    bitLenInt controls[1] = { control };
    bitLenInt controlLen = 1;

    if (!freezeBasis2Qb) {
        RevertBasis2Qb(control, ONLY_INVERT, ONLY_TARGETS);
        RevertBasis2Qb(target, ONLY_PHASE, CONTROLS_AND_TARGETS);
        RevertBasis2Qb(target, ONLY_INVERT, CONTROLS_AND_TARGETS, CTRL_AND_ANTI, {}, { control });

        shards[target].AddAntiInversionAngles(&(shards[control]), ONE_CMPLX, ONE_CMPLX);
        return;
    }

    CTRLED_PHASE_INVERT_WRAP(AntiCNOT(CTRL_1_ARGS), ApplyAntiControlledSingleBit(CTRL_GEN_ARGS), X(target), true, true,
        ONE_CMPLX, ONE_CMPLX, true);
}

void QUnit::CCNOT(bitLenInt control1, bitLenInt control2, bitLenInt target)
{
    QEngineShard& tShard = shards[target];
    if (CACHED_PLUS(tShard)) {
        return;
    }

    QEngineShard& c1Shard = shards[control1];
    QEngineShard& c2Shard = shards[control2];

    if (!c1Shard.IsInvertTarget()) {
        if (UNSAFE_CACHED_CLASSICAL(c1Shard)) {
            if (IS_NORM_ZERO(c1Shard.amp1)) {
                Flush0Eigenstate(control1);
                return;
            }
            if (IS_NORM_ZERO(c1Shard.amp0)) {
                Flush1Eigenstate(control1);
                CNOT(control2, target);
                return;
            }
        }
    }

    if (!c2Shard.IsInvertTarget()) {
        if (UNSAFE_CACHED_CLASSICAL(c2Shard)) {
            if (IS_NORM_ZERO(c2Shard.amp1)) {
                Flush0Eigenstate(control2);
                return;
            }
            if (IS_NORM_ZERO(c2Shard.amp0)) {
                Flush1Eigenstate(control2);
                CNOT(control1, target);
                return;
            }
        }
    }

    bitLenInt controls[2] = { control1, control2 };

    ApplyEitherControlled(
        controls, 2, { target }, false,
        [&](QInterfacePtr unit, std::vector<bitLenInt> mappedControls) {
            if (shards[target].isPlusMinus) {
                if (mappedControls.size() == 2) {
                    unit->CCZ(CTRL_2_ARGS);
                } else {
                    unit->CZ(CTRL_1_ARGS);
                }
            } else {
                if (mappedControls.size() == 2) {
                    unit->CCNOT(CTRL_2_ARGS);
                } else {
                    unit->CNOT(CTRL_1_ARGS);
                }
            }
        },
        [&]() { X(target); }, true);
}

void QUnit::AntiCCNOT(bitLenInt control1, bitLenInt control2, bitLenInt target)
{
    QEngineShard& tShard = shards[target];
    if (CACHED_PLUS(tShard)) {
        return;
    }

    bitLenInt controls[2] = { control1, control2 };

    ApplyEitherControlled(
        controls, 2, { target }, true,
        [&](QInterfacePtr unit, std::vector<bitLenInt> mappedControls) {
            if (shards[target].isPlusMinus) {
                unit->ApplyAntiControlledSinglePhase(
                    &(mappedControls[0]), mappedControls.size(), shards[target].mapped, ONE_CMPLX, -ONE_CMPLX);
            } else {
                if (mappedControls.size() == 2) {
                    unit->AntiCCNOT(CTRL_2_ARGS);
                } else {
                    unit->AntiCNOT(CTRL_1_ARGS);
                }
            }
        },
        [&]() { X(target); }, true);
}

void QUnit::CZ(bitLenInt control, bitLenInt target)
{
    if (shards[control].isPlusMinus && !shards[target].isPlusMinus) {
        std::swap(control, target);
    }

    QEngineShard& tShard = shards[target];
    QEngineShard& cShard = shards[control];

    if (!tShard.IsInvertTarget() && UNSAFE_CACHED_CLASSICAL(tShard)) {
        if (SHARD_STATE(tShard)) {
            Flush1Eigenstate(target);
            Z(control);
        } else {
            Flush0Eigenstate(target);
        }
        return;
    }

    if (!cShard.IsInvertTarget() && UNSAFE_CACHED_CLASSICAL(cShard)) {
        if (SHARD_STATE(cShard)) {
            Flush1Eigenstate(control);
            Z(target);
        } else {
            Flush0Eigenstate(control);
        }
        return;
    }

    if (!freezeBasis2Qb) {
        RevertBasis2Qb(control, ONLY_INVERT, ONLY_TARGETS);

        bool isInvert = cShard.IsInvertControlOf(&tShard);
        if (isInvert) {
            RevertBasis1Qb(target);
        }

        RevertBasis2Qb(target, ONLY_INVERT, ONLY_TARGETS, CTRL_AND_ANTI, {}, { control });

        tShard.AddPhaseAngles(&cShard, ONE_CMPLX, -ONE_CMPLX);

        if (isInvert) {
            return;
        }

        ShardToPhaseMap::iterator phaseShard = tShard.targetOfShards.find(&cShard);

        if (phaseShard == tShard.targetOfShards.end()) {
            return;
        }

        real1 amplitudeThreshold = doNormalize ? amplitudeFloor : ZERO_R1;
        PhaseShardPtr buffer = phaseShard->second;

        if (IS_SAME(buffer->cmplxDiff, buffer->cmplxSame)) {
            ApplyBuffer(buffer, control, target, false);
            tShard.RemovePhaseControl(&cShard);
        }

        return;
    }

    bitLenInt controls[1] = { control };
    bitLenInt controlLen = 1;

    CTRLED_PHASE_INVERT_WRAP(
        CZ(CTRL_1_ARGS), ApplyControlledSingleBit(CTRL_GEN_ARGS), Z(target), false, false, ONE_CMPLX, -ONE_CMPLX, true);
}

void QUnit::CH(bitLenInt control, bitLenInt target)
{
    const complex mtrx[4] = { complex(ONE_R1 / sqrt((real1)2), ZERO_R1), complex(ONE_R1 / sqrt((real1)2), ZERO_R1),
        complex(ONE_R1 / sqrt((real1)2), ZERO_R1), complex(-ONE_R1 / sqrt((real1)2), ZERO_R1) };

    bitLenInt controls[1] = { control };
    bitLenInt controlLen = 1;

    CTRLED_GEN_WRAP(ApplyControlledSingleBit(CTRL_GEN_ARGS), H(target), false, false);
}

void QUnit::CCZ(bitLenInt control1, bitLenInt control2, bitLenInt target)
{
    if (shards[control1].isPlusMinus && !shards[target].isPlusMinus) {
        std::swap(control1, target);
    }

    if (shards[control2].isPlusMinus && !shards[target].isPlusMinus) {
        std::swap(control2, target);
    }

    QEngineShard& tShard = shards[target];
    QEngineShard& c1Shard = shards[control1];
    QEngineShard& c2Shard = shards[control2];

    if (!c1Shard.IsInvertTarget()) {
        if (UNSAFE_CACHED_CLASSICAL(c1Shard)) {
            if (IS_NORM_ZERO(c1Shard.amp1)) {
                Flush0Eigenstate(control1);
                return;
            }
            if (IS_NORM_ZERO(c1Shard.amp0)) {
                Flush1Eigenstate(control1);
                CZ(control2, target);
                return;
            }
        }
    }

    if (!c2Shard.IsInvertTarget()) {
        if (UNSAFE_CACHED_CLASSICAL(c2Shard)) {
            if (IS_NORM_ZERO(c2Shard.amp1)) {
                Flush0Eigenstate(control2);
                return;
            }
            if (IS_NORM_ZERO(c2Shard.amp0)) {
                Flush1Eigenstate(control2);
                CZ(control1, target);
                return;
            }
        }
    }

    if (!tShard.IsInvertTarget()) {
        if (UNSAFE_CACHED_CLASSICAL(tShard)) {
            if (IS_NORM_ZERO(tShard.amp1)) {
                Flush0Eigenstate(target);
                return;
            }
            if (IS_NORM_ZERO(tShard.amp0)) {
                Flush1Eigenstate(target);
                CZ(control1, control2);
                return;
            }
        }
    }

    bitLenInt controls[2] = { control1, control2 };

    ApplyEitherControlled(
        controls, 2, { target }, false,
        [&](QInterfacePtr unit, std::vector<bitLenInt> mappedControls) {
            if (shards[target].isPlusMinus) {
                if (mappedControls.size() == 2) {
                    unit->CCNOT(CTRL_2_ARGS);
                } else {
                    unit->CNOT(CTRL_1_ARGS);
                }
            } else {
                if (mappedControls.size() == 2) {
                    unit->CCZ(CTRL_2_ARGS);
                } else {
                    unit->CZ(CTRL_1_ARGS);
                }
            }
        },
        [&]() { Z(target); }, true);
}

void QUnit::ApplySinglePhase(const complex topLeft, const complex bottomRight, bitLenInt target)
{
    real1 amplitudeThreshold = doNormalize ? amplitudeFloor : ZERO_R1;
    if (IS_SAME(topLeft, bottomRight) && (randGlobalPhase || IS_ARG_0(topLeft))) {
        return;
    }

    if (IS_OPPOSITE(topLeft, bottomRight) && (randGlobalPhase || IS_ARG_0(topLeft))) {
        Z(target);
        return;
    }

    QEngineShard& shard = shards[target];

    if (shard.IsInvertTarget()) {
        RevertBasis1Qb(target);
        shard.CommutePhase(topLeft, bottomRight);
    } else {
        if (IS_ARG_0(topLeft) && UNSAFE_CACHED_ZERO(shard)) {
            Flush0Eigenstate(target);
            return;
        }

        if (IS_ARG_0(bottomRight) && UNSAFE_CACHED_ONE(shard)) {
            Flush1Eigenstate(target);
            return;
        }
    }

    complex sTest = bottomRight / topLeft;
    if (!IS_ONE_CMPLX(sTest) && !IS_ONE_CMPLX(-sTest) && !IS_I_CMPLX(sTest) && !IS_I_CMPLX(-sTest)) {
        *(shards[target].isClifford) = false;
    }

    if (!shard.isPlusMinus) {

        if (DIRTY(shard)) {
            shard.MakeDirty();
            shard.unit->ApplySinglePhase(topLeft, bottomRight, shard.mapped);
            return;
        }

        shard.amp0 *= topLeft;
        shard.amp1 *= bottomRight;
        if (doNormalize) {
            shard.ClampAmps(amplitudeFloor);
        }
    } else {
        complex mtrx[4] = { ZERO_CMPLX, ZERO_CMPLX, ZERO_CMPLX, ZERO_CMPLX };
        TransformPhase(topLeft, bottomRight, mtrx);

        if (DIRTY(shard)) {
            shard.MakeDirty();
            shard.unit->ApplySingleBit(mtrx, shard.mapped);
            return;
        }

        complex Y0 = shard.amp0;

        shard.amp0 = (mtrx[0] * Y0) + (mtrx[1] * shard.amp1);
        shard.amp1 = (mtrx[2] * Y0) + (mtrx[3] * shard.amp1);
        if (doNormalize) {
            shard.ClampAmps(amplitudeFloor);
        }
    }
}

void QUnit::ApplySingleInvert(const complex topRight, const complex bottomLeft, bitLenInt target)
{
    real1 amplitudeThreshold = doNormalize ? amplitudeFloor : ZERO_R1;
    if (IS_SAME(topRight, bottomLeft) && (randGlobalPhase || IS_ONE_CMPLX(topRight))) {
        X(target);
        return;
    }

    QEngineShard& shard = shards[target];

    if (shard.IsInvertTarget()) {
        RevertBasis1Qb(target);
        shard.CommutePhase(bottomLeft, topRight);
    }

    complex sTest = bottomLeft / topRight;
    if (!IS_ONE_CMPLX(sTest) && !IS_ONE_CMPLX(-sTest) && !IS_I_CMPLX(sTest) && !IS_I_CMPLX(-sTest)) {
        *(shards[target].isClifford) = false;
    }

    shard.FlipPhaseAnti();

    if (!shard.isPlusMinus) {
        if (DIRTY(shard)) {
            shard.MakeDirty();
            shard.unit->ApplySingleInvert(topRight, bottomLeft, shard.mapped);
            return;
        }

        complex tempAmp1 = shard.amp0 * bottomLeft;
        shard.amp0 = shard.amp1 * topRight;
        shard.amp1 = tempAmp1;
        if (doNormalize) {
            shard.ClampAmps(amplitudeFloor);
        }
    } else {
        complex mtrx[4] = { ZERO_CMPLX, ZERO_CMPLX, ZERO_CMPLX, ZERO_CMPLX };
        TransformInvert(topRight, bottomLeft, mtrx);

        if (DIRTY(shard)) {
            shard.MakeDirty();
            shard.unit->ApplySingleBit(mtrx, shard.mapped);
            return;
        }

        complex Y0 = shard.amp0;

        shard.amp0 = (mtrx[0] * Y0) + (mtrx[1] * shard.amp1);
        shard.amp1 = (mtrx[2] * Y0) + (mtrx[3] * shard.amp1);
        if (doNormalize) {
            shard.ClampAmps(amplitudeFloor);
        }
    }
}

void QUnit::ApplyControlledSinglePhase(const bitLenInt* cControls, const bitLenInt& controlLen,
    const bitLenInt& cTarget, const complex topLeft, const complex bottomRight)
{
    // Commutes with controlled phase optimizations
    if (!controlLen) {
        ApplySinglePhase(topLeft, bottomRight, cTarget);
        return;
    }

    real1 amplitudeThreshold = doNormalize ? amplitudeFloor : ZERO_R1;
    if ((controlLen == 1) && IS_SAME(topLeft, bottomRight)) {
        ApplySinglePhase(ONE_CMPLX, bottomRight, cControls[0]);
        return;
    }

    bitLenInt* controls = new bitLenInt[controlLen];
    std::copy(cControls, cControls + controlLen, controls);
    bitLenInt target = cTarget;

    QEngineShard& shard = shards[target];

    if (IS_ARG_0(bottomRight) && (!shard.IsInvertTarget() && UNSAFE_CACHED_ONE(shard))) {
        Flush1Eigenstate(target);
        delete[] controls;
        return;
    }

    if (IS_ARG_0(topLeft)) {
        if (!shard.IsInvertTarget() && UNSAFE_CACHED_ZERO(shard)) {
            Flush0Eigenstate(target);
            delete[] controls;
            return;
        }

        if (IS_ARG_PI(bottomRight)) {
            if (controlLen == 2U) {
                CCZ(controls[0], controls[1], target);
                delete[] controls;
                return;
            }
            if (controlLen == 1U) {
                CZ(controls[0], target);
                delete[] controls;
                return;
            }
        }

        if (!shards[target].isPlusMinus) {
            for (bitLenInt i = 0; i < controlLen; i++) {
                if (shards[controls[i]].isPlusMinus) {
                    std::swap(controls[i], target);
                    break;
                }
            }
        }
    }

    if (!freezeBasis2Qb && (controlLen == 1U)) {
        bitLenInt control = controls[0];
        delete[] controls;
        QEngineShard& cShard = shards[control];
        QEngineShard& tShard = shards[target];
        if (!cShard.IsInvertTarget() && UNSAFE_CACHED_CLASSICAL(cShard)) {
            if (SHARD_STATE(cShard)) {
                Flush1Eigenstate(control);
                ApplySinglePhase(topLeft, bottomRight, target);
            } else {
                Flush0Eigenstate(control);
            }

            return;
        }

        RevertBasis2Qb(control, ONLY_INVERT, ONLY_TARGETS);

        RevertBasis2Qb(target, ONLY_INVERT, IS_ONE_CMPLX(topLeft) ? ONLY_TARGETS : CONTROLS_AND_TARGETS, CTRL_AND_ANTI);

        tShard.AddPhaseAngles(&cShard, topLeft, bottomRight);

        ShardToPhaseMap::iterator phaseShard = tShard.targetOfShards.find(&cShard);

        if ((phaseShard == tShard.targetOfShards.end()) || phaseShard->second->isInvert) {
            return;
        }

        real1 amplitudeThreshold = doNormalize ? amplitudeFloor : ZERO_R1;
        PhaseShardPtr buffer = phaseShard->second;

        if (IS_SAME(buffer->cmplxDiff, buffer->cmplxSame)) {
            ApplyBuffer(buffer, control, target, false);
            tShard.RemovePhaseControl(&cShard);
        }

        return;
    }

    // CZ already filtered above
    bool isClifford = (IS_ONE_CMPLX(-topLeft) && IS_ONE_CMPLX(bottomRight)) ||
        (IS_ONE_CMPLX(topLeft) && IS_I_CMPLX(-bottomRight)) || (IS_ONE_CMPLX(-topLeft) && IS_I_CMPLX(bottomRight));

    CTRLED_PHASE_INVERT_WRAP(ApplyControlledSinglePhase(CTRL_P_ARGS), ApplyControlledSingleBit(CTRL_GEN_ARGS),
        ApplySinglePhase(topLeft, bottomRight, target), false, false, topLeft, bottomRight, isClifford);

    delete[] controls;
}

void QUnit::ApplyControlledSingleInvert(const bitLenInt* controls, const bitLenInt& controlLen, const bitLenInt& target,
    const complex topRight, const complex bottomLeft)
{
    real1 amplitudeThreshold = doNormalize ? amplitudeFloor : ZERO_R1;
    if ((controlLen == 1U) && IS_ARG_0(topRight) && IS_ARG_0(bottomLeft)) {
        CNOT(controls[0], target);
        return;
    }

    bool isClifford = (IS_ONE_CMPLX(-topRight) && IS_ONE_CMPLX(bottomLeft)) ||
        (IS_ONE_CMPLX(topRight) && IS_I_CMPLX(-bottomLeft)) || (IS_ONE_CMPLX(-topRight) && IS_I_CMPLX(bottomLeft));

    CTRLED_PHASE_INVERT_WRAP(ApplyControlledSingleInvert(CTRL_I_ARGS), ApplyControlledSingleBit(CTRL_GEN_ARGS),
        ApplySingleInvert(topRight, bottomLeft, target), false, true, topRight, bottomLeft, isClifford);
}

void QUnit::ApplyAntiControlledSinglePhase(const bitLenInt* cControls, const bitLenInt& controlLen,
    const bitLenInt& cTarget, const complex topLeft, const complex bottomRight)
{
    // Commutes with controlled phase optimizations
    if (!controlLen) {
        ApplySinglePhase(topLeft, bottomRight, cTarget);
        return;
    }

    real1 amplitudeThreshold = doNormalize ? amplitudeFloor : ZERO_R1;
    if ((controlLen == 1) && IS_SAME(topLeft, bottomRight)) {
        ApplySinglePhase(topLeft, ONE_CMPLX, cControls[0]);
        return;
    }

    bitLenInt* controls = new bitLenInt[controlLen];
    std::copy(cControls, cControls + controlLen, controls);
    bitLenInt target = cTarget;

    QEngineShard& shard = shards[target];

    if (IS_ARG_0(topLeft) && (!shard.IsInvertTarget() && UNSAFE_CACHED_ZERO(shard))) {
        Flush0Eigenstate(target);
        delete[] controls;
        return;
    }

    if (IS_ARG_0(bottomRight)) {
        if (!shard.IsInvertTarget() && UNSAFE_CACHED_ONE(shard)) {
            Flush1Eigenstate(target);
            delete[] controls;
            return;
        }

        if (!shards[target].isPlusMinus) {
            for (bitLenInt i = 0; i < controlLen; i++) {
                if (shards[controls[i]].isPlusMinus) {
                    std::swap(controls[i], target);
                    break;
                }
            }
        }
    }

    if (!freezeBasis2Qb && (controlLen == 1U)) {
        bitLenInt control = controls[0];
        delete[] controls;
        QEngineShard& cShard = shards[control];
        QEngineShard& tShard = shards[target];
        if (!cShard.IsInvertTarget() && UNSAFE_CACHED_CLASSICAL(cShard)) {
            if (SHARD_STATE(cShard)) {
                Flush1Eigenstate(control);
            } else {
                Flush0Eigenstate(control);
                ApplySinglePhase(topLeft, bottomRight, target);
            }
            return;
        }

        RevertBasis2Qb(control, ONLY_INVERT, ONLY_TARGETS);

        RevertBasis2Qb(
            target, ONLY_INVERT, IS_ONE_CMPLX(bottomRight) ? ONLY_TARGETS : CONTROLS_AND_TARGETS, CTRL_AND_ANTI);

        tShard.AddAntiPhaseAngles(&cShard, bottomRight, topLeft);

        ShardToPhaseMap::iterator phaseShard = tShard.antiTargetOfShards.find(&cShard);

        if ((phaseShard == tShard.antiTargetOfShards.end()) || phaseShard->second->isInvert) {
            return;
        }

        real1 amplitudeThreshold = doNormalize ? amplitudeFloor : ZERO_R1;
        PhaseShardPtr buffer = phaseShard->second;

        if (IS_SAME(buffer->cmplxDiff, buffer->cmplxSame)) {
            ApplyBuffer(buffer, control, target, true);
            tShard.RemovePhaseAntiControl(&cShard);
        }

        return;
    }

    CTRLED_PHASE_INVERT_WRAP(ApplyAntiControlledSinglePhase(CTRL_P_ARGS), ApplyAntiControlledSingleBit(CTRL_GEN_ARGS),
        ApplySinglePhase(topLeft, bottomRight, target), true, false, topLeft, bottomRight, false);

    delete[] controls;
}

void QUnit::ApplyAntiControlledSingleInvert(const bitLenInt* controls, const bitLenInt& controlLen,
    const bitLenInt& target, const complex topRight, const complex bottomLeft)
{
    real1 amplitudeThreshold = doNormalize ? amplitudeFloor : ZERO_R1;
    if ((controlLen == 1U) && IS_ARG_0(topRight) && IS_ARG_0(bottomLeft)) {
        AntiCNOT(controls[0], target);
        return;
    }

    CTRLED_PHASE_INVERT_WRAP(ApplyAntiControlledSingleInvert(CTRL_I_ARGS), ApplyAntiControlledSingleBit(CTRL_GEN_ARGS),
        ApplySingleInvert(topRight, bottomLeft, target), true, true, topRight, bottomLeft, false);
}

void QUnit::ApplySingleBit(const complex* mtrx, bitLenInt target)
{
    if (IsIdentity(mtrx, true)) {
        return;
    }

    if (!norm(mtrx[1]) && !norm(mtrx[2])) {
        ApplySinglePhase(mtrx[0], mtrx[3], target);
        return;
    }
    if (!norm(mtrx[0]) && !norm(mtrx[3])) {
        ApplySingleInvert(mtrx[1], mtrx[2], target);
        return;
    }
    if ((randGlobalPhase || (mtrx[0] == complex(M_SQRT1_2, ZERO_R1))) && (mtrx[0] == mtrx[1]) && (mtrx[0] == mtrx[2]) &&
        (mtrx[2] == -mtrx[3])) {
        H(target);
        return;
    }

    QEngineShard& shard = shards[target];

    RevertBasis2Qb(target);

    *(shard.isClifford) = false;

    complex trnsMtrx[4];

    if (!shard.isPlusMinus) {
        std::copy(mtrx, mtrx + 4, trnsMtrx);
    } else {
        Transform2x2(mtrx, trnsMtrx);
    }

    if (DIRTY(shard)) {
        shard.MakeDirty();
        shard.unit->ApplySingleBit(trnsMtrx, shard.mapped);
        return;
    }

    complex Y0 = shard.amp0;
    shard.amp0 = (trnsMtrx[0] * Y0) + (trnsMtrx[1] * shard.amp1);
    shard.amp1 = (trnsMtrx[2] * Y0) + (trnsMtrx[3] * shard.amp1);
    if (doNormalize) {
        shard.ClampAmps(amplitudeFloor);
    }
}

void QUnit::ApplyControlledSingleBit(
    const bitLenInt* controls, const bitLenInt& controlLen, const bitLenInt& target, const complex* mtrx)
{
    if (IsIdentity(mtrx, true)) {
        return;
    }

    if (!norm(mtrx[1]) && !norm(mtrx[2])) {
        ApplyControlledSinglePhase(controls, controlLen, target, mtrx[0], mtrx[3]);
        return;
    }

    if (!norm(mtrx[0]) && !norm(mtrx[3])) {
        ApplyControlledSingleInvert(controls, controlLen, target, mtrx[1], mtrx[2]);
        return;
    }

    CTRLED_GEN_WRAP(ApplyControlledSingleBit(CTRL_GEN_ARGS), ApplySingleBit(mtrx, target), false, false);
}

void QUnit::ApplyAntiControlledSingleBit(
    const bitLenInt* controls, const bitLenInt& controlLen, const bitLenInt& target, const complex* mtrx)
{
    if (IsIdentity(mtrx, true)) {
        return;
    }

    if (!norm(mtrx[1]) && !norm(mtrx[2])) {
        ApplyAntiControlledSinglePhase(controls, controlLen, target, mtrx[0], mtrx[3]);
        return;
    }

    if (!norm(mtrx[0]) && !norm(mtrx[3])) {
        ApplyAntiControlledSingleInvert(controls, controlLen, target, mtrx[1], mtrx[2]);
        return;
    }

    CTRLED_GEN_WRAP(ApplyAntiControlledSingleBit(CTRL_GEN_ARGS), ApplySingleBit(mtrx, target), true, false);
}

void QUnit::CSwap(
    const bitLenInt* controls, const bitLenInt& controlLen, const bitLenInt& qubit1, const bitLenInt& qubit2)
{
    CTRLED_SWAP_WRAP(CSwap(CTRL_S_ARGS), Swap(qubit1, qubit2), false);
}

void QUnit::AntiCSwap(
    const bitLenInt* controls, const bitLenInt& controlLen, const bitLenInt& qubit1, const bitLenInt& qubit2)
{
    CTRLED_SWAP_WRAP(AntiCSwap(CTRL_S_ARGS), Swap(qubit1, qubit2), true);
}

void QUnit::CSqrtSwap(
    const bitLenInt* controls, const bitLenInt& controlLen, const bitLenInt& qubit1, const bitLenInt& qubit2)
{
    CTRLED_SWAP_WRAP(CSqrtSwap(CTRL_S_ARGS), SqrtSwap(qubit1, qubit2), false);
}

void QUnit::AntiCSqrtSwap(
    const bitLenInt* controls, const bitLenInt& controlLen, const bitLenInt& qubit1, const bitLenInt& qubit2)
{
    CTRLED_SWAP_WRAP(AntiCSqrtSwap(CTRL_S_ARGS), SqrtSwap(qubit1, qubit2), true);
}

void QUnit::CISqrtSwap(
    const bitLenInt* controls, const bitLenInt& controlLen, const bitLenInt& qubit1, const bitLenInt& qubit2)
{
    CTRLED_SWAP_WRAP(CISqrtSwap(CTRL_S_ARGS), ISqrtSwap(qubit1, qubit2), false);
}

void QUnit::AntiCISqrtSwap(
    const bitLenInt* controls, const bitLenInt& controlLen, const bitLenInt& qubit1, const bitLenInt& qubit2)
{
    CTRLED_SWAP_WRAP(AntiCISqrtSwap(CTRL_S_ARGS), ISqrtSwap(qubit1, qubit2), true);
}

template <typename CF, typename F>
void QUnit::ApplyEitherControlled(const bitLenInt* controls, const bitLenInt& controlLen,
    const std::vector<bitLenInt> targets, const bool& anti, CF cfn, F fn, const bool& isClifford,
    const bool& inCurrentBasis)
{
    bitLenInt i;

    // If the controls start entirely separated from the targets, it's probably worth checking to see if the have
    // total or no probability of altering the targets, such that we can still keep them separate.

    std::vector<bitLenInt> controlVec;

    QEngineShard shard;
    for (i = 0; i < controlLen; i++) {
        if (!inCurrentBasis) {
            RevertBasis1Qb(controls[i]);
            RevertBasis2Qb(controls[i], ONLY_INVERT, ONLY_TARGETS);
        }
        // If the shard's probability is cached, then it's free to check it, so we advance the loop.
        bool isEigenstate = false;
        shard = shards[controls[i]];
        if (!shard.isProbDirty) {
            // This might determine that we can just skip out of the whole gate, in which case it returns this
            // method:
            if (IS_NORM_ZERO(shard.amp1)) {
                if (!inCurrentBasis) {
                    Flush0Eigenstate(controls[i]);
                }
                if (!anti) {
                    /* This gate does nothing, so return without applying anything. */
                    return;
                }
                /* This control has 100% chance to "fire," so don't entangle it. */
                isEigenstate = true;
            } else if (IS_NORM_ZERO(shard.amp0)) {
                if (!inCurrentBasis) {
                    Flush1Eigenstate(controls[i]);
                }
                if (anti) {
                    /* This gate does nothing, so return without applying anything. */
                    return;
                }
                /* This control has 100% chance to "fire," so don't entangle it. */
                isEigenstate = true;
            }
        }

        if (!isEigenstate) {
            controlVec.push_back(controls[i]);
        }
    }

    if (!controlVec.size()) {
        // Here, the gate is guaranteed to act as if it wasn't controlled, so we apply the gate without controls,
        // avoiding an entangled representation.
        fn();

        return;
    }

    for (i = 0; i < targets.size(); i++) {
        RevertBasis2Qb(targets[i]);
    }

    // TODO: If controls that survive the "first order" check above start out entangled,
    // then it might be worth checking whether there is any intra-unit chance of control bits
    // being conditionally all 0 or all 1, in any unit, due to entanglement.

    // If we've made it this far, we have to form the entangled representation and apply the gate.
    std::vector<bitLenInt> allBits(controlVec.size() + targets.size());
    std::copy(controlVec.begin(), controlVec.end(), allBits.begin());
    std::copy(targets.begin(), targets.end(), allBits.begin() + controlVec.size());
    // (Incidentally, we sort for the efficiency of QUnit's limited "mapper," a 1 dimensional array of qubits without
    // nearest neighbor restriction.)
    std::sort(allBits.begin(), allBits.end());

    std::vector<bitLenInt*> ebits(allBits.size());
    for (i = 0; i < ebits.size(); i++) {
        ebits[i] = &allBits[i];
    }

    QInterfacePtr unit = EntangleInCurrentBasis(ebits.begin(), ebits.end());
    if (!isClifford || (allBits.size() > 2U)) {
        *(shards[targets[0]].isClifford) = false;
    }

    std::vector<bitLenInt> controlsMapped(controlVec.size());
    for (i = 0; i < controlVec.size(); i++) {
        QEngineShard& cShard = shards[controlVec[i]];
        controlsMapped[i] = cShard.mapped;
        cShard.isPhaseDirty = true;
    }

    // This is the original method with the maximum number of non-entangled controls excised, (potentially leaving a
    // target bit in |+>/|-> basis and acting as if |0>/|1> basis by commutation).
    cfn(unit, controlsMapped);

    for (i = 0; i < targets.size(); i++) {
        shards[targets[i]].MakeDirty();
    }

    // TODO: Find a better way to leverage Clifford set separability potential.
    if (*(shards[targets[0]].isClifford)) {
        for (i = 0; i < allBits.size(); i++) {
            TrySeparate(allBits[i]);
        }
    }
}

bool QUnit::CArithmeticOptimize(bitLenInt* controls, bitLenInt controlLen, std::vector<bitLenInt>* controlVec)
{
    if (!controlLen) {
        return false;
    }

    for (bitLenInt i = 0; i < controlLen; i++) {
        // If any control has a cached zero probability, this gate will do nothing, and we can avoid basically all
        // overhead.
        if (CACHED_ZERO(shards[controls[i]])) {
            return true;
        }
    }

    controlVec->resize(controlLen);
    std::copy(controls, controls + controlLen, controlVec->begin());
    bitLenInt controlIndex = 0;

    for (bitLenInt i = 0; i < controlLen; i++) {
        real1 prob = Prob(controls[i]);
        if (IS_ZERO_R1(prob)) {
            // If any control has zero probability, this gate will do nothing.
            return true;
        } else if (IS_ONE_R1(prob)) {
            // If any control has full probability, we can avoid entangling it.
            controlVec->erase(controlVec->begin() + controlIndex);
        } else {
            controlIndex++;
        }
    }

    return false;
}

void QUnit::CINC(bitCapInt toMod, bitLenInt start, bitLenInt length, bitLenInt* controls, bitLenInt controlLen)
{
    // Try to optimize away the whole gate, or as many controls as is opportune.
    std::vector<bitLenInt> controlVec;
    if (CArithmeticOptimize(controls, controlLen, &controlVec)) {
        // We've determined we can skip the entire gate.
        return;
    }

    // All cached classical control bits have been removed from controlVec.
    bitLenInt* lControls = new bitLenInt[controlVec.size()];
    std::copy(controlVec.begin(), controlVec.end(), lControls);

    INT(toMod, start, length, 0xFF, false, lControls, controlVec.size());

    delete[] lControls;
}

void QUnit::INCx(INCxFn fn, bitCapInt toMod, bitLenInt start, bitLenInt length, bitLenInt flagIndex)
{
    EntangleRange(start, length);
    QInterfacePtr unit = Entangle({ start, flagIndex });

    *(shards[start].isClifford) = false;
    DirtyShardRangePhase(start, length);
    shards[flagIndex].isPhaseDirty = true;

    ((*unit).*fn)(toMod, shards[start].mapped, length, shards[flagIndex].mapped);

    DirtyShardRange(start, length);
    shards[flagIndex].MakeDirty();
}

void QUnit::INCxx(
    INCxxFn fn, bitCapInt toMod, bitLenInt start, bitLenInt length, bitLenInt flag1Index, bitLenInt flag2Index)
{
    /* Make sure the flag bits are entangled in the same QU. */
    EntangleRange(start, length);
    QInterfacePtr unit = Entangle({ start, flag1Index, flag2Index });

    *(shards[start].isClifford) = false;
    DirtyShardRangePhase(start, length);
    shards[flag1Index].isPhaseDirty = true;
    shards[flag2Index].isPhaseDirty = true;

    ((*unit).*fn)(toMod, shards[start].mapped, length, shards[flag1Index].mapped, shards[flag2Index].mapped);

    DirtyShardRange(start, length);
    shards[flag1Index].MakeDirty();
    shards[flag2Index].MakeDirty();
}

/// Check if overflow arithmetic can be optimized
bool QUnit::INTSOptimize(bitCapInt toMod, bitLenInt start, bitLenInt length, bool isAdd, bitLenInt overflowIndex)
{
    return INTSCOptimize(toMod, start, length, isAdd, 0xFF, overflowIndex);
}

/// Check if carry arithmetic can be optimized
bool QUnit::INTCOptimize(bitCapInt toMod, bitLenInt start, bitLenInt length, bool isAdd, bitLenInt carryIndex)
{
    return INTSCOptimize(toMod, start, length, isAdd, carryIndex, 0xFF);
}

/// Check if arithmetic with both carry and overflow can be optimized
bool QUnit::INTSCOptimize(
    bitCapInt toMod, bitLenInt start, bitLenInt length, bool isAdd, bitLenInt carryIndex, bitLenInt overflowIndex)
{
    if (!CheckBitsPermutation(start, length)) {
        return false;
    }

    bool carry = (carryIndex < 0xFF);
    bool carryIn = carry && M(carryIndex);
    if (carry && (carryIn == isAdd)) {
        toMod++;
    }

    bitCapInt lengthPower = pow2(length);
    bitCapInt signMask = pow2(length - 1U);
    bitCapInt inOutInt = GetCachedPermutation(start, length);
    bitCapInt inInt = toMod;

    bool isOverflow;
    bitCapInt outInt;
    if (isAdd) {
        isOverflow = (overflowIndex < 0xFF) && isOverflowAdd(inOutInt, inInt, signMask, lengthPower);
        outInt = inOutInt + toMod;
    } else {
        isOverflow = (overflowIndex < 0xFF) && isOverflowSub(inOutInt, inInt, signMask, lengthPower);
        outInt = (inOutInt + lengthPower) - toMod;
    }

    bool carryOut = (outInt >= lengthPower);
    if (carryOut) {
        outInt &= (lengthPower - ONE_BCI);
    }
    if (carry && (carryIn != carryOut)) {
        X(carryIndex);
    }

    SetReg(start, length, outInt);

    if (isOverflow) {
        Z(overflowIndex);
    }

    return true;
}

void QUnit::INT(bitCapInt toMod, bitLenInt start, bitLenInt length, bitLenInt carryIndex, bool hasCarry,
    bitLenInt* controls, bitLenInt controlLen)
{
    // Keep the bits separate, if cheap to do so:
    toMod &= pow2Mask(length);
    if (!toMod) {
        return;
    }

    if (!hasCarry && CheckBitsPlus(start, length)) {
        // This operation happens to do nothing.
        return;
    }

    std::vector<bitLenInt> allBits(controlLen + 1U);
    std::copy(controls, controls + controlLen, allBits.begin());
    std::sort(allBits.begin(), allBits.begin() + controlLen);

    std::vector<bitLenInt*> ebits(allBits.size());
    for (bitLenInt i = 0; i < (ebits.size() - 1U); i++) {
        ebits[i] = &allBits[i];
    }

    bitLenInt* lControls = new bitLenInt[controlLen];

    // Try ripple addition, to avoid entanglement.
    bool toAdd, inReg;
    bool carry = false;
    int total;
    bitLenInt origLength = length;
    bitLenInt i = 0;
    while (i < origLength) {
        toAdd = (toMod & ONE_BCI) != 0;

        if (toAdd == carry) {
            toMod >>= ONE_BCI;
            start++;
            length--;
            i++;
            // Nothing is changed, in this bit. (The carry gets promoted to the next bit.)
            continue;
        }

        if (CheckBitPermutation(start)) {
            inReg = SHARD_STATE(shards[start]);
            total = (toAdd ? 1 : 0) + (inReg ? 1 : 0) + (carry ? 1 : 0);
            if (inReg != (total & 1)) {
                if (controlLen == 1U) {
                    CNOT(controls[0], start);
                } else if (controlLen) {
                    ApplyControlledSingleInvert(controls, controlLen, start, ONE_CMPLX, ONE_CMPLX);
                } else {
                    X(start);
                }
            }
            carry = (total > 1);

            toMod >>= ONE_BCI;
            start++;
            length--;
            i++;
        } else {
            // The carry-in is classical.
            if (carry) {
                carry = false;
                toMod++;
            }

            if (length == 1) {
                // We need at least two quantum bits left to try to achieve further separability.
                break;
            }

            // We're blocked by needing to add 1 to a bit in an indefinite state, which would superpose the
            // carry-out. However, if we hit another index where the qubit is known and toAdd == inReg, the
            // carry-out is guaranteed not to be superposed.

            // Load the first bit:
            bitCapInt bitMask = ONE_BCI;
            bitCapInt partMod = toMod & bitMask;
            bitLenInt partLength = 1U;
            bitLenInt partStart;
            i++;

            do {
                // Guaranteed to need to load the second bit
                partLength++;
                i++;
                bitMask <<= ONE_BCI;

                toAdd = (toMod & bitMask) != 0;
                partMod |= toMod & bitMask;

                partStart = start + partLength - ONE_BCI;
                if (!CheckBitPermutation(partStart)) {
                    // If the quantum bit at this position is superposed, then we can't determine that the carry
                    // won't be superposed. Advance the loop.
                    continue;
                }

                inReg = SHARD_STATE(shards[partStart]);
                if (toAdd != inReg) {
                    // If toAdd != inReg, the carry out might be superposed. Advance the loop.
                    continue;
                }

                // If toAdd == inReg, this prevents superposition of the carry-out. The carry out of the truth table
                // is independent of the superposed output value of the quantum bit.
                EntangleRange(start, partLength);
                // TODO: Can we conceptualize the full-adder as Clifford?
                *(shards[start].isClifford) = false;
                DirtyShardRange(start, partLength);
                if (controlLen) {
                    allBits[controlLen] = start;
                    ebits[controlLen] = &allBits[controlLen];
                    QInterfacePtr unit = Entangle(ebits);
                    DirtyShardIndexVector(allBits);
                    for (bitLenInt cIndex = 0; cIndex < controlLen; cIndex++) {
                        lControls[cIndex] = shards[cIndex].mapped;
                    }
                    unit->CINC(partMod, shards[start].mapped, partLength, lControls, controlLen);
                } else {
                    shards[start].unit->INC(partMod, shards[start].mapped, partLength);
                }

                carry = toAdd;
                toMod >>= (bitCapIntOcl)partLength;
                start += partLength;
                length -= partLength;

                // Break out of the inner loop and return to the flow of the containing loop.
                // (Otherwise, we hit the "continue" calls above.)
                break;
            } while (i < origLength);
        }
    }

    if (!toMod && !length) {
        // We were able to avoid entangling the carry.
        if (hasCarry && carry) {
            if (controlLen == 1U) {
                CNOT(controls[0], carryIndex);
            } else if (controlLen) {
                ApplyControlledSingleInvert(controls, controlLen, carryIndex, ONE_CMPLX, ONE_CMPLX);
            } else {
                X(carryIndex);
            }
        }
        delete[] lControls;
        return;
    }

    // Otherwise, we have one unit left that needs to be entangled, plus carry bit.
    if (hasCarry) {
        if (controlLen) {
            // NOTE: This case is not actually exposed by the public API. It would only become exposed if
            // "CINCC"/"CDECC" were implemented in the public interface, in which case it would become "trivial" to
            // implement, once the QEngine methods were in place.
            throw "ERROR: Controlled-with-carry arithmetic is not implemented!";
        } else {
            EntangleRange(start, length, carryIndex, 1);
            shards[start].unit->INCC(toMod, shards[start].mapped, length, shards[carryIndex].mapped);
            // TODO: Can we conceptualize the full-adder as Clifford?
            *(shards[start].isClifford) = false;
            DirtyShardRange(start, length);
            DirtyShardRange(carryIndex, 1U);
        }
    } else {
        EntangleRange(start, length);
        // TODO: Can we conceptualize the full-adder as Clifford?
        *(shards[start].isClifford) = false;
        DirtyShardRange(start, length);
        if (controlLen) {
            allBits[controlLen] = start;
            ebits[controlLen] = &allBits[controlLen];
            QInterfacePtr unit = Entangle(ebits);
            DirtyShardIndexVector(allBits);
            for (bitLenInt cIndex = 0; cIndex < controlLen; cIndex++) {
                lControls[cIndex] = shards[cIndex].mapped;
            }
            unit->CINC(toMod, shards[start].mapped, length, lControls, controlLen);
        } else {
            shards[start].unit->INC(toMod, shards[start].mapped, length);
        }
    }
    delete[] lControls;
}

void QUnit::INC(bitCapInt toMod, bitLenInt start, bitLenInt length) { INT(toMod, start, length, 0xFF, false); }

/// Add integer (without sign, with carry)
void QUnit::INCC(bitCapInt toAdd, const bitLenInt inOutStart, const bitLenInt length, const bitLenInt carryIndex)
{
    if (M(carryIndex)) {
        X(carryIndex);
        toAdd++;
    }

    INT(toAdd, inOutStart, length, carryIndex, true);
}

/// Subtract integer (without sign, with carry)
void QUnit::DECC(bitCapInt toSub, const bitLenInt inOutStart, const bitLenInt length, const bitLenInt carryIndex)
{
    if (M(carryIndex)) {
        X(carryIndex);
    } else {
        toSub++;
    }

    bitCapInt invToSub = pow2(length) - toSub;
    INT(invToSub, inOutStart, length, carryIndex, true);
}

void QUnit::INTS(
    bitCapInt toMod, bitLenInt start, bitLenInt length, bitLenInt overflowIndex, bitLenInt carryIndex, bool hasCarry)
{
    toMod &= pow2Mask(length);
    if (!toMod) {
        return;
    }

    bitLenInt signBit = start + length - 1U;
    bool knewFlagSet = CheckBitPermutation(overflowIndex);
    bool flagSet = SHARD_STATE(shards[overflowIndex]);

    if (knewFlagSet && !flagSet) {
        // Overflow detection is disabled
        INT(toMod, start, length, carryIndex, hasCarry);
        return;
    }

    bool addendNeg = (toMod & pow2(length - 1U)) != 0;
    bool knewSign = CheckBitPermutation(signBit);
    bool quantumNeg = SHARD_STATE(shards[signBit]);

    if (knewSign && (addendNeg != quantumNeg)) {
        // No chance of overflow
        INT(toMod, start, length, carryIndex, hasCarry);
        return;
    }

    // Otherwise, form the potentially entangled representation:
    if (hasCarry) {
        // Keep the bits separate, if cheap to do so:
        if (INTSCOptimize(toMod, start, length, true, carryIndex, overflowIndex)) {
            return;
        }
        INCxx(&QInterface::INCSC, toMod, start, length, overflowIndex, carryIndex);
    } else {
        // Keep the bits separate, if cheap to do so:
        if (INTSOptimize(toMod, start, length, true, overflowIndex)) {
            return;
        }
        INCx(&QInterface::INCS, toMod, start, length, overflowIndex);
    }
}

void QUnit::INCS(bitCapInt toMod, bitLenInt start, bitLenInt length, bitLenInt overflowIndex)
{
    INTS(toMod, start, length, overflowIndex, 0xFF, false);
}

void QUnit::INCSC(
    bitCapInt toAdd, bitLenInt inOutStart, bitLenInt length, bitLenInt overflowIndex, bitLenInt carryIndex)
{
    if (M(carryIndex)) {
        X(carryIndex);
        toAdd++;
    }

    INTS(toAdd, inOutStart, length, overflowIndex, carryIndex, true);
}

void QUnit::DECSC(
    bitCapInt toSub, bitLenInt inOutStart, bitLenInt length, bitLenInt overflowIndex, bitLenInt carryIndex)
{
    if (M(carryIndex)) {
        X(carryIndex);
    } else {
        toSub++;
    }

    bitCapInt invToSub = pow2(length) - toSub;
    INTS(invToSub, inOutStart, length, overflowIndex, carryIndex, true);
}

void QUnit::INCSC(bitCapInt toMod, bitLenInt start, bitLenInt length, bitLenInt carryIndex)
{
    // The phase effect of the overflow is undetectable, if this check passes:
    if (INTCOptimize(toMod, start, length, true, carryIndex)) {
        return;
    }

    // Otherwise, form the potentially entangled representation:
    INCx(&QInterface::INCSC, toMod, start, length, carryIndex);
}

void QUnit::INCBCD(bitCapInt toMod, bitLenInt start, bitLenInt length)
{
    // BCD variants are low priority for optimization, for the time being.
    EntangleRange(start, length);
    shards[start].unit->INCBCD(toMod, shards[start].mapped, length);
    // TODO: Can we conceptualize BCD arithmetic as Clifford?
    *(shards[start].isClifford) = false;
    DirtyShardRange(start, length);
}

void QUnit::INCBCDC(bitCapInt toMod, bitLenInt start, bitLenInt length, bitLenInt carryIndex)
{
    // BCD variants are low priority for optimization, for the time being.
    INCx(&QInterface::INCBCDC, toMod, start, length, carryIndex);
}

void QUnit::DECSC(bitCapInt toMod, bitLenInt start, bitLenInt length, bitLenInt carryIndex)
{
    // The phase effect of the overflow is undetectable, if this check passes:
    if (INTCOptimize(toMod, start, length, false, carryIndex)) {
        return;
    }

    // Otherwise, form the potentially entangled representation:
    INCx(&QInterface::DECSC, toMod, start, length, carryIndex);
}

void QUnit::DECBCD(bitCapInt toMod, bitLenInt start, bitLenInt length)
{
    // BCD variants are low priority for optimization, for the time being.
    EntangleRange(start, length);
    shards[start].unit->DECBCD(toMod, shards[start].mapped, length);
    // TODO: Can we conceptualize BCD arithmetic as Clifford?
    *(shards[start].isClifford) = false;
    DirtyShardRange(start, length);
}

void QUnit::DECBCDC(bitCapInt toMod, bitLenInt start, bitLenInt length, bitLenInt carryIndex)
{
    // BCD variants are low priority for optimization, for the time being.
    INCx(&QInterface::DECBCDC, toMod, start, length, carryIndex);
}

void QUnit::MUL(bitCapInt toMul, bitLenInt inOutStart, bitLenInt carryStart, bitLenInt length)
{
    // Keep the bits separate, if cheap to do so:
    if (!toMul) {
        SetReg(inOutStart, length, 0U);
        SetReg(carryStart, length, 0U);
        return;
    } else if (toMul == ONE_BCI) {
        SetReg(carryStart, length, 0U);
        return;
    }

    if (CheckBitsPermutation(inOutStart, length)) {
        bitCapInt lengthMask = pow2Mask(length);
        bitCapInt res = GetCachedPermutation(inOutStart, length) * toMul;
        SetReg(inOutStart, length, res & lengthMask);
        SetReg(carryStart, length, (res >> (bitCapIntOcl)length) & lengthMask);
        return;
    }

    // Otherwise, form the potentially entangled representation:
    EntangleRange(inOutStart, length, carryStart, length);
    shards[inOutStart].unit->MUL(toMul, shards[inOutStart].mapped, shards[carryStart].mapped, length);
    // TODO: Can we conceptualize arithmetic as Clifford?
    *(shards[inOutStart].isClifford) = false;
    DirtyShardRange(inOutStart, length);
    DirtyShardRange(carryStart, length);
}

void QUnit::DIV(bitCapInt toDiv, bitLenInt inOutStart, bitLenInt carryStart, bitLenInt length)
{
    // Keep the bits separate, if cheap to do so:
    if (toDiv == ONE_BCI) {
        return;
    }

    if (CheckBitsPermutation(inOutStart, length) && CheckBitsPermutation(carryStart, length)) {
        bitCapInt lengthMask = pow2Mask(length);
        bitCapInt origRes =
            GetCachedPermutation(inOutStart, length) | (GetCachedPermutation(carryStart, length) << length);
        bitCapInt res = origRes / toDiv;
        if (origRes == (res * toDiv)) {
            SetReg(inOutStart, length, res & lengthMask);
            SetReg(carryStart, length, (res >> (bitCapIntOcl)length) & lengthMask);
        }
        return;
    }

    // Otherwise, form the potentially entangled representation:
    EntangleRange(inOutStart, length, carryStart, length);
    shards[inOutStart].unit->DIV(toDiv, shards[inOutStart].mapped, shards[carryStart].mapped, length);
    // TODO: Can we conceptualize arithmetic as Clifford?
    *(shards[inOutStart].isClifford) = false;
    DirtyShardRange(inOutStart, length);
    DirtyShardRange(carryStart, length);
}

void QUnit::xMULModNOut(
    bitCapInt toMod, bitCapInt modN, bitLenInt inStart, bitLenInt outStart, bitLenInt length, bool inverse)
{
    // Inexpensive edge case
    if (!toMod) {
        SetReg(outStart, length, 0U);
        return;
    }

    // Keep the bits separate, if cheap to do so:
    if (CheckBitsPermutation(inStart, length)) {
        bitCapInt res = (GetCachedPermutation(inStart, length) * toMod) % modN;
        if (inverse) {
            DEC(res, outStart, length);
        } else {
            SetReg(outStart, length, res);
        }
        return;
    }

    if (!inverse) {
        SetReg(outStart, length, 0U);
    }

    // If "modN" is a power of 2, we have an optimized way of handling this.
    if (isPowerOfTwo(modN)) {
        bool isFullyEntangled = true;
        for (bitLenInt i = 1; i < length; i++) {
            if (shards[inStart].unit != shards[inStart + i].unit) {
                isFullyEntangled = false;
                break;
            }
        }

        if (!isFullyEntangled) {
            bitCapInt toModExp = toMod;
            bitLenInt controls[1];
            for (bitLenInt i = 0; i < length; i++) {
                controls[0] = inStart + i;
                if (inverse) {
                    CDEC(toModExp, outStart, length, controls, 1U);
                } else {
                    CINC(toModExp, outStart, length, controls, 1U);
                }
                toModExp <<= ONE_BCI;
            }
            return;
        }
    }

    // Otherwise, form the potentially entangled representation:
    EntangleRange(inStart, length, outStart, length);
    if (inverse) {
        shards[inStart].unit->IMULModNOut(toMod, modN, shards[inStart].mapped, shards[outStart].mapped, length);
    } else {
        shards[inStart].unit->MULModNOut(toMod, modN, shards[inStart].mapped, shards[outStart].mapped, length);
    }
    // TODO: Can we conceptualize arithmetic as Clifford?
    *(shards[inStart].isClifford) = false;
    DirtyShardRangePhase(inStart, length);
    DirtyShardRange(outStart, length);
}

void QUnit::MULModNOut(bitCapInt toMod, bitCapInt modN, bitLenInt inStart, bitLenInt outStart, bitLenInt length)
{
    xMULModNOut(toMod, modN, inStart, outStart, length, false);
}

void QUnit::IMULModNOut(bitCapInt toMod, bitCapInt modN, bitLenInt inStart, bitLenInt outStart, bitLenInt length)
{
    xMULModNOut(toMod, modN, inStart, outStart, length, true);
}

void QUnit::POWModNOut(bitCapInt toMod, bitCapInt modN, bitLenInt inStart, bitLenInt outStart, bitLenInt length)
{
    if (toMod == ONE_BCI) {
        SetReg(outStart, length, ONE_BCI);
        return;
    }

    // Keep the bits separate, if cheap to do so:
    if (CheckBitsPermutation(inStart, length)) {
        bitCapInt res = intPow(toMod, GetCachedPermutation(inStart, length)) % modN;
        SetReg(outStart, length, res);
        return;
    }

    SetReg(outStart, length, 0);

    // Otherwise, form the potentially entangled representation:
    EntangleRange(inStart, length, outStart, length);
    shards[inStart].unit->POWModNOut(toMod, modN, shards[inStart].mapped, shards[outStart].mapped, length);
    // TODO: Can we conceptualize arithmetic as Clifford?
    *(shards[inStart].isClifford) = false;
    DirtyShardRangePhase(inStart, length);
    DirtyShardRange(outStart, length);
}

QInterfacePtr QUnit::CMULEntangle(std::vector<bitLenInt> controlVec, bitLenInt start, bitLenInt carryStart,
    bitLenInt length, std::vector<bitLenInt>* controlsMapped)
{
    // TODO: Can we conceptualize arithmetic as Clifford?
    EntangleRange(start, length);
    *(shards[start].isClifford) = false;
    DirtyShardRangePhase(start, length);
    EntangleRange(carryStart, length);
    *(shards[carryStart].isClifford) = false;
    DirtyShardRangePhase(carryStart, length);
    DirtyShardRange(carryStart, length);

    std::vector<bitLenInt> bits(controlVec.size() + 2);
    for (bitLenInt i = 0; i < controlVec.size(); i++) {
        bits[i] = controlVec[i];
    }
    bits[controlVec.size()] = start;
    bits[controlVec.size() + 1] = carryStart;
    std::sort(bits.begin(), bits.end());

    std::vector<bitLenInt*> ebits(controlVec.size() + 2);
    for (bitLenInt i = 0; i < (controlVec.size() + 2); i++) {
        ebits[i] = &bits[i];
    }

    QInterfacePtr unit = Entangle(ebits);

    controlsMapped->resize(!controlVec.size() ? 1 : controlVec.size());
    for (bitLenInt i = 0; i < controlVec.size(); i++) {
        (*controlsMapped)[i] = shards[controlVec[i]].mapped;
        shards[controlVec[i]].isPhaseDirty = true;
    }

    return unit;
}

void QUnit::CMULx(CMULFn fn, bitCapInt toMod, bitLenInt start, bitLenInt carryStart, bitLenInt length,
    bitLenInt* controls, bitLenInt controlLen)
{
    // Try to optimize away the whole gate, or as many controls as is opportune.
    std::vector<bitLenInt> controlVec;
    if (CArithmeticOptimize(controls, controlLen, &controlVec)) {
        // We've determined we can skip the entire operation:
        return;
    }

    // Otherwise, we have to "dirty" the register.
    std::vector<bitLenInt> controlsMapped;
    QInterfacePtr unit = CMULEntangle(controlVec, start, carryStart, length, &controlsMapped);

    ((*unit).*fn)(
        toMod, shards[start].mapped, shards[carryStart].mapped, length, &(controlsMapped[0]), controlVec.size());

    DirtyShardRange(start, length);
}

void QUnit::CMULModx(CMULModFn fn, bitCapInt toMod, bitCapInt modN, bitLenInt start, bitLenInt carryStart,
    bitLenInt length, std::vector<bitLenInt> controlVec)
{
    std::vector<bitLenInt> controlsMapped;
    QInterfacePtr unit = CMULEntangle(controlVec, start, carryStart, length, &controlsMapped);

    ((*unit).*fn)(
        toMod, modN, shards[start].mapped, shards[carryStart].mapped, length, &(controlsMapped[0]), controlVec.size());

    // TODO: Can we conceptualize arithmetic as Clifford?
    *(shards[start].isClifford) = false;
    DirtyShardRangePhase(start, length);
}

void QUnit::CMUL(
    bitCapInt toMod, bitLenInt start, bitLenInt carryStart, bitLenInt length, bitLenInt* controls, bitLenInt controlLen)
{
    if (!controlLen) {
        MUL(toMod, start, carryStart, length);
        return;
    }

    CMULx(&QInterface::CMUL, toMod, start, carryStart, length, controls, controlLen);
}

void QUnit::CDIV(
    bitCapInt toMod, bitLenInt start, bitLenInt carryStart, bitLenInt length, bitLenInt* controls, bitLenInt controlLen)
{
    if (!controlLen) {
        DIV(toMod, start, carryStart, length);
        return;
    }

    CMULx(&QInterface::CDIV, toMod, start, carryStart, length, controls, controlLen);
}

void QUnit::CxMULModNOut(bitCapInt toMod, bitCapInt modN, bitLenInt inStart, bitLenInt outStart, bitLenInt length,
    bitLenInt* controls, bitLenInt controlLen, bool inverse)
{
    // Try to optimize away the whole gate, or as many controls as is opportune.
    std::vector<bitLenInt> controlVec;
    if (CArithmeticOptimize(controls, controlLen, &controlVec)) {
        // We've determined we can skip the entire operation:
        return;
    }

    if (!controlVec.size()) {
        if (inverse) {
            IMULModNOut(toMod, modN, inStart, outStart, length);
        } else {
            MULModNOut(toMod, modN, inStart, outStart, length);
        }
        return;
    }

    if (!inverse) {
        SetReg(outStart, length, 0U);
    }

    // If "modN" is a power of 2, we have an optimized way of handling this.
    if (isPowerOfTwo(modN)) {
        bool isFullyEntangled = true;
        for (bitLenInt i = 1; i < length; i++) {
            if (shards[inStart].unit != shards[inStart + i].unit) {
                isFullyEntangled = false;
                break;
            }
        }

        if (!isFullyEntangled) {
            bitCapInt toModExp = toMod;
            bitLenInt* lControls = new bitLenInt[controlVec.size() + 1U];
            std::copy(controlVec.begin(), controlVec.end(), lControls);
            for (bitLenInt i = 0; i < length; i++) {
                lControls[controlVec.size()] = inStart + i;
                if (inverse) {
                    CDEC(toModExp, outStart, length, lControls, controlVec.size() + 1U);
                } else {
                    CINC(toModExp, outStart, length, lControls, controlVec.size() + 1U);
                }
                toModExp <<= ONE_BCI;
            }
            delete[] lControls;
            return;
        }
    }

    if (inverse) {
        CMULModx(&QInterface::CIMULModNOut, toMod, modN, inStart, outStart, length, controlVec);
    } else {
        CMULModx(&QInterface::CMULModNOut, toMod, modN, inStart, outStart, length, controlVec);
    }
}

void QUnit::CMULModNOut(bitCapInt toMod, bitCapInt modN, bitLenInt inStart, bitLenInt outStart, bitLenInt length,
    bitLenInt* controls, bitLenInt controlLen)
{
    CxMULModNOut(toMod, modN, inStart, outStart, length, controls, controlLen, false);
}

void QUnit::CIMULModNOut(bitCapInt toMod, bitCapInt modN, bitLenInt inStart, bitLenInt outStart, bitLenInt length,
    bitLenInt* controls, bitLenInt controlLen)
{
    CxMULModNOut(toMod, modN, inStart, outStart, length, controls, controlLen, true);
}

void QUnit::CPOWModNOut(bitCapInt toMod, bitCapInt modN, bitLenInt inStart, bitLenInt outStart, bitLenInt length,
    bitLenInt* controls, bitLenInt controlLen)
{
    if (!controlLen) {
        POWModNOut(toMod, modN, inStart, outStart, length);
        return;
    }

    SetReg(outStart, length, 0U);

    // Try to optimize away the whole gate, or as many controls as is opportune.
    std::vector<bitLenInt> controlVec;
    if (CArithmeticOptimize(controls, controlLen, &controlVec)) {
        // We've determined we can skip the entire operation:
        return;
    }

    CMULModx(&QInterface::CPOWModNOut, toMod, modN, inStart, outStart, length, controlVec);
}

void QUnit::ZeroPhaseFlip(bitLenInt start, bitLenInt length)
{
    bitLenInt min1 = length - 1U;
    bitLenInt* controls = new bitLenInt[min1];
    for (bitLenInt i = 0; i < min1; i++) {
        controls[i] = start + i + 1U;
    }
    ApplyAntiControlledSinglePhase(controls, min1, start, -ONE_CMPLX, ONE_CMPLX);
    delete[] controls;
}

void QUnit::PhaseFlipIfLess(bitCapInt greaterPerm, bitLenInt start, bitLenInt length)
{
    // Keep the bits separate, if cheap to do so:
    if (CheckBitsPermutation(start, length)) {
        if (GetCachedPermutation(start, length) < greaterPerm) {
            // This has no physical effect, but we do it to respect direct simulator check of amplitudes:
            QEngineShard& shard = shards[start];
            if (DIRTY(shard)) {
                shard.MakeDirty();
                shard.unit->PhaseFlip();
                return;
            }

            shard.amp0 = -shard.amp0;
            shard.amp1 = -shard.amp1;
        }
        return;
    }

    // Otherwise, form the potentially entangled representation:
    EntangleRange(start, length);
    shards[start].unit->PhaseFlipIfLess(greaterPerm, shards[start].mapped, length);
    *(shards[start].isClifford) = false;
    DirtyShardRange(start, length);
}

void QUnit::CPhaseFlipIfLess(bitCapInt greaterPerm, bitLenInt start, bitLenInt length, bitLenInt flagIndex)
{
    // Keep the bits separate, if cheap to do so:
    if (!shards[flagIndex].isProbDirty) {
        real1 prob = Prob(flagIndex);
        if (IS_ZERO_R1(prob)) {
            return;
        } else if (IS_ONE_R1(prob)) {
            PhaseFlipIfLess(greaterPerm, start, length);
            return;
        }
    }

    // Otherwise, form the potentially entangled representation:
    EntangleRange(start, length, flagIndex, 1);
    shards[start].unit->CPhaseFlipIfLess(greaterPerm, shards[start].mapped, length, shards[flagIndex].mapped);
    *(shards[start].isClifford) = false;
    DirtyShardRange(start, length);
    shards[flagIndex].isPhaseDirty = true;
}

void QUnit::PhaseFlip()
{
    QEngineShard& shard = shards[0];
    if (!randGlobalPhase) {
        RevertBasis1Qb(0);

        if (DIRTY(shard)) {
            shard.MakeDirty();
            shard.unit->PhaseFlip();
            return;
        }

        shard.amp0 = -shard.amp0;
        shard.amp1 = -shard.amp1;
    }
}

bitCapInt QUnit::GetIndexedEigenstate(
    bitLenInt indexStart, bitLenInt indexLength, bitLenInt valueStart, bitLenInt valueLength, unsigned char* values)
{
    bitCapIntOcl indexInt = (bitCapIntOcl)GetCachedPermutation(indexStart, indexLength);
    bitLenInt valueBytes = (valueLength + 7U) / 8U;
    bitCapInt value = 0;
    for (bitCapIntOcl j = 0; j < valueBytes; j++) {
        value |= values[indexInt * valueBytes + j] << (8U * j);
    }

    return value;
}

bitCapInt QUnit::GetIndexedEigenstate(bitLenInt start, bitLenInt length, unsigned char* values)
{
    bitCapIntOcl indexInt = (bitCapIntOcl)GetCachedPermutation(start, length);
    bitLenInt bytes = (length + 7U) / 8U;
    bitCapInt value = 0;
    for (bitCapIntOcl j = 0; j < bytes; j++) {
        value |= values[indexInt * bytes + j] << (8U * j);
    }

    return value;
}

bitCapInt QUnit::IndexedLDA(bitLenInt indexStart, bitLenInt indexLength, bitLenInt valueStart, bitLenInt valueLength,
    unsigned char* values, bool resetValue)
{
    // TODO: Index bits that have exactly 0 or 1 probability can be optimized out of the gate.
    // This could follow the logic of UniformlyControlledSingleBit().
    // In the meantime, checking if all index bits are in eigenstates takes very little overhead.
    if (CheckBitsPermutation(indexStart, indexLength)) {
        bitCapInt value = GetIndexedEigenstate(indexStart, indexLength, valueStart, valueLength, values);
        SetReg(valueStart, valueLength, value);
#if ENABLE_VM6502Q_DEBUG
        return value;
#else
        return 0;
#endif
    }

    EntangleRange(indexStart, indexLength, valueStart, valueLength);

    bitCapInt toRet = shards[indexStart].unit->IndexedLDA(
        shards[indexStart].mapped, indexLength, shards[valueStart].mapped, valueLength, values, resetValue);

    *(shards[indexStart].isClifford) = false;
    DirtyShardRangePhase(indexStart, indexLength);
    DirtyShardRange(valueStart, valueLength);

    return toRet;
}

bitCapInt QUnit::IndexedADC(bitLenInt indexStart, bitLenInt indexLength, bitLenInt valueStart, bitLenInt valueLength,
    bitLenInt carryIndex, unsigned char* values)
{
#if ENABLE_VM6502Q_DEBUG
    if (CheckBitsPermutation(indexStart, indexLength) && CheckBitsPermutation(valueStart, valueLength)) {
        bitCapInt value = GetIndexedEigenstate(indexStart, indexLength, valueStart, valueLength, values);
        value = GetCachedPermutation(valueStart, valueLength) + value;
        bitCapInt valueMask = pow2Mask(valueLength);
        bool carry = false;
        if (value > valueMask) {
            value &= valueMask;
            carry = true;
        }
        SetReg(valueStart, valueLength, value);
        if (carry) {
            X(carryIndex);
        }
        return value;
    }
#else
    if (CheckBitsPermutation(indexStart, indexLength)) {
        bitCapInt value = GetIndexedEigenstate(indexStart, indexLength, valueStart, valueLength, values);
        INCC(value, valueStart, valueLength, carryIndex);
        return 0;
    }
#endif

    EntangleRange(indexStart, indexLength, valueStart, valueLength, carryIndex, 1);

    bitCapInt toRet = shards[indexStart].unit->IndexedADC(shards[indexStart].mapped, indexLength,
        shards[valueStart].mapped, valueLength, shards[carryIndex].mapped, values);

    *(shards[indexStart].isClifford) = false;
    DirtyShardRangePhase(indexStart, indexLength);
    DirtyShardRange(valueStart, valueLength);
    shards[carryIndex].MakeDirty();

    return toRet;
}

bitCapInt QUnit::IndexedSBC(bitLenInt indexStart, bitLenInt indexLength, bitLenInt valueStart, bitLenInt valueLength,
    bitLenInt carryIndex, unsigned char* values)
{
#if ENABLE_VM6502Q_DEBUG
    if (CheckBitsPermutation(indexStart, indexLength) && CheckBitsPermutation(valueStart, valueLength)) {
        bitCapInt value = GetIndexedEigenstate(indexStart, indexLength, valueStart, valueLength, values);
        value = GetCachedPermutation(valueStart, valueLength) - value;
        bitCapInt valueMask = pow2Mask(valueLength);
        bool carry = false;
        if (value > valueMask) {
            value &= valueMask;
            carry = true;
        }
        SetReg(valueStart, valueLength, value);
        if (carry) {
            X(carryIndex);
        }
        return value;
    }
#else
    if (CheckBitsPermutation(indexStart, indexLength)) {
        bitCapInt value = GetIndexedEigenstate(indexStart, indexLength, valueStart, valueLength, values);
        DECC(value, valueStart, valueLength, carryIndex);
        return 0;
    }
#endif

    EntangleRange(indexStart, indexLength, valueStart, valueLength, carryIndex, 1);

    bitCapInt toRet = shards[indexStart].unit->IndexedSBC(shards[indexStart].mapped, indexLength,
        shards[valueStart].mapped, valueLength, shards[carryIndex].mapped, values);

    *(shards[indexStart].isClifford) = false;
    DirtyShardRangePhase(indexStart, indexLength);
    DirtyShardRange(valueStart, valueLength);
    shards[carryIndex].MakeDirty();

    return toRet;
}

void QUnit::Hash(bitLenInt start, bitLenInt length, unsigned char* values)
{
    if (CheckBitsPlus(start, length)) {
        // This operation happens to do nothing.
        return;
    }

    if (CheckBitsPermutation(start, length)) {
        bitCapInt value = GetIndexedEigenstate(start, length, values);
        SetReg(start, length, value);
        return;
    }

    *(shards[start].isClifford) = false;
    EntangleRange(start, length);
    shards[start].unit->Hash(shards[start].mapped, length, values);
    DirtyShardRangePhase(start, length);
}

bool QUnit::ParallelUnitApply(ParallelUnitFn fn, real1 param1, real1 param2, int32_t param3)
{
    std::vector<QInterfacePtr> units;
    for (bitLenInt i = 0; i < shards.size(); i++) {
        QInterfacePtr toFind = shards[i].unit;
        if (toFind && (find(units.begin(), units.end(), toFind) == units.end())) {
            units.push_back(toFind);
            if (!fn(toFind, param1, param2, param3)) {
                return false;
            }
        }
    }

    return true;
}

void QUnit::UpdateRunningNorm(real1 norm_thresh)
{
    EndAllEmulation();
    ParallelUnitApply(
        [](QInterfacePtr unit, real1 norm_thresh, real1 unused2, int32_t unused3) {
            unit->UpdateRunningNorm(norm_thresh);
            return true;
        },
        norm_thresh);
}

void QUnit::NormalizeState(real1 nrm, real1 norm_thresh)
{
    EndAllEmulation();
    ParallelUnitApply(
        [](QInterfacePtr unit, real1 nrm, real1 norm_thresh, int32_t unused) {
            unit->NormalizeState(nrm, norm_thresh);
            return true;
        },
        nrm, norm_thresh);
}

void QUnit::Finish()
{
    ParallelUnitApply([](QInterfacePtr unit, real1 unused1, real1 unused2, int32_t unused3) {
        unit->Finish();
        return true;
    });
}

void QUnit::Dump()
{
    ParallelUnitApply([](QInterfacePtr unit, real1 unused1, real1 unused2, int32_t unused3) {
        unit.reset();
        return true;
    });
}

bool QUnit::isFinished()
{
    return ParallelUnitApply(
        [](QInterfacePtr unit, real1 unused1, real1 unused2, int32_t unused3) { return unit->isFinished(); });
}

bool QUnit::ApproxCompare(QUnitPtr toCompare)
{
    // If the qubit counts are unequal, these can't be approximately equal objects.
    if (qubitCount != toCompare->qubitCount) {
        return false;
    }

    QUnitPtr thisCopy = std::dynamic_pointer_cast<QUnit>(Clone());
    thisCopy->EntangleAll();
    thisCopy->OrderContiguous(thisCopy->shards[0].unit);

    QUnitPtr thatCopy = std::dynamic_pointer_cast<QUnit>(toCompare->Clone());
    thatCopy->EntangleAll();
    thatCopy->OrderContiguous(thatCopy->shards[0].unit);

    return thisCopy->shards[0].unit->ApproxCompare(thatCopy->shards[0].unit);
}

QInterfacePtr QUnit::Clone()
{
    // TODO: Copy buffers instead of flushing?
    ToPermBasisAll();
    EndAllEmulation();

    QUnitPtr copyPtr = std::make_shared<QUnit>(
        engine, subEngine, qubitCount, 0, rand_generator, ONE_CMPLX, doNormalize, randGlobalPhase, useHostRam);

    return CloneBody(copyPtr);
}

QInterfacePtr QUnit::CloneBody(QUnitPtr copyPtr)
{
    std::vector<QInterfacePtr> shardEngines;
    std::vector<QInterfacePtr> dupeEngines;
    std::vector<BoolPtr> isCliffords;
    std::vector<QInterfacePtr>::iterator origEngine;
    bitLenInt engineIndex;
    for (bitLenInt i = 0; i < qubitCount; i++) {
        if (find(shardEngines.begin(), shardEngines.end(), shards[i].unit) == shardEngines.end()) {
            shardEngines.push_back(shards[i].unit);
            dupeEngines.push_back(shards[i].unit->Clone());
            isCliffords.push_back(std::make_shared<bool>(*(shards[i].isClifford)));
        }

        origEngine = find(shardEngines.begin(), shardEngines.end(), shards[i].unit);
        engineIndex = origEngine - shardEngines.begin();

        copyPtr->shards[i] = QEngineShard(shards[i]);
        copyPtr->shards[i].unit = dupeEngines[engineIndex];
        copyPtr->shards[i].isClifford = isCliffords[engineIndex];
    }

    return copyPtr;
}

void QUnit::ApplyBuffer(PhaseShardPtr phaseShard, const bitLenInt& control, const bitLenInt& target, const bool& isAnti)
{
    const bitLenInt controls[1] = { control };

    complex polarDiff = phaseShard->cmplxDiff;
    complex polarSame = phaseShard->cmplxSame;

    freezeBasis2Qb = true;
    if (phaseShard->isInvert) {
        if (isAnti) {
            ApplyAntiControlledSingleInvert(controls, 1U, target, polarSame, polarDiff);
        } else {
            ApplyControlledSingleInvert(controls, 1U, target, polarDiff, polarSame);
        }
    } else {
        if (isAnti) {
            ApplyAntiControlledSinglePhase(controls, 1U, target, polarSame, polarDiff);
        } else {
            ApplyControlledSinglePhase(controls, 1U, target, polarDiff, polarSame);
        }
    }
    freezeBasis2Qb = false;
}

void QUnit::ApplyBufferMap(const bitLenInt& bitIndex, ShardToPhaseMap bufferMap, const RevertExclusivity& exclusivity,
    const bool& isControl, const bool& isAnti, std::set<bitLenInt> exceptPartners, const bool& dumpSkipped)
{
    QEngineShard& shard = shards[bitIndex];

    ShardToPhaseMap::iterator phaseShard;

    while (bufferMap.size() > 0) {
        phaseShard = bufferMap.begin();
        QEngineShardPtr partner = phaseShard->first;

        if (((exclusivity == ONLY_INVERT) && !phaseShard->second->isInvert) ||
            ((exclusivity == ONLY_PHASE) && phaseShard->second->isInvert)) {
            bufferMap.erase(phaseShard);
            if (dumpSkipped) {
                shard.RemovePhaseTarget(partner);
            }
            continue;
        }

        bitLenInt partnerIndex = FindShardIndex(partner);

        if (exceptPartners.find(partnerIndex) != exceptPartners.end()) {
            bufferMap.erase(phaseShard);
            if (dumpSkipped) {
                if (isControl) {
                    if (isAnti) {
                        shard.RemovePhaseAntiTarget(partner);
                    } else {
                        shard.RemovePhaseTarget(partner);
                    }
                } else {
                    if (isAnti) {
                        shard.RemovePhaseAntiControl(partner);
                    } else {
                        shard.RemovePhaseControl(partner);
                    }
                }
            }
            continue;
        }

        if (isControl) {
            if (isAnti) {
                shard.RemovePhaseAntiTarget(partner);
            } else {
                shard.RemovePhaseTarget(partner);
            }
            ApplyBuffer(phaseShard->second, bitIndex, partnerIndex, isAnti);
        } else {
            if (isAnti) {
                shard.RemovePhaseAntiControl(partner);
            } else {
                shard.RemovePhaseControl(partner);
            }
            ApplyBuffer(phaseShard->second, partnerIndex, bitIndex, isAnti);
        }

        bufferMap.erase(phaseShard);
    }
}

void QUnit::RevertBasis2Qb(const bitLenInt& i, const RevertExclusivity& exclusivity,
    const RevertControl& controlExclusivity, const RevertAnti& antiExclusivity, std::set<bitLenInt> exceptControlling,
    std::set<bitLenInt> exceptTargetedBy, const bool& dumpSkipped, const bool& skipOptimize)
{
    QEngineShard& shard = shards[i];

    if (freezeBasis2Qb || !QUEUED_PHASE(shard)) {
        // Recursive call that should be blocked,
        // or already in target basis.
        return;
    }

    shard.CombineGates();

    if (!skipOptimize && (controlExclusivity == ONLY_CONTROLS) && (exclusivity != ONLY_INVERT)) {
        if (antiExclusivity != ONLY_ANTI) {
            shard.OptimizeControls();
        }
        if (antiExclusivity != ONLY_CTRL) {
            shard.OptimizeAntiControls();
        }
    } else if (!skipOptimize && (controlExclusivity == ONLY_TARGETS) && (exclusivity != ONLY_INVERT)) {
        if (antiExclusivity == CTRL_AND_ANTI) {
            shard.OptimizeBothTargets();
        } else if (antiExclusivity == ONLY_CTRL) {
            shard.OptimizeTargets();
        } else if (antiExclusivity == ONLY_ANTI) {
            shard.OptimizeAntiTargets();
        }
    }

    if (controlExclusivity != ONLY_TARGETS) {
        if (antiExclusivity != ONLY_ANTI) {
            ApplyBufferMap(i, shard.controlsShards, exclusivity, true, false, exceptControlling, dumpSkipped);
        }
        if (antiExclusivity != ONLY_CTRL) {
            ApplyBufferMap(i, shard.antiControlsShards, exclusivity, true, true, exceptControlling, dumpSkipped);
        }
    }

    if (controlExclusivity == ONLY_CONTROLS) {
        return;
    }

    if (antiExclusivity != ONLY_ANTI) {
        ApplyBufferMap(i, shard.targetOfShards, exclusivity, false, false, exceptTargetedBy, dumpSkipped);
    }
    if (antiExclusivity != ONLY_CTRL) {
        ApplyBufferMap(i, shard.antiTargetOfShards, exclusivity, false, true, exceptTargetedBy, dumpSkipped);
    }
}

void QUnit::CommuteH(const bitLenInt& bitIndex)
{
    QEngineShard& shard = shards[bitIndex];

    if (!QUEUED_PHASE(shard)) {
        return;
    }

    real1 amplitudeThreshold = doNormalize ? amplitudeFloor : ZERO_R1;

    complex polarDiff, polarSame;
    ShardToPhaseMap::iterator phaseShard;
    QEngineShardPtr partner;
    PhaseShardPtr buffer;
    bitLenInt control;

    ShardToPhaseMap controlsShards = shard.controlsShards;

    for (phaseShard = controlsShards.begin(); phaseShard != controlsShards.end(); phaseShard++) {
        buffer = phaseShard->second;
        partner = phaseShard->first;

        polarDiff = buffer->cmplxDiff;
        polarSame = buffer->cmplxSame;

        if (partner->isPlusMinus || buffer->isInvert) {
            continue;
        }

        if (IS_ARG_0(polarDiff) && IS_ARG_PI(polarSame)) {
            shard.RemovePhaseTarget(partner);
            shard.AddPhaseAngles(partner, ONE_CMPLX, -ONE_CMPLX);
        } else if (IS_ARG_PI(polarDiff) && IS_ARG_0(polarSame)) {
            shard.RemovePhaseTarget(partner);
            shard.AddAntiPhaseAngles(partner, -ONE_CMPLX, ONE_CMPLX);
        }
    }

    controlsShards = shard.antiControlsShards;

    for (phaseShard = controlsShards.begin(); phaseShard != controlsShards.end(); phaseShard++) {
        buffer = phaseShard->second;
        partner = phaseShard->first;

        polarDiff = buffer->cmplxDiff;
        polarSame = buffer->cmplxSame;

        if (partner->isPlusMinus || buffer->isInvert) {
            continue;
        }

        if (IS_ARG_0(polarDiff) && IS_ARG_PI(polarSame)) {
            shard.RemovePhaseAntiTarget(partner);
            shard.AddAntiPhaseAngles(partner, ONE_CMPLX, -ONE_CMPLX);
        } else if (IS_ARG_PI(polarDiff) && IS_ARG_0(polarSame)) {
            shard.RemovePhaseAntiTarget(partner);
            shard.AddPhaseAngles(partner, -ONE_CMPLX, ONE_CMPLX);
        }
    }

    RevertBasis2Qb(bitIndex, INVERT_AND_PHASE, ONLY_CONTROLS, CTRL_AND_ANTI, {}, {}, false, true);

    if (!QUEUED_PHASE(shard)) {
        return;
    }

    bool isSame, isOpposite;

    ShardToPhaseMap targetOfShards = shard.targetOfShards;

    for (phaseShard = targetOfShards.begin(); phaseShard != targetOfShards.end(); phaseShard++) {
        buffer = phaseShard->second;

        polarDiff = buffer->cmplxDiff;
        polarSame = buffer->cmplxSame;

        partner = phaseShard->first;

        // If isSame and !isInvert, application of this buffer is already "efficient."
        isSame =
            (buffer->isInvert || !partner->isPlusMinus || !partner->IsInvertTarget()) && IS_SAME(polarDiff, polarSame);
        isOpposite = !buffer->isInvert && IS_OPPOSITE(polarDiff, polarSame);

        if (isSame || isOpposite) {
            continue;
        }

        control = FindShardIndex(partner);
        ApplyBuffer(buffer, control, bitIndex, false);
        shard.RemovePhaseControl(partner);
    }

    targetOfShards = shard.antiTargetOfShards;

    for (phaseShard = targetOfShards.begin(); phaseShard != targetOfShards.end(); phaseShard++) {
        buffer = phaseShard->second;

        polarDiff = buffer->cmplxDiff;
        polarSame = buffer->cmplxSame;

        partner = phaseShard->first;

        // If isSame and !isInvert, application of this buffer is already "efficient."
        isSame =
            (buffer->isInvert || !partner->isPlusMinus || !partner->IsInvertTarget()) && IS_SAME(polarDiff, polarSame);
        isOpposite = !buffer->isInvert && IS_OPPOSITE(polarDiff, polarSame);

        if (isSame || isOpposite) {
            continue;
        }

        control = FindShardIndex(partner);
        ApplyBuffer(buffer, control, bitIndex, true);
        shard.RemovePhaseAntiControl(partner);
    }

    shard.CommuteH();
}

} // namespace Qrack<|MERGE_RESOLUTION|>--- conflicted
+++ resolved
@@ -677,20 +677,12 @@
         partnerShard.isClifford = std::make_shared<bool>(true);
     } else if (IS_NORM_ZERO(amps[0] - amps[1])) {
         partnerShard.isClifford = std::make_shared<bool>(true);
-<<<<<<< HEAD
-        partnerShard.isPlusMinus = !partnerShard.isPlusMinus;
-=======
         partnerShard.isPlusMinus = true;
->>>>>>> d15b1050
         amps[0] = ONE_CMPLX;
         amps[1] = ZERO_CMPLX;
     } else if (IS_NORM_ZERO(amps[0] + amps[1])) {
         partnerShard.isClifford = std::make_shared<bool>(true);
-<<<<<<< HEAD
-        partnerShard.isPlusMinus = !partnerShard.isPlusMinus;
-=======
         partnerShard.isPlusMinus = true;
->>>>>>> d15b1050
         amps[0] = ZERO_CMPLX;
         amps[1] = ONE_CMPLX;
     } else {
