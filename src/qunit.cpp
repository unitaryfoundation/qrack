//////////////////////////////////////////////////////////////////////////////////////
//
// (C) Daniel Strano and the Qrack contributors 2017-2021. All rights reserved.
//
// QUnit maintains explicit separability of qubits as an optimization on a QEngine.
// See https://arxiv.org/abs/1710.05867
// (The makers of Qrack have no affiliation with the authors of that paper.)
//
// When we allocate a quantum register, all bits are in a (re)set state. At this point,
// we know they are separable, in the sense of full Schmidt decomposability into qubits
// in the "natural" or "permutation" basis of the register. Many operations can be
// traced in terms of fewer qubits that the full "Schr\{"o}dinger representation."
//
// Based on experimentation, QUnit is designed to avoid increasing representational
// entanglement for its primary action, and only try to decrease it when inquiries
// about probability need to be made otherwise anyway. Avoiding introducing the cost of
// basically any entanglement whatsoever, rather than exponentially costly "garbage
// collection," should be the first and ultimate concern, in the authors' experience.
//
// Licensed under the GNU Lesser General Public License V3.
// See LICENSE.md in the project root or https://www.gnu.org/licenses/lgpl-3.0.en.html
// for details.

#include <ctime>
#include <initializer_list>
#include <map>

#include "qfactory.hpp"
#include "qunit.hpp"

#define DIRTY(shard) (shard.isPhaseDirty || shard.isProbDirty)
#define IS_AMP_0(c) (norm(c) <= separabilityThreshold)
#define IS_0_R1(r) (r == ZERO_R1)
#define IS_1_R1(r) (r == ONE_R1)
#define IS_1_CMPLX(c) (c == ONE_CMPLX)
#define SHARD_STATE(shard) (norm(shard.amp0) < (ONE_R1 / 2))
#define QUEUED_PHASE(shard)                                                                                            \
    ((shard.targetOfShards.size() != 0) || (shard.controlsShards.size() != 0) ||                                       \
        (shard.antiTargetOfShards.size() != 0) || (shard.antiControlsShards.size() != 0))
#define CACHED_Z(shard) (!shard.isPauliX && !shard.isPauliY && !DIRTY(shard) && !QUEUED_PHASE(shard))
#define CACHED_ZERO_OR_ONE(shard) (CACHED_Z(shard) && (IS_AMP_0(shard.amp0) || IS_AMP_0(shard.amp1)))
#define CACHED_ZERO(shard) (CACHED_Z(shard) && IS_AMP_0(shard.amp1))
#define CACHED_ONE(shard) (CACHED_Z(shard) && IS_AMP_0(shard.amp0))
#define CACHED_X(shard) (shard.isPauliX && !DIRTY(shard) && !QUEUED_PHASE(shard))
#define CACHED_PLUS_OR_MINUS(shard) (CACHED_X(shard) && (IS_AMP_0(shard.amp0) || IS_AMP_0(shard.amp1)))
#define CACHED_PLUS(shard) (CACHED_X(shard) && IS_AMP_0(shard.amp1))
/* "UNSAFE" variants here do not check whether the bit is in |0>/|1> rather than |+>/|-> basis. */
#define UNSAFE_CACHED_ZERO_OR_ONE(shard)                                                                               \
    (!shard.isProbDirty && !shard.isPauliX && !shard.isPauliY && (IS_AMP_0(shard.amp0) || IS_AMP_0(shard.amp1)))
#define UNSAFE_CACHED_X(shard)                                                                                         \
    (!shard.isProbDirty && shard.isPauliX && !shard.isPauliY && (IS_AMP_0(shard.amp0) || IS_AMP_0(shard.amp1)))
#define UNSAFE_CACHED_ONE(shard) (!shard.isProbDirty && !shard.isPauliX && !shard.isPauliY && IS_AMP_0(shard.amp0))
#define UNSAFE_CACHED_ZERO(shard) (!shard.isProbDirty && !shard.isPauliX && !shard.isPauliY && IS_AMP_0(shard.amp1))
#define IS_SAME_UNIT(shard1, shard2) (shard1.unit && (shard1.unit == shard2.unit))
#define ARE_CLIFFORD(shard1, shard2)                                                                                   \
    ((engine == QINTERFACE_STABILIZER_HYBRID) && (shard1.isClifford() || shard2.isClifford()))
#define BLOCKED_SEPARATE(shard) (shard.unit && shard.unit->isClifford() && !shard.unit->TrySeparate(shard.mapped))

namespace Qrack {

QUnit::QUnit(QInterfaceEngine eng, QInterfaceEngine subEng, bitLenInt qBitCount, bitCapInt initState,
    qrack_rand_gen_ptr rgp, complex phaseFac, bool doNorm, bool randomGlobalPhase, bool useHostMem, int deviceID,
    bool useHardwareRNG, bool useSparseStateVec, real1_f norm_thresh, std::vector<int> devList,
    bitLenInt qubitThreshold, real1_f sep_thresh)
    : QInterface(qBitCount, rgp, doNorm, useHardwareRNG, randomGlobalPhase, norm_thresh)
    , engine(eng)
    , subEngine(subEng)
    , devID(deviceID)
    , phaseFactor(phaseFac)
    , doNormalize(doNorm)
    , useHostRam(useHostMem)
    , useRDRAND(useHardwareRNG)
    , isSparse(useSparseStateVec)
    , freezeBasis2Qb(false)
    , freezeTrySeparate(false)
    , isReactiveSeparate(false)
    , thresholdQubits(qubitThreshold)
    , pagingThresholdQubits(21)
    , separabilityThreshold(sep_thresh)
    , deviceIDs(devList)
{
    if (getenv("QRACK_QUNIT_PAGING_THRESHOLD")) {
        pagingThresholdQubits = (bitLenInt)std::stoi(std::string(getenv("QRACK_QUNIT_PAGING_THRESHOLD")));
    }

    if (getenv("QRACK_QUNIT_SEPARABILITY_THRESHOLD")) {
        separabilityThreshold = (real1_f)std::stof(std::string(getenv("QRACK_QUNIT_SEPARABILITY_THRESHOLD")));
    }

    if ((engine == QINTERFACE_QUNIT) || (engine == QINTERFACE_QUNIT_MULTI)) {
        engine = QINTERFACE_OPTIMAL_G0_CHILD;
    }

    if ((subEngine == QINTERFACE_QUNIT) || (subEngine == QINTERFACE_QUNIT_MULTI)) {
#if ENABLE_OPENCL
        subEngine = OCLEngine::Instance()->GetDeviceCount() ? QINTERFACE_OPTIMAL_G1_CHILD : QINTERFACE_CPU;
#else
        subEngine = QINTERFACE_OPTIMAL_G1_CHILD;
#endif
    }

    canSuppressPaging = ((engine == QINTERFACE_QPAGER) ||
        ((engine == QINTERFACE_STABILIZER_HYBRID) && (subEngine == QINTERFACE_QPAGER)));

    isPagingSuppressed = canSuppressPaging && (qubitCount < pagingThresholdQubits);

    shards = QEngineShardMap();

    bool bitState;

    for (bitLenInt i = 0; i < qubitCount; i++) {
        bitState = ((initState >> (bitCapIntOcl)i) & ONE_BCI) != 0;
        shards.push_back(QEngineShard(bitState, GetNonunitaryPhase()));
    }
}

QInterfacePtr QUnit::MakeEngine(bitLenInt length, bitCapInt perm)
{
    if (canSuppressPaging && isPagingSuppressed) {
        if (engine == QINTERFACE_QPAGER) {
            return CreateQuantumInterface(subEngine, length, perm, rand_generator, phaseFactor, doNormalize,
                randGlobalPhase, useHostRam, devID, useRDRAND, isSparse, (real1_f)amplitudeFloor, deviceIDs,
                thresholdQubits, separabilityThreshold);
        }

        if ((engine == QINTERFACE_STABILIZER_HYBRID) && (subEngine == QINTERFACE_QPAGER)) {
            return CreateQuantumInterface(QINTERFACE_STABILIZER_HYBRID, QINTERFACE_HYBRID, length, perm, rand_generator,
                phaseFactor, doNormalize, randGlobalPhase, useHostRam, devID, useRDRAND, isSparse,
                (real1_f)amplitudeFloor, deviceIDs, thresholdQubits, separabilityThreshold);
        }
    }

    return CreateQuantumInterface(engine, subEngine, length, perm, rand_generator, phaseFactor, doNormalize,
        randGlobalPhase, useHostRam, devID, useRDRAND, isSparse, (real1_f)amplitudeFloor, deviceIDs, thresholdQubits,
        separabilityThreshold);
}

void QUnit::TurnOnPaging()
{
    if (!canSuppressPaging || !isPagingSuppressed) {
        return;
    }
    isPagingSuppressed = false;

    bitLenInt i;
    if (engine == QINTERFACE_QPAGER) {
        std::map<QInterfacePtr, QPagerPtr> nEngines;
        for (i = 0; i < qubitCount; i++) {
            QEnginePtr unit = std::dynamic_pointer_cast<QEngine>(shards[i].unit);
            if (unit && (nEngines.find(unit) == nEngines.end())) {
                nEngines[unit] = std::dynamic_pointer_cast<QPager>(MakeEngine(unit->GetQubitCount(), 0));
                nEngines[unit]->LockEngine(unit);
            }
        }

        for (i = 0; i < qubitCount; i++) {
            QInterfacePtr unit = shards[i].unit;
            if (unit) {
                shards[i].unit = nEngines[unit];
            }
        }
    }

    if ((engine == QINTERFACE_STABILIZER_HYBRID) && (subEngine == QINTERFACE_QPAGER)) {
        for (i = 0; i < qubitCount; i++) {
            QStabilizerHybridPtr unit = std::dynamic_pointer_cast<QStabilizerHybrid>(shards[i].unit);
            if (unit) {
                unit->TurnOnPaging();
            }
        }
    }
}

void QUnit::TurnOffPaging()
{
    if (!canSuppressPaging || isPagingSuppressed) {
        return;
    }
    isPagingSuppressed = true;

    bitLenInt i;
    if (engine == QINTERFACE_QPAGER) {
        std::map<QPagerPtr, QInterfacePtr> nEngines;
        for (i = 0; i < qubitCount; i++) {
            QPagerPtr unit = std::dynamic_pointer_cast<QPager>(shards[i].unit);
            if (unit && (nEngines.find(unit) == nEngines.end())) {
                nEngines[unit] = unit->ReleaseEngine();
            }
        }

        for (i = 0; i < qubitCount; i++) {
            QPagerPtr unit = std::dynamic_pointer_cast<QPager>(shards[i].unit);
            if (unit) {
                shards[i].unit = nEngines[unit];
            }
        }
    }

    if ((engine == QINTERFACE_STABILIZER_HYBRID) && (subEngine == QINTERFACE_QPAGER)) {
        for (i = 0; i < qubitCount; i++) {
            QStabilizerHybridPtr unit = std::dynamic_pointer_cast<QStabilizerHybrid>(shards[i].unit);
            if (unit) {
                unit->TurnOffPaging();
            }
        }
    }
}

void QUnit::SetPermutation(bitCapInt perm, complex phaseFac)
{
    bool bitState;

    Dump();

    shards = QEngineShardMap();

    for (bitLenInt i = 0; i < qubitCount; i++) {
        bitState = ((perm >> (bitCapIntOcl)i) & ONE_BCI) != 0;
        shards.push_back(QEngineShard(bitState, GetNonunitaryPhase()));
    }
}

void QUnit::SetQuantumState(const complex* inputState)
{
    Dump();

    if (qubitCount == 1U) {
        QEngineShard& shard = shards[0];
        shard.unit = NULL;
        shard.mapped = 0;
        shard.isProbDirty = false;
        shard.isPhaseDirty = false;
        shard.amp0 = inputState[0];
        shard.amp1 = inputState[1];
        shard.isPauliX = false;
        shard.isPauliY = false;
        if (IS_AMP_0(shard.amp0 - shard.amp1)) {
            shard.isPauliX = true;
            shard.isPauliY = false;
            shard.amp0 = shard.amp0 / abs(shard.amp0);
            shard.amp1 = ZERO_R1;
        } else if (IS_AMP_0(shard.amp0 + shard.amp1)) {
            shard.isPauliX = true;
            shard.isPauliY = false;
            shard.amp1 = shard.amp0 / abs(shard.amp0);
            shard.amp0 = ZERO_R1;
        } else if (IS_AMP_0((I_CMPLX * inputState[0]) - inputState[1])) {
            shard.isPauliX = false;
            shard.isPauliY = true;
            shard.amp0 = shard.amp0 / abs(shard.amp0);
            shard.amp1 = ZERO_R1;
        } else if (IS_AMP_0((I_CMPLX * inputState[0]) + inputState[1])) {
            shard.isPauliX = false;
            shard.isPauliY = true;
            shard.amp1 = shard.amp0 / abs(shard.amp0);
            shard.amp0 = ZERO_R1;
        }
        return;
    }

    QInterfacePtr unit = MakeEngine(qubitCount, 0);
    unit->SetQuantumState(inputState);

    for (bitLenInt idx = 0; idx < qubitCount; idx++) {
        shards[idx] = QEngineShard(unit, idx);
    }
}

void QUnit::GetQuantumState(complex* outputState)
{
    if (qubitCount == 1U) {
        RevertBasis1Qb(0);
        if (!shards[0].unit) {
            outputState[0] = shards[0].amp0;
            outputState[1] = shards[0].amp1;

            return;
        }
    }

    QUnitPtr thisCopyShared;
    QUnit* thisCopy;

    if (shards[0].GetQubitCount() == qubitCount) {
        ToPermBasisAll();
        OrderContiguous(shards[0].unit);
        thisCopy = this;
    } else {
        thisCopyShared = std::dynamic_pointer_cast<QUnit>(Clone());
        thisCopyShared->EntangleAll();
        thisCopy = thisCopyShared.get();
    }

    thisCopy->shards[0].unit->GetQuantumState(outputState);
}

void QUnit::GetProbs(real1* outputProbs)
{
    if (qubitCount == 1U) {
        RevertBasis1Qb(0);
        if (!shards[0].unit) {
            outputProbs[0] = norm(shards[0].amp0);
            outputProbs[1] = norm(shards[0].amp1);

            return;
        }
    }

    QUnitPtr thisCopyShared;
    QUnit* thisCopy;

    if (shards[0].GetQubitCount() == qubitCount) {
        ToPermBasisAll();
        OrderContiguous(shards[0].unit);
        thisCopy = this;
    } else {
        thisCopyShared = std::dynamic_pointer_cast<QUnit>(Clone());
        thisCopyShared->EntangleAll();
        thisCopy = thisCopyShared.get();
    }

    thisCopy->shards[0].unit->GetProbs(outputProbs);
}

complex QUnit::GetAmplitude(bitCapInt perm)
{
    ToPermBasisAll();

    complex result(ONE_R1, ZERO_R1);

    std::map<QInterfacePtr, bitCapInt> perms;

    for (bitLenInt i = 0; i < qubitCount; i++) {
        QEngineShard& shard = shards[i];

        if (!shard.unit) {
            result *= ((perm >> (bitCapIntOcl)i) & ONE_BCI) ? shard.amp1 : shard.amp0;
            continue;
        }

        if (perms.find(shard.unit) == perms.end()) {
            perms[shard.unit] = 0U;
        }
        if ((perm >> (bitCapIntOcl)i) & ONE_BCI) {
            perms[shards[i].unit] |= pow2(shards[i].mapped);
        }
    }

    for (auto&& qi : perms) {
        result *= qi.first->GetAmplitude(qi.second);
        if (IS_AMP_0(result)) {
            break;
        }
    }

    if ((shards[0].GetQubitCount() > 1) && IS_1_R1(norm(result)) && (randGlobalPhase || IS_AMP_0(result - ONE_CMPLX))) {
        SetPermutation(perm);
    }

    return result;
}

void QUnit::SetAmplitude(bitCapInt perm, complex amp)
{
    EntangleAll();
    shards[0].unit->SetAmplitude(perm, amp);
}

bitLenInt QUnit::Compose(QUnitPtr toCopy) { return Compose(toCopy, qubitCount); }

/*
 * Append QInterface in the middle of QUnit.
 */
bitLenInt QUnit::Compose(QUnitPtr toCopy, bitLenInt start)
{
    /* Create a clone of the quantum state in toCopy. */
    QUnitPtr clone = std::dynamic_pointer_cast<QUnit>(toCopy->Clone());

    clone->ConvertPaging(qubitCount >= pagingThresholdQubits);

    /* Insert the new shards in the middle */
    shards.insert(start, clone->shards);

    SetQubitCount(qubitCount + toCopy->GetQubitCount());

    return start;
}

void QUnit::Detach(bitLenInt start, bitLenInt length, QUnitPtr dest)
{
    // Make sure "dest" and "this" are in compatible states:
    if (dest) {
        dest->ConvertPaging(qubitCount >= pagingThresholdQubits);
    }

    for (bitLenInt i = 0; i < length; i++) {
        RevertBasis2Qb(start + i);
    }

    // Move "emulated" bits immediately into the destination, which is initialized.
    // Find a set of shard "units" to order contiguously. Also count how many bits to decompose are in each subunit.
    std::map<QInterfacePtr, bitLenInt> subunits;
    for (bitLenInt i = 0; i < length; i++) {
        QEngineShard& shard = shards[start + i];
        if (shard.unit) {
            subunits[shard.unit]++;
        } else if (dest) {
            dest->shards[i] = shard;
        }
    }

    // Order the subsystem units contiguously. (They might be entangled at random with bits not involed in the
    // operation.)
    std::map<QInterfacePtr, bitLenInt>::iterator subunit;
    for (subunit = subunits.begin(); subunit != subunits.end(); subunit++) {
        OrderContiguous(subunit->first);
    }

    // After ordering all subunits contiguously, since the top level mapping is a contiguous array, all subunit sets are
    // also contiguous. From the lowest index bits, they are mapped simply for the length count of bits involved in the
    // entire subunit.
    std::map<QInterfacePtr, bitLenInt> decomposedUnits;
    for (bitLenInt i = 0; i < length; i++) {
        QEngineShard& shard = shards[start + i];
        QInterfacePtr unit = shard.unit;

        if (unit == NULL) {
            continue;
        }

        if (decomposedUnits.find(unit) == decomposedUnits.end()) {
            decomposedUnits[unit] = start + i;
            bitLenInt subLen = subunits[unit];
            bitLenInt origLen = unit->GetQubitCount();
            if (subLen != origLen) {
                if (dest) {
                    QInterfacePtr nUnit = MakeEngine(subLen, 0);
                    shard.unit->Decompose(shard.mapped, nUnit);
                    shard.unit = nUnit;
                } else {
                    shard.unit->Dispose(shard.mapped, subLen);
                }

                if ((subLen == 1U) && dest) {
                    complex amps[2];
                    shard.unit->GetQuantumState(amps);
                    shard.amp0 = amps[0];
                    shard.amp1 = amps[1];
                    shard.isProbDirty = false;
                    shard.isPhaseDirty = false;
                    shard.unit = NULL;
                    shard.mapped = 0;
                    if (doNormalize) {
                        shard.ClampAmps(amplitudeFloor);
                    }
                }

                if (subLen == (origLen - 1U)) {
                    QEngineShard* pShard = NULL;
                    bitLenInt mapped = shards[decomposedUnits[unit]].mapped;
                    if (mapped == 0) {
                        mapped += subLen;
                    } else {
                        mapped = 0;
                    }
                    for (bitLenInt i = 0; i < shards.size(); i++) {
                        if ((shards[i].unit == unit) && (shards[i].mapped == mapped)) {
                            pShard = &shards[i];
                            break;
                        }
                    }
                    complex amps[2];
                    pShard->unit->GetQuantumState(amps);
                    pShard->amp0 = amps[0];
                    pShard->amp1 = amps[1];
                    pShard->isProbDirty = false;
                    pShard->isPhaseDirty = false;
                    pShard->unit = NULL;
                    pShard->mapped = 0;
                    if (doNormalize) {
                        pShard->ClampAmps(amplitudeFloor);
                    }
                }
            }
        } else {
            shard.unit = shards[decomposedUnits[unit]].unit;
        }

        if (dest) {
            dest->shards[i] = shard;
        }
    }

    /* Find the rest of the qubits. */
    for (auto&& shard : shards) {
        subunit = subunits.find(shard.unit);
        if (subunit != subunits.end() &&
            shard.mapped >= (shards[decomposedUnits[shard.unit]].mapped + subunit->second)) {
            shard.mapped -= subunit->second;
        }
    }

    shards.erase(start, start + length);
    SetQubitCount(qubitCount - length);

    if (dest) {
        dest->ConvertPaging(dest->qubitCount >= dest->pagingThresholdQubits);
    }
}

void QUnit::Decompose(bitLenInt start, QUnitPtr dest) { Detach(start, dest->GetQubitCount(), dest); }

void QUnit::Dispose(bitLenInt start, bitLenInt length) { Detach(start, length, nullptr); }

// The optimization of this method is redundant with other optimizations in QUnit.
void QUnit::Dispose(bitLenInt start, bitLenInt length, bitCapInt disposedPerm) { Detach(start, length, nullptr); }

QInterfacePtr QUnit::EntangleInCurrentBasis(
    std::vector<bitLenInt*>::iterator first, std::vector<bitLenInt*>::iterator last)
{
    for (auto bit = first; bit < last; bit++) {
        EndEmulation(shards[**bit]);
    }

    std::vector<QInterfacePtr> units;
    units.reserve((int)(last - first));

    QInterfacePtr unit1 = shards[**first].unit;
    std::map<QInterfacePtr, bool> found;

    /* Walk through all of the supplied bits and create a unique list to compose. */
    for (auto bit = first; bit < last; bit++) {
        if (found.find(shards[**bit].unit) == found.end()) {
            found[shards[**bit].unit] = true;
            units.push_back(shards[**bit].unit);
        }
    }

    /* Collapse all of the other units into unit1, returning a map to the new bit offset. */
    while (units.size() > 1U) {
        // Work odd unit into collapse sequence:
        if (units.size() & 1U) {
            QInterfacePtr consumed = units[1];
            bitLenInt offset = unit1->Compose(consumed);
            units.erase(units.begin() + 1U);

            for (auto&& shard : shards) {
                if (shard.unit == consumed) {
                    shard.mapped += offset;
                    shard.unit = unit1;
                }
            }
        }

        std::vector<QInterfacePtr> nUnits;
        std::map<QInterfacePtr, bitLenInt> offsets;
        std::map<QInterfacePtr, QInterfacePtr> offsetPartners;

        for (size_t i = 0; i < units.size(); i += 2) {
            QInterfacePtr retained = units[i];
            QInterfacePtr consumed = units[i + 1U];
            nUnits.push_back(retained);
            offsets[consumed] = retained->Compose(consumed);
            offsetPartners[consumed] = retained;
        }

        /* Since each unit will be collapsed in-order, one set of bits at a time. */
        for (auto&& shard : shards) {
            auto search = offsets.find(shard.unit);
            if (search != offsets.end()) {
                shard.mapped += search->second;
                shard.unit = offsetPartners[shard.unit];
            }
        }

        units = nUnits;
    }

    /* Change the source parameters to the correct newly mapped bit indexes. */
    for (auto bit = first; bit < last; bit++) {
        **bit = shards[**bit].mapped;
    }

    return unit1;
}

QInterfacePtr QUnit::Entangle(std::vector<bitLenInt> bits)
{
    std::sort(bits.begin(), bits.end());

    std::vector<bitLenInt*> ebits(bits.size());
    for (bitLenInt i = 0; i < ebits.size(); i++) {
        ebits[i] = &bits[i];
    }

    return Entangle(ebits);
}

QInterfacePtr QUnit::Entangle(std::vector<bitLenInt*> bits)
{
    for (bitLenInt i = 0; i < bits.size(); i++) {
        ToPermBasis(*(bits[i]));
    }
    return EntangleInCurrentBasis(bits.begin(), bits.end());
}

QInterfacePtr QUnit::EntangleRange(bitLenInt start, bitLenInt length)
{
    ToPermBasis(start, length);

    if (length == 1) {
        EndEmulation(start);
        return shards[start].unit;
    }

    std::vector<bitLenInt> bits(length);
    std::vector<bitLenInt*> ebits(length);
    for (bitLenInt i = 0; i < length; i++) {
        bits[i] = i + start;
        ebits[i] = &bits[i];
    }

    QInterfacePtr toRet = EntangleInCurrentBasis(ebits.begin(), ebits.end());
    OrderContiguous(shards[start].unit);
    return toRet;
}

QInterfacePtr QUnit::EntangleRange(bitLenInt start1, bitLenInt length1, bitLenInt start2, bitLenInt length2)
{
    ToPermBasis(start1, length1);
    ToPermBasis(start2, length2);

    std::vector<bitLenInt> bits(length1 + length2);
    std::vector<bitLenInt*> ebits(length1 + length2);

    if (start2 < start1) {
        std::swap(start1, start2);
        std::swap(length1, length2);
    }

    for (bitLenInt i = 0; i < length1; i++) {
        bits[i] = i + start1;
        ebits[i] = &bits[i];
    }

    for (bitLenInt i = 0; i < length2; i++) {
        bits[i + length1] = i + start2;
        ebits[i + length1] = &bits[i + length1];
    }

    QInterfacePtr toRet = EntangleInCurrentBasis(ebits.begin(), ebits.end());
    OrderContiguous(shards[start1].unit);
    return toRet;
}

QInterfacePtr QUnit::EntangleRange(
    bitLenInt start1, bitLenInt length1, bitLenInt start2, bitLenInt length2, bitLenInt start3, bitLenInt length3)
{
    ToPermBasis(start1, length1);
    ToPermBasis(start2, length2);
    ToPermBasis(start3, length3);

    std::vector<bitLenInt> bits(length1 + length2 + length3);
    std::vector<bitLenInt*> ebits(length1 + length2 + length3);

    if (start2 < start1) {
        std::swap(start1, start2);
        std::swap(length1, length2);
    }

    if (start3 < start1) {
        std::swap(start1, start3);
        std::swap(length1, length3);
    }

    if (start3 < start2) {
        std::swap(start2, start3);
        std::swap(length2, length3);
    }

    for (bitLenInt i = 0; i < length1; i++) {
        bits[i] = i + start1;
        ebits[i] = &bits[i];
    }

    for (bitLenInt i = 0; i < length2; i++) {
        bits[i + length1] = i + start2;
        ebits[i + length1] = &bits[i + length1];
    }

    for (bitLenInt i = 0; i < length3; i++) {
        bits[i + length1 + length2] = i + start3;
        ebits[i + length1 + length2] = &bits[i + length1 + length2];
    }

    QInterfacePtr toRet = EntangleInCurrentBasis(ebits.begin(), ebits.end());
    OrderContiguous(shards[start1].unit);
    return toRet;
}

bool QUnit::TrySeparateClifford(bitLenInt qubit)
{
    QEngineShard& shard = shards[qubit];

    if (!shard.unit || !shard.unit->isClifford() || !shard.unit->TrySeparate(shard.mapped)) {
        return false;
    }

    // If TrySeparate() == true, this bit can be decomposed.
    QInterfacePtr sepUnit = MakeEngine(1, 0);
    shard.unit->Decompose(shard.mapped, sepUnit);

    for (bitLenInt i = 0; i < qubitCount; i++) {
        if ((shard.unit == shards[i].unit) && (shard.mapped < shards[i].mapped)) {
            shards[i].mapped--;
        }
    }
    shard.mapped = 0;
    shard.unit = sepUnit;

    CacheSingleQubitShard(qubit);

    return true;
}

bool QUnit::TrySeparate(bitLenInt* qubits, bitLenInt length, real1_f error_tol)
{
    if (length == 1U) {
        bitLenInt qubit = qubits[0];
        QEngineShard& shard = shards[qubit];

        if (shard.GetQubitCount() == 1U) {
            return true;
        }

        if (BLOCKED_SEPARATE(shard)) {
            return false;
        }

        bitLenInt mapped = shard.mapped;
        QInterfacePtr oUnit = shard.unit;
        QInterfacePtr nUnit = MakeEngine(1U, 0U);
        if (oUnit->TryDecompose(mapped, nUnit, error_tol)) {
            for (bitLenInt i = 0; i < qubitCount; i++) {
                if ((shards[i].unit == oUnit) && (shards[i].mapped > mapped)) {
                    shards[i].mapped--;
                }
            }

            shard.unit = nUnit;
            shard.mapped = 0;
            shard.MakeDirty();
            CacheSingleQubitShard(qubit);

            if (oUnit->GetQubitCount() == 1U) {
                return true;
            }

            for (bitLenInt i = 0; i < qubitCount; i++) {
                if (shard.unit == oUnit) {
                    CacheSingleQubitShard(i);
                    break;
                }
            }

            return true;
        }

        return false;
    }

    std::vector<bitLenInt> q(length);
    std::copy(qubits, qubits + length, q.begin());
    std::sort(q.begin(), q.end());

    // Swap gate is free, so just bring into the form of the contiguous overload.
    for (bitLenInt i = 0; i < length; i++) {
        Swap(i, q[i]);
    }

    QUnitPtr dest = std::dynamic_pointer_cast<QUnit>(std::make_shared<QUnit>(
        engine, subEngine, length, 0, rand_generator, ONE_CMPLX, doNormalize, randGlobalPhase, useHostRam));

    bool toRet = TryDecompose(0, dest, error_tol);
    if (toRet) {
        if (length == 1U) {
            dest->CacheSingleQubitShard(0);
        }
        Compose(dest, 0);
    }

    for (bitLenInt i = 0; i < length; i++) {
        Swap(i, q[i]);
    }

    return toRet;
}

bool QUnit::TrySeparate(bitLenInt qubit)
{
    QEngineShard& shard = shards[qubit];

    if (shard.GetQubitCount() == 1U) {
        return true;
    }

    if (freezeTrySeparate) {
        return false;
    }

    if (shard.unit && shard.unit->isClifford()) {
        return TrySeparateClifford(qubit);
    }

    bool willSeparate = false;
    bool canHyperSeparate = (separabilityThreshold > FP_NORM_EPSILON);

    real1_f prob;
    real1_f probX = ZERO_R1;
    real1_f probY = ZERO_R1;
    real1_f probZ = ZERO_R1;

    for (bitLenInt i = 0; i < 3; i++) {
        prob = (ONE_R1 / 2) - ProbBase(qubit);

        if (!shard.unit) {
            return true;
        }

        // If this is 0.5, it wasn't this basis, but it's worth checking the next basis.
        if (abs(prob) > separabilityThreshold) {
            return false;
        }

        if (!shard.isPauliX && !shard.isPauliY) {
            probZ = prob;
        } else if (shard.isPauliX) {
            probX = prob;
        } else {
            probY = prob;
        }

        if (canHyperSeparate) {
            willSeparate |= (abs(prob) < (SQRT1_2_R1 / 2)) && ((ONE_R1 / 2 - abs(prob)) <= separabilityThreshold);
        }

        if (i >= 2) {
            continue;
        }

        if (!shard.isPauliX && !shard.isPauliY) {
            ConvertZToX(qubit);
        } else if (shard.isPauliX) {
            ConvertXToY(qubit);
        } else {
            ConvertYToZ(qubit);
        }
    }

    probZ = abs(probZ);
    probX = abs(probX);
    probY = abs(probY);

    if (!willSeparate) {
        if (canHyperSeparate) {
            // Convert back to the basis with the highest projection:
            if ((probZ >= probY) && (probZ >= probX)) {
                RevertBasis1Qb(qubit);
            } else if ((probX >= probY) && (probX >= probZ)) {
                RevertBasisToX1Qb(qubit);
            } else {
                RevertBasisToY1Qb(qubit);
            }
        }

        return false;
    }

    // If we made it here, we're hyper-separating single bits, and we need to pick the best fit of the 3.
    if ((probY >= probZ) && (probY >= probX)) {
        // Y is best.
        RevertBasisToY1Qb(qubit);
        SeparateBit(probY >= ZERO_R1, qubit);
    } else if ((probX >= probZ) && (probX >= probY)) {
        // X is best.
        RevertBasisToX1Qb(qubit);
        SeparateBit(probX >= ZERO_R1, qubit);
    } else {
        // Z is best.
        RevertBasis1Qb(qubit);
        SeparateBit(probZ >= ZERO_R1, qubit);
    }

    return false;
}

bool QUnit::TrySeparate(bitLenInt qubit1, bitLenInt qubit2)
{
    // If either shard separates as a single bit, there's no point in checking for entanglement.
    bool isShard1Sep = TrySeparate(qubit1);
    bool isShard2Sep = TrySeparate(qubit2);

    QEngineShard& shard1 = shards[qubit1];
    QEngineShard& shard2 = shards[qubit2];

    if (isShard1Sep || isShard2Sep || shard1.unit != shard2.unit) {
        // Both shards have non-null units, and we've tried everything, if they're not the same unit.
        return isShard1Sep && isShard2Sep;
    }

    if (freezeTrySeparate || freezeBasis2Qb) {
        return false;
    }

    // Both shards are in the same unit.
    if (shard1.unit->isClifford() && !shard1.unit->TrySeparate(shard1.mapped, shard2.mapped)) {
        return false;
    }

    real1_f prob1 = ProbBase(qubit1) - ONE_R1 / 2;
    real1_f prob2 = ProbBase(qubit2) - ONE_R1 / 2;
    if ((abs(prob1) > separabilityThreshold) || (abs(prob2) > separabilityThreshold)) {
        // Not worth attempting further.
        return false;
    }
    real1_f probL2I = (prob1 * prob1) + (prob2 * prob2);

    bool isApproxSep = (separabilityThreshold > FP_NORM_EPSILON);
    bool is2Qubit = (shard1.unit->GetQubitCount() == 2U) && !isApproxSep;
    bool wasReactiveSeparate = isReactiveSeparate;
    isReactiveSeparate = true;

    // Try a maximally disentangling operation, in 3 bases.
    RevertBasis1Qb(qubit1);
    RevertBasis1Qb(qubit2);

    // "Kick up" the one possible bit of entanglement entropy into a 2-qubit buffer.
    freezeTrySeparate = true;
    CNOT(qubit1, qubit2);
    shard1.unit->CNOT(shard1.mapped, shard2.mapped);
    freezeTrySeparate = false;

    isShard1Sep = TrySeparate(qubit1);
    if (!is2Qubit) {
        isShard2Sep = TrySeparate(qubit2);
    }
    if (isShard1Sep || isShard2Sep) {
        isReactiveSeparate = wasReactiveSeparate;
        return isShard1Sep && isShard2Sep;
    }

    prob1 = ProbBase(qubit1) - ONE_R1 / 2;
    prob2 = ProbBase(qubit2) - ONE_R1 / 2;
    if ((abs(prob1) > separabilityThreshold) || (abs(prob2) > separabilityThreshold)) {
        // Not worth attempting further.
        isReactiveSeparate = wasReactiveSeparate;
        return false;
    }
    real1_f probL2X = (prob1 * prob1) + (prob2 * prob2);

    bitLenInt control[1] = { shard1.mapped };

    // Revert first basis and try again, in second basis.
    RevertBasis1Qb(qubit1);
    RevertBasis1Qb(qubit2);
    freezeTrySeparate = true;
    CNOT(qubit1, qubit2);
    shard1.unit->ApplyControlledSinglePhase(control, 1U, shard2.mapped, -I_CMPLX, I_CMPLX);
    CY(qubit1, qubit2);
    freezeTrySeparate = false;

    isShard1Sep = TrySeparate(qubit1);
    if (!is2Qubit) {
        isShard2Sep = TrySeparate(qubit2);
    }
    if (isShard1Sep || isShard2Sep) {
        isReactiveSeparate = wasReactiveSeparate;
        return isShard1Sep && isShard2Sep;
    }

    prob1 = ProbBase(qubit1) - ONE_R1 / 2;
    prob2 = ProbBase(qubit2) - ONE_R1 / 2;
    if ((abs(prob1) > separabilityThreshold) || (abs(prob2) > separabilityThreshold)) {
        // Not worth attempting further.
        isReactiveSeparate = wasReactiveSeparate;
        return false;
    }
    real1_f probL2Y = (prob1 * prob1) + (prob2 * prob2);

    // Revert second basis and try again, in third basis.
    RevertBasis1Qb(qubit1);
    RevertBasis1Qb(qubit2);
    freezeTrySeparate = true;
    CY(qubit1, qubit2);
    shard1.unit->ApplyControlledSingleInvert(control, 1U, shard2.mapped, -I_CMPLX, -I_CMPLX);
    CZ(qubit1, qubit2);
    freezeTrySeparate = false;

    isShard1Sep = TrySeparate(qubit1);
    if (!is2Qubit) {
        isShard2Sep = TrySeparate(qubit2);
    }
    if (!isApproxSep || isShard1Sep || isShard2Sep) {
        isReactiveSeparate = wasReactiveSeparate;
        return isShard1Sep && isShard2Sep;
    }
    real1_f probL2Z = (prob1 * prob1) + (prob2 * prob2);

    isReactiveSeparate = wasReactiveSeparate;

    // If reactively searching for separability, leave in the state closest to any Bloch sphere poles among Bell basis
    // states.
    // Ordered per Pauli enum definition
    std::vector<real1_f> probL2 = { probL2I, probL2X, probL2Z, probL2Y };
    Pauli bestBasis = (Pauli)std::distance(probL2.begin(), std::max_element(probL2.begin(), probL2.end()));

    if (bestBasis == PauliZ) {
        return false;
    }

    RevertBasis1Qb(qubit1);
    RevertBasis1Qb(qubit2);
    freezeTrySeparate = true;
    CZ(qubit1, qubit2);

    if (isApproxSep) {
        if (bestBasis == PauliX) {
            shard1.unit->ApplyControlledSingleInvert(control, 1U, shard2.mapped, -ONE_CMPLX, ONE_CMPLX);
            CNOT(qubit1, qubit2);
        } else if (bestBasis == PauliY) {
            shard1.unit->ApplyControlledSingleInvert(control, 1U, shard2.mapped, I_CMPLX, I_CMPLX);
            CY(qubit1, qubit2);
        }
        // else - Identity
    }

    freezeTrySeparate = false;

    if (isApproxSep) {
        isShard1Sep = TrySeparate(qubit1);
        isShard2Sep = TrySeparate(qubit2);
    }

    return isShard1Sep && isShard2Sep;
}

void QUnit::OrderContiguous(QInterfacePtr unit)
{
    /* Before we call OrderContinguous, when we are cohering lists of shards, we should always proactively sort the
     * order in which we compose qubits into a single engine. This is a cheap way to reduce the need for costly qubit
     * swap gates, later. */

    if (!unit || (unit->GetQubitCount() == 1)) {
        return;
    }

    /* Create a sortable collection of all of the bits that are in the unit. */
    std::vector<QSortEntry> bits(unit->GetQubitCount());

    bitLenInt j = 0;
    for (bitLenInt i = 0; i < qubitCount; i++) {
        if (shards[i].unit == unit) {
            bits[j].mapped = shards[i].mapped;
            bits[j].bit = i;
            j++;
        }
    }

    SortUnit(unit, bits, 0, bits.size() - 1);
}

/* Sort a container of bits, calling Swap() on each. */
void QUnit::SortUnit(QInterfacePtr unit, std::vector<QSortEntry>& bits, bitLenInt low, bitLenInt high)
{
    bitLenInt i = low, j = high;
    if (i == (j - 1)) {
        if (bits[j] < bits[i]) {
            unit->Swap(bits[i].mapped, bits[j].mapped); /* Change the location in the QE itself. */
            std::swap(shards[bits[i].bit].mapped, shards[bits[j].bit].mapped); /* Change the global mapping. */
            std::swap(bits[i].mapped, bits[j].mapped); /* Change the contents of the sorting array. */
        }
        return;
    }
    QSortEntry pivot = bits[(low + high) / 2];

    while (i <= j) {
        while (bits[i] < pivot) {
            i++;
        }
        while (bits[j] > pivot) {
            j--;
        }
        if (i < j) {
            unit->Swap(bits[i].mapped, bits[j].mapped); /* Change the location in the QE itself. */
            std::swap(shards[bits[i].bit].mapped, shards[bits[j].bit].mapped); /* Change the global mapping. */
            std::swap(bits[i].mapped, bits[j].mapped); /* Change the contents of the sorting array. */
            i++;
            j--;
        } else if (i == j) {
            i++;
            j--;
        }
    }
    if (low < j) {
        SortUnit(unit, bits, low, j);
    }
    if (i < high) {
        SortUnit(unit, bits, i, high);
    }
}

/// Check if the qubit at "qubitIndex" has a cached probability indicating that it is in a permutation basis eigenstate,
/// for optimization.
bool QUnit::CheckBitPermutation(const bitLenInt& qubitIndex, const bool& inCurrentBasis)
{
    if (!inCurrentBasis) {
        ToPermBasisProb(qubitIndex);
    }
    QEngineShard& shard = shards[qubitIndex];

    return UNSAFE_CACHED_ZERO_OR_ONE(shard);
}

/// Check if all qubits in the range have cached probabilities indicating that they are in permutation basis
/// eigenstates, for optimization.
bool QUnit::CheckBitsPermutation(const bitLenInt& start, const bitLenInt& length, const bool& inCurrentBasis)
{
    // Certain optimizations become obvious, if all bits in a range are in permutation basis eigenstates.
    // Then, operations can often be treated as classical, instead of quantum.

    if (!inCurrentBasis) {
        ToPermBasisProb(start, length);
    }

    for (bitLenInt i = 0; i < length; i++) {
        QEngineShard& shard = shards[start + i];
        if (!UNSAFE_CACHED_ZERO_OR_ONE(shard)) {
            return false;
        }
    }
    return true;
}

/// Assuming all bits in the range are in cached |0>/|1> eigenstates, read the unsigned integer value of the range.
bitCapInt QUnit::GetCachedPermutation(const bitLenInt& start, const bitLenInt& length)
{
    bitCapInt res = 0U;
    for (bitLenInt i = 0; i < length; i++) {
        if (SHARD_STATE(shards[start + i])) {
            res |= pow2(i);
        }
    }
    return res;
}

bitCapInt QUnit::GetCachedPermutation(const bitLenInt* bitArray, const bitLenInt& length)
{
    bitCapInt res = 0U;
    for (bitLenInt i = 0; i < length; i++) {
        if (SHARD_STATE(shards[bitArray[i]])) {
            res |= pow2(i);
        }
    }
    return res;
}

bool QUnit::CheckBitsPlus(const bitLenInt& qubitIndex, const bitLenInt& length)
{
    bool isHBasis = true;
    for (bitLenInt i = 0; i < length; i++) {
        QEngineShard& shard = shards[qubitIndex + i];
        if (!CACHED_PLUS(shard)) {
            isHBasis = false;
            break;
        }
    }

    return isHBasis;
}

real1_f QUnit::ProbBase(const bitLenInt& qubit)
{
    QEngineShard& shard = shards[qubit];

    if (!shard.isProbDirty) {
        real1_f prob = clampProb(norm(shard.amp1));
        if (shard.unit) {
            if (abs(prob - ONE_R1 / 2) < (SQRT1_2_R1 / 2)) {
                // Projection on another basis could be higher, so don't separate.
                return norm(shard.amp1);
            }

            if (IS_AMP_0(shard.amp1)) {
                SeparateBit(false, qubit);
            } else if (IS_AMP_0(shard.amp0)) {
                SeparateBit(true, qubit);
            }
        }

        return prob;
    }

    shard.isProbDirty = false;

    QInterfacePtr unit = shard.unit;
    bitLenInt mapped = shard.mapped;
    real1_f prob = unit->Prob(mapped);
    shard.amp1 = complex((real1)sqrt(prob), ZERO_R1);
    shard.amp0 = complex((real1)sqrt(ONE_R1 - prob), ZERO_R1);

    if (abs(prob - ONE_R1 / 2) < (SQRT1_2_R1 / 2)) {
        // Projection on another basis could be higher, so don't separate.
        return prob;
    }

    if (IS_AMP_0(shard.amp1)) {
        SeparateBit(false, qubit);
    } else if (IS_AMP_0(shard.amp0)) {
        SeparateBit(true, qubit);
    }

    return prob;
}

void QUnit::CacheSingleQubitShard(bitLenInt target)
{
    RevertBasis1Qb(target);
    QEngineShard& shard = shards[target];

    if (!shard.unit) {
        return;
    }

    complex amps[2];
    shard.unit->GetQuantumState(amps);
    if (IS_AMP_0(amps[0] - amps[1])) {
        shard.isPauliX = true;
        shard.isPauliY = false;
        amps[0] = amps[0] / abs(amps[0]);
        amps[1] = ZERO_CMPLX;
    } else if (IS_AMP_0(amps[0] + amps[1])) {
        shard.isPauliX = true;
        shard.isPauliY = false;
        amps[1] = amps[0] / abs(amps[0]);
        amps[0] = ZERO_CMPLX;
    } else if (IS_AMP_0((I_CMPLX * amps[0]) - amps[1])) {
        shard.isPauliX = false;
        shard.isPauliY = true;
        amps[0] = amps[0] / abs(amps[0]);
        amps[1] = ZERO_CMPLX;
    } else if (IS_AMP_0((I_CMPLX * amps[0]) + amps[1])) {
        shard.isPauliX = false;
        shard.isPauliY = true;
        amps[1] = amps[0] / abs(amps[0]);
        amps[0] = ZERO_CMPLX;
    }
    shard.amp0 = amps[0];
    shard.amp1 = amps[1];
    shard.isProbDirty = false;
    shard.isPhaseDirty = false;
    shard.unit = NULL;
    shard.mapped = 0;
    if (doNormalize) {
        shard.ClampAmps(amplitudeFloor);
    }
}

real1_f QUnit::Prob(bitLenInt qubit)
{
    ToPermBasisProb(qubit);
    return ProbBase(qubit);
}

real1_f QUnit::ProbAll(bitCapInt perm) { return clampProb(norm(GetAmplitude(perm))); }

real1_f QUnit::ProbParity(const bitCapInt& mask)
{
    // If no bits in mask:
    if (!mask) {
        return ZERO_R1;
    }

    if (!(mask & (mask - ONE_BCI))) {
        return Prob(log2(mask));
    }

    bitCapInt nV = mask;
    std::vector<bitLenInt> qIndices;
    for (bitCapInt v = mask; v; v = nV) {
        nV &= (v - ONE_BCI); // clear the least significant bit set
        qIndices.push_back(log2((v ^ nV) & v));

        RevertBasis2Qb(qIndices.back(), ONLY_INVERT, ONLY_TARGETS);

        QEngineShard& shard = shards[qIndices.back()];
        if (shard.unit && QUEUED_PHASE(shard)) {
            RevertBasis1Qb(qIndices.back());
        }
    }

    std::map<QInterfacePtr, bitCapInt> units;
    real1 oddChance = ZERO_R1;
    real1 nOddChance;
    for (bitLenInt i = 0; i < qIndices.size(); i++) {
        QEngineShard& shard = shards[qIndices[i]];
        if (!(shard.unit)) {
            nOddChance =
                (shard.isPauliX || shard.isPauliY) ? norm(SQRT1_2_R1 * (shard.amp0 - shard.amp1)) : shard.Prob();
            oddChance = (oddChance * (ONE_R1 - nOddChance)) + ((ONE_R1 - oddChance) * nOddChance);
            continue;
        }

        RevertBasis1Qb(qIndices[i]);

        if (units.find(shard.unit) == units.end()) {
            units[shard.unit] = pow2(shard.mapped);
        } else {
            units[shard.unit] |= pow2(shard.mapped);
        }
    }

    if (qIndices.size() == 0) {
        return oddChance;
    }

    std::map<QInterfacePtr, bitCapInt>::iterator unit;
    for (unit = units.begin(); unit != units.end(); unit++) {
        nOddChance = unit->first->ProbParity(unit->second);
        oddChance = (oddChance * (ONE_R1 - nOddChance)) + ((ONE_R1 - oddChance) * nOddChance);
    }

    return oddChance;
}

bool QUnit::ForceMParity(const bitCapInt& mask, bool result, bool doForce)
{
    // If no bits in mask:
    if (!mask) {
        return false;
    }

    if (!(mask & (mask - ONE_BCI))) {
        return ForceM(log2(mask), result, doForce);
    }

    bitCapInt nV = mask;
    std::vector<bitLenInt> qIndices;
    for (bitCapInt v = mask; v; v = nV) {
        nV &= (v - ONE_BCI); // clear the least significant bit set
        qIndices.push_back(log2((v ^ nV) & v));
        ToPermBasisProb(qIndices.back());
    }

    bool flipResult = false;
    std::vector<bitLenInt> eIndices;
    for (bitLenInt i = 0; i < qIndices.size(); i++) {
        QEngineShard& shard = shards[qIndices[i]];

        if (UNSAFE_CACHED_ZERO(shard)) {
            continue;
        }

        if (UNSAFE_CACHED_ONE(shard)) {
            flipResult = !flipResult;
            continue;
        }

        eIndices.push_back(qIndices[i]);
    }

    if (eIndices.size() == 0) {
        return flipResult;
    }

    if (eIndices.size() == 1U) {
        return flipResult ^ ForceM(eIndices[0], result ^ flipResult, doForce);
    }

    QInterfacePtr unit = Entangle(eIndices);

    for (bitLenInt i = 0; i < qubitCount; i++) {
        if (shards[i].unit == unit) {
            shards[i].MakeDirty();
        }
    }

    bitCapInt mappedMask = 0;
    for (bitLenInt i = 0; i < eIndices.size(); i++) {
        mappedMask |= pow2(shards[eIndices[i]].mapped);
    }

    return flipResult ^ (unit->ForceMParity(mappedMask, result ^ flipResult, doForce));
}

bool QUnit::SeparateBit(bool value, bitLenInt qubit)
{
    QEngineShard& shard = shards[qubit];
    QInterfacePtr unit = shard.unit;
    bitLenInt mapped = shard.mapped;

    if (unit->isClifford() && !unit->TrySeparate(mapped)) {
        // This conditional coaxes the unit into separable form, so this should never actually happen.
        return false;
    }

    real1_f prob = shard.Prob();

    shard.unit = NULL;
    shard.mapped = 0;
    shard.isProbDirty = false;
    shard.isPhaseDirty = false;
    shard.amp0 = value ? ZERO_CMPLX : GetNonunitaryPhase();
    shard.amp1 = value ? GetNonunitaryPhase() : ZERO_CMPLX;

    if (!unit || (unit->GetQubitCount() == 1U)) {
        return true;
    }

    if (prob <= FP_NORM_EPSILON) {
        value = false;
    } else if ((ONE_R1 - prob) <= FP_NORM_EPSILON) {
        value = true;
    }

    unit->Dispose(mapped, 1, value ? ONE_BCI : 0);
    if (((ONE_R1 / 2) - abs((ONE_R1 / 2) - prob)) > FP_NORM_EPSILON) {
        unit->UpdateRunningNorm();
        if (!doNormalize) {
            unit->NormalizeState();
        }
        for (auto&& s : shards) {
            if (s.unit == unit) {
                s.MakeDirty();
            }
        }
    }

    /* Update the mappings. */
    for (auto&& s : shards) {
        if ((s.unit == unit) && (s.mapped > mapped)) {
            s.mapped--;
        }
    }

    if (unit->GetQubitCount() != 1) {
        return true;
    }

    bitLenInt partnerIndex;
    for (partnerIndex = 0; partnerIndex < qubitCount; partnerIndex++) {
        QEngineShard& partnerShard = shards[partnerIndex];
        if (unit == partnerShard.unit) {
            break;
        }
    }

    CacheSingleQubitShard(partnerIndex);

    return true;
}

bool QUnit::ForceM(bitLenInt qubit, bool res, bool doForce, bool doApply)
{
    if (doApply) {
        RevertBasis1Qb(qubit);
        RevertBasis2Qb(qubit, ONLY_INVERT, ONLY_TARGETS);
    } else {
        ToPermBasisMeasure(qubit);
    }

    QEngineShard& shard = shards[qubit];

    bool result;
    if (!shard.isProbDirty) {
        real1_f prob = norm(shard.amp1);
        if (doForce) {
            result = res;
        } else if (prob >= ONE_R1) {
            result = true;
        } else if (prob <= ZERO_R1) {
            result = false;
        } else {
            result = (Rand() <= prob);
        }
    } else {
        result = shard.unit->ForceM(shard.mapped, res, doForce, doApply);
    }

    if (!doApply) {
        return result;
    }

    shard.isProbDirty = false;
    shard.isPhaseDirty = false;
    shard.amp0 = result ? ZERO_CMPLX : GetNonunitaryPhase();
    shard.amp1 = result ? GetNonunitaryPhase() : ZERO_CMPLX;

    if (shard.GetQubitCount() == 1U) {
        shard.unit = NULL;
        shard.mapped = 0;
        if (result) {
            Flush1Eigenstate(qubit);
        } else {
            Flush0Eigenstate(qubit);
        }
        return result;
    }

    // This is critical: it's the "nonlocal correlation" of "wave function collapse".
    if (shard.unit) {
        for (bitLenInt i = 0; i < qubitCount; i++) {
            if ((i != qubit) && shards[i].unit == shard.unit) {
                shards[i].MakeDirty();
            }
        }
        SeparateBit(result, qubit);
    }

    if (result) {
        Flush1Eigenstate(qubit);
    } else {
        Flush0Eigenstate(qubit);
    }

    return result;
}

bitCapInt QUnit::ForceMReg(bitLenInt start, bitLenInt length, bitCapInt result, bool doForce, bool doApply)
{
    if (!doForce && doApply && (length == qubitCount)) {
        return MAll();
    }

    // This will discard all buffered gates that don't affect Z basis probability,
    // so it's safe to call ToPermBasis() without performance penalty, afterward.
    if (!doApply) {
        ToPermBasisMeasure(start, length);
    }

    return QInterface::ForceMReg(start, length, result, doForce, doApply);
}

bitCapInt QUnit::MAll()
{
    bitLenInt i;
    for (i = 0; i < qubitCount; i++) {
        RevertBasis1Qb(i);
    }
    for (i = 0; i < qubitCount; i++) {
        QEngineShard& shard = shards[i];
        shard.ClearInvertPhase();
        shard.DumpPhaseBuffers();
    }
    for (i = 0; i < qubitCount; i++) {
        if (shards[i].IsInvertControl()) {
            // Measurement commutes with control
            M(i);
        }
    }

    bitCapInt toRet = 0;

    std::vector<QInterfacePtr> units;
    std::map<QInterfacePtr, bitCapInt> partResult;

    for (i = 0; i < qubitCount; i++) {
        QInterfacePtr toFind = shards[i].unit;
        if (!toFind) {
            real1_f prob = norm(shards[i].amp1);
            if ((prob >= ONE_R1) || ((prob > ZERO_R1) && (Rand() <= prob))) {
                shards[i].amp0 = ZERO_CMPLX;
                shards[i].amp1 = GetNonunitaryPhase();
                toRet |= pow2(i);
            } else {
                shards[i].amp0 = GetNonunitaryPhase();
                shards[i].amp1 = ZERO_CMPLX;
            }
        } else if (!(toFind->isClifford())) {
            if (M(i)) {
                toRet |= pow2(i);
            }
        } else {
            if (std::find(units.begin(), units.end(), toFind) == units.end()) {
                units.push_back(toFind);
                partResult[toFind] = toFind->MAll();
            }
            toRet |= (((partResult[toFind] >> shards[i].mapped) & 1U) << i);
        }
    }

    SetPermutation(toRet);

    return toRet;
}

/// Set register bits to given permutation
void QUnit::SetReg(bitLenInt start, bitLenInt length, bitCapInt value)
{
    MReg(start, length);

    bool bitState;
    for (bitLenInt i = 0; i < length; i++) {
        bitState = ((value >> (bitCapIntOcl)i) & ONE_BCI) != 0;
        shards[i + start] = QEngineShard(bitState, GetNonunitaryPhase());
    }
}

void QUnit::Swap(bitLenInt qubit1, bitLenInt qubit2)
{
    if (qubit1 == qubit2) {
        return;
    }

    // Simply swap the bit mapping.
    shards.swap(qubit1, qubit2);
}

void QUnit::ISwap(bitLenInt qubit1, bitLenInt qubit2)
{
    if (qubit1 == qubit2) {
        return;
    }

    QEngineShard& shard1 = shards[qubit1];
    QEngineShard& shard2 = shards[qubit2];

    if (IS_SAME_UNIT(shard1, shard2)) {
        Entangle({ qubit1, qubit2 })->ISwap(shard1.mapped, shard2.mapped);
        shard1.MakeDirty();
        shard2.MakeDirty();
        return;
    }

    bitLenInt control[1] = { qubit1 };
    ApplyControlledSinglePhase(control, 1U, qubit2, I_CMPLX, ONE_CMPLX);
    control[0] = qubit2;
    ApplyControlledSinglePhase(control, 1U, qubit1, I_CMPLX, ONE_CMPLX);

    // Simply swap the bit mapping.
    shards.swap(qubit1, qubit2);
}

void QUnit::SqrtSwap(bitLenInt qubit1, bitLenInt qubit2)
{
    if (qubit1 == qubit2) {
        return;
    }

    RevertBasis2Qb(qubit1, ONLY_INVERT);
    RevertBasis2Qb(qubit2, ONLY_INVERT);

    QEngineShard& shard1 = shards[qubit1];
    QEngineShard& shard2 = shards[qubit2];

    if (UNSAFE_CACHED_ZERO_OR_ONE(shard1) && UNSAFE_CACHED_ZERO_OR_ONE(shard2) &&
        (SHARD_STATE(shard1) == SHARD_STATE(shard2))) {
        // We can avoid dirtying the cache and entangling, since this gate doesn't swap identical classical bits.
        return;
    }

    Entangle({ qubit1, qubit2 })->SqrtSwap(shard1.mapped, shard2.mapped);

    // TODO: If we multiply out cached amplitudes, we can optimize this.

    shard1.MakeDirty();
    shard2.MakeDirty();
}

void QUnit::ISqrtSwap(bitLenInt qubit1, bitLenInt qubit2)
{
    if (qubit1 == qubit2) {
        return;
    }

    RevertBasis2Qb(qubit1, ONLY_INVERT);
    RevertBasis2Qb(qubit2, ONLY_INVERT);

    QEngineShard& shard1 = shards[qubit1];
    QEngineShard& shard2 = shards[qubit2];

    if (UNSAFE_CACHED_ZERO_OR_ONE(shard1) && UNSAFE_CACHED_ZERO_OR_ONE(shard2) &&
        (SHARD_STATE(shard1) == SHARD_STATE(shard2))) {
        // We can avoid dirtying the cache and entangling, since this gate doesn't swap identical classical bits.
        return;
    }

    Entangle({ qubit1, qubit2 })->ISqrtSwap(shard1.mapped, shard2.mapped);

    // TODO: If we multiply out cached amplitudes, we can optimize this.

    shard1.MakeDirty();
    shard2.MakeDirty();
}

void QUnit::FSim(real1_f theta, real1_f phi, bitLenInt qubit1, bitLenInt qubit2)
{
    bitLenInt controls[1] = { qubit1 };
    real1 sinTheta = (real1)sin(theta);

    if (IS_0_R1(sinTheta)) {
        ApplyControlledSinglePhase(controls, 1, qubit2, ONE_CMPLX, exp(complex(ZERO_R1, (real1)phi)));
        return;
    }

    if (IS_1_R1(-sinTheta)) {
        ISwap(qubit1, qubit2);
        ApplyControlledSinglePhase(controls, 1, qubit2, ONE_CMPLX, exp(complex(ZERO_R1, (real1)phi)));
        return;
    }

    RevertBasis2Qb(qubit1, ONLY_INVERT);
    RevertBasis2Qb(qubit2, ONLY_INVERT);

    QEngineShard& shard1 = shards[qubit1];
    QEngineShard& shard2 = shards[qubit2];

    if (UNSAFE_CACHED_ZERO_OR_ONE(shard1) && UNSAFE_CACHED_ZERO_OR_ONE(shard2) &&
        (SHARD_STATE(shard1) == SHARD_STATE(shard2))) {
        // We can avoid dirtying the cache and entangling, since this gate doesn't swap identical classical bits.
        if (SHARD_STATE(shard1)) {
            ApplyControlledSinglePhase(controls, 1, qubit2, ONE_CMPLX, exp(complex(ZERO_R1, (real1)phi)));
        }
        return;
    }

    Entangle({ qubit1, qubit2 })->FSim(theta, phi, shard1.mapped, shard2.mapped);

    // TODO: If we multiply out cached amplitudes, we can optimize this.

    shard1.MakeDirty();
    shard2.MakeDirty();
}

void QUnit::UniformlyControlledSingleBit(const bitLenInt* controls, const bitLenInt& controlLen, bitLenInt qubitIndex,
    const complex* mtrxs, const bitCapInt* mtrxSkipPowers, const bitLenInt mtrxSkipLen,
    const bitCapInt& mtrxSkipValueMask)
{
    // If there are no controls, this is equivalent to the single bit gate.
    if (!controlLen) {
        ApplySingleBit(mtrxs, qubitIndex);
        return;
    }

    bitLenInt i;

    std::vector<bitLenInt> trimmedControls;
    std::vector<bitCapInt> skipPowers;
    bitCapInt skipValueMask = 0;
    for (i = 0; i < controlLen; i++) {
        if (!CheckBitPermutation(controls[i])) {
            trimmedControls.push_back(controls[i]);
        } else {
            skipPowers.push_back(pow2(i));
            skipValueMask |= (SHARD_STATE(shards[controls[i]]) ? pow2(i) : 0);
        }
    }

    // If all controls are in eigenstates, we can avoid entangling them.
    if (!trimmedControls.size()) {
        bitCapInt controlPerm = GetCachedPermutation(controls, controlLen);
        complex mtrx[4];
        std::copy(
            mtrxs + (bitCapIntOcl)(controlPerm * 4UL), mtrxs + (bitCapIntOcl)((controlPerm + ONE_BCI) * 4U), mtrx);
        ApplySingleBit(mtrx, qubitIndex);
        return;
    }

    std::vector<bitLenInt> bits(trimmedControls.size() + 1);
    for (i = 0; i < trimmedControls.size(); i++) {
        bits[i] = trimmedControls[i];
    }
    bits[trimmedControls.size()] = qubitIndex;
    std::sort(bits.begin(), bits.end());

    std::vector<bitLenInt*> ebits(trimmedControls.size() + 1);
    for (i = 0; i < bits.size(); i++) {
        ebits[i] = &bits[i];
    }

    QInterfacePtr unit = Entangle(ebits);

    std::unique_ptr<bitLenInt[]> mappedControls(new bitLenInt[trimmedControls.size()]);
    for (i = 0; i < trimmedControls.size(); i++) {
        mappedControls.get()[i] = shards[trimmedControls[i]].mapped;
        shards[trimmedControls[i]].isPhaseDirty = true;
    }

    unit->UniformlyControlledSingleBit(mappedControls.get(), trimmedControls.size(), shards[qubitIndex].mapped, mtrxs,
        &(skipPowers[0]), skipPowers.size(), skipValueMask);

    shards[qubitIndex].MakeDirty();
}

void QUnit::CUniformParityRZ(
    const bitLenInt* cControls, const bitLenInt& controlLen, const bitCapInt& mask, const real1_f& angle)
{
    std::vector<bitLenInt> controls;
    for (bitLenInt i = 0; i < controlLen; i++) {
        QEngineShard& shard = shards[cControls[i]];

        if (!CACHED_Z(shard)) {
            // Control becomes entangled
            controls.push_back(cControls[i]);
            continue;
        }

        if (IS_AMP_0(shard.amp1)) {
            // Gate does nothing
            return;
        }

        if (!IS_AMP_0(shard.amp0)) {
            // Control becomes entangled
            controls.push_back(cControls[i]);
        }
    }

    bitCapInt nV = mask;
    std::vector<bitLenInt> qIndices;
    for (bitCapInt v = mask; v; v = nV) {
        nV &= (v - ONE_BCI); // clear the least significant bit set
        qIndices.push_back(log2((v ^ nV) & v));
    }

    bool flipResult = false;
    std::vector<bitLenInt> eIndices;
    for (bitLenInt i = 0; i < qIndices.size(); i++) {
        ToPermBasis(qIndices[i]);
        QEngineShard& shard = shards[qIndices[i]];

        if (CACHED_ZERO(shard)) {
            continue;
        }

        if (CACHED_ONE(shard)) {
            flipResult = !flipResult;
            continue;
        }

        eIndices.push_back(qIndices[i]);
    }

    if (eIndices.size() == 0) {
        real1 cosine = (real1)cos(angle);
        real1 sine = (real1)sin(angle);
        complex phaseFac;
        if (flipResult) {
            phaseFac = complex(cosine, sine);
        } else {
            phaseFac = complex(cosine, -sine);
        }
        if (controls.size() == 0) {
            return ApplySinglePhase(phaseFac, phaseFac, 0);
        } else {
            return ApplyControlledSinglePhase(&(controls[0]), controls.size(), 0, phaseFac, phaseFac);
        }
    }

    if (eIndices.size() == 1U) {
        real1 cosine = (real1)cos(angle);
        real1 sine = (real1)sin(angle);
        complex phaseFac, phaseFacAdj;
        if (flipResult) {
            phaseFac = complex(cosine, -sine);
            phaseFacAdj = complex(cosine, sine);
        } else {
            phaseFac = complex(cosine, sine);
            phaseFacAdj = complex(cosine, -sine);
        }
        if (controls.size() == 0) {
            return ApplySinglePhase(phaseFacAdj, phaseFac, eIndices[0]);
        } else {
            return ApplyControlledSinglePhase(&(controls[0]), controls.size(), eIndices[0], phaseFacAdj, phaseFac);
        }
    }

    for (bitLenInt i = 0; i < eIndices.size(); i++) {
        shards[eIndices[i]].isPhaseDirty = true;
    }

    QInterfacePtr unit = Entangle(eIndices);

    bitCapInt mappedMask = 0;
    for (bitLenInt i = 0; i < eIndices.size(); i++) {
        mappedMask |= pow2(shards[eIndices[i]].mapped);
    }

    if (controls.size() == 0) {
        unit->UniformParityRZ(mappedMask, flipResult ? -angle : angle);
    } else {
        std::vector<bitLenInt*> ebits(controls.size());
        for (bitLenInt i = 0; i < controls.size(); i++) {
            ebits[i] = &controls[i];
        }

        Entangle(ebits);
        unit = Entangle({ controls[0], eIndices[0] });

        std::vector<bitLenInt> controlsMapped(controls.size());
        for (bitLenInt i = 0; i < controls.size(); i++) {
            QEngineShard& cShard = shards[controls[i]];
            controlsMapped[i] = cShard.mapped;
            cShard.isPhaseDirty = true;
        }

        unit->CUniformParityRZ(&(controlsMapped[0]), controlsMapped.size(), mappedMask, flipResult ? -angle : angle);
    }
}

void QUnit::H(bitLenInt target)
{
    RevertBasisY(target);
    CommuteH(target);

    QEngineShard& shard = shards[target];
    shard.isPauliX = !shard.isPauliX;
}

void QUnit::S(bitLenInt target)
{
    QEngineShard& shard = shards[target];

    shard.CommutePhase(ONE_CMPLX, I_CMPLX);

    if (UNSAFE_CACHED_ZERO_OR_ONE(shard)) {
        if (SHARD_STATE(shard)) {
            Flush1Eigenstate(target);
        } else {
            Flush0Eigenstate(target);
        }
        return;
    }

    if (shard.isPauliY) {
        shard.isPauliX = true;
        shard.isPauliY = false;
        XBase(target);
        return;
    } else if (shard.isPauliX) {
        shard.isPauliX = false;
        shard.isPauliY = true;
        return;
    }

    if (shard.unit) {
        shard.unit->S(shard.mapped);
    }

    shard.amp1 = I_CMPLX * shard.amp1;
}

void QUnit::IS(bitLenInt target)
{
    QEngineShard& shard = shards[target];

    shard.CommutePhase(ONE_CMPLX, -I_CMPLX);

    if (UNSAFE_CACHED_ZERO_OR_ONE(shard)) {
        if (SHARD_STATE(shard)) {
            Flush1Eigenstate(target);
        } else {
            Flush0Eigenstate(target);
        }
        return;
    }

    if (shard.isPauliY) {
        shard.isPauliX = true;
        shard.isPauliY = false;
        return;
    } else if (shard.isPauliX) {
        shard.isPauliX = false;
        shard.isPauliY = true;
        XBase(target);
        return;
    }

    if (shard.unit) {
        shard.unit->IS(shard.mapped);
    }

    shard.amp1 = -I_CMPLX * shard.amp1;
}

void QUnit::XBase(const bitLenInt& target)
{
    QEngineShard& shard = shards[target];

    if (shard.unit) {
        shard.unit->X(shard.mapped);
    }

    std::swap(shard.amp0, shard.amp1);
}

void QUnit::YBase(const bitLenInt& target)
{
    QEngineShard& shard = shards[target];

    if (shard.unit) {
        shard.unit->Y(shard.mapped);
    }

    complex Y0 = shard.amp0;
    shard.amp0 = -I_CMPLX * shard.amp1;
    shard.amp1 = I_CMPLX * Y0;
}

void QUnit::ZBase(const bitLenInt& target)
{
    QEngineShard& shard = shards[target];

    if (shard.unit) {
        shard.unit->Z(shard.mapped);
    }

    shard.amp1 = -shard.amp1;
}

void QUnit::X(bitLenInt target)
{
    QEngineShard& shard = shards[target];

    shard.FlipPhaseAnti();

    if (shard.isPauliY) {
        YBase(target);
    } else if (shard.isPauliX) {
        ZBase(target);
    } else {
        XBase(target);
    }
}

void QUnit::Z(bitLenInt target)
{
    QEngineShard& shard = shards[target];

    shard.CommutePhase(ONE_CMPLX, -ONE_CMPLX);

    if (UNSAFE_CACHED_ZERO_OR_ONE(shard)) {
        if (SHARD_STATE(shard)) {
            Flush1Eigenstate(target);
        } else {
            Flush0Eigenstate(target);
        }
        return;
    }

    if (shard.isPauliX || shard.isPauliY) {
        XBase(target);
    } else {
        ZBase(target);
    }
}

void QUnit::TransformX2x2(const complex* mtrxIn, complex* mtrxOut)
{
    mtrxOut[0] = (real1)(ONE_R1 / 2) * (complex)(mtrxIn[0] + mtrxIn[1] + mtrxIn[2] + mtrxIn[3]);
    mtrxOut[1] = (real1)(ONE_R1 / 2) * (complex)(mtrxIn[0] - mtrxIn[1] + mtrxIn[2] - mtrxIn[3]);
    mtrxOut[2] = (real1)(ONE_R1 / 2) * (complex)(mtrxIn[0] + mtrxIn[1] - mtrxIn[2] - mtrxIn[3]);
    mtrxOut[3] = (real1)(ONE_R1 / 2) * (complex)(mtrxIn[0] - mtrxIn[1] - mtrxIn[2] + mtrxIn[3]);
}

void QUnit::TransformXInvert(const complex& topRight, const complex& bottomLeft, complex* mtrxOut)
{
    mtrxOut[0] = (real1)(ONE_R1 / 2) * (complex)(topRight + bottomLeft);
    mtrxOut[1] = (real1)(ONE_R1 / 2) * (complex)(-topRight + bottomLeft);
    mtrxOut[2] = -mtrxOut[1];
    mtrxOut[3] = -mtrxOut[0];
}

void QUnit::TransformY2x2(const complex* mtrxIn, complex* mtrxOut)
{
    mtrxOut[0] = (real1)(ONE_R1 / 2) * (complex)(mtrxIn[0] + I_CMPLX * (mtrxIn[1] - mtrxIn[2]) + mtrxIn[3]);
    mtrxOut[1] = (real1)(ONE_R1 / 2) * (complex)(mtrxIn[0] - I_CMPLX * (mtrxIn[1] + mtrxIn[2]) - mtrxIn[3]);
    mtrxOut[2] = (real1)(ONE_R1 / 2) * (complex)(mtrxIn[0] + I_CMPLX * (mtrxIn[1] + mtrxIn[2]) - mtrxIn[3]);
    mtrxOut[3] = (real1)(ONE_R1 / 2) * (complex)(mtrxIn[0] - I_CMPLX * (mtrxIn[1] - mtrxIn[2]) + mtrxIn[3]);
}

void QUnit::TransformYInvert(const complex& topRight, const complex& bottomLeft, complex* mtrxOut)
{
    mtrxOut[0] = I_CMPLX * (real1)(ONE_R1 / 2) * (complex)(topRight - bottomLeft);
    mtrxOut[1] = I_CMPLX * (real1)(ONE_R1 / 2) * (complex)(-topRight - bottomLeft);
    mtrxOut[2] = -mtrxOut[1];
    mtrxOut[3] = -mtrxOut[0];
}

void QUnit::TransformPhase(const complex& topLeft, const complex& bottomRight, complex* mtrxOut)
{
    mtrxOut[0] = (real1)(ONE_R1 / 2) * (complex)(topLeft + bottomRight);
    mtrxOut[1] = (real1)(ONE_R1 / 2) * (complex)(topLeft - bottomRight);
    mtrxOut[2] = mtrxOut[1];
    mtrxOut[3] = mtrxOut[0];
}

#define CTRLED_GEN_WRAP(ctrld, bare, anti)                                                                             \
    ApplyEitherControlled(                                                                                             \
        controls, controlLen, { target }, anti,                                                                        \
        [&](QInterfacePtr unit, std::vector<bitLenInt> mappedControls) {                                               \
            complex trnsMtrx[4] = { ZERO_CMPLX, ZERO_CMPLX, ZERO_CMPLX, ZERO_CMPLX };                                  \
            if (shards[target].isPauliX) {                                                                             \
                TransformX2x2(mtrx, trnsMtrx);                                                                         \
            } else if (shards[target].isPauliY) {                                                                      \
                TransformY2x2(mtrx, trnsMtrx);                                                                         \
            } else {                                                                                                   \
                std::copy(mtrx, mtrx + 4, trnsMtrx);                                                                   \
            }                                                                                                          \
            unit->ctrld;                                                                                               \
        },                                                                                                             \
        [&]() { bare; });

#define CTRLED_PHASE_INVERT_WRAP(ctrld, ctrldgen, bare, anti, isInvert, top, bottom)                                   \
    ApplyEitherControlled(                                                                                             \
        controls, controlLen, { target }, anti,                                                                        \
        [&](QInterfacePtr unit, std::vector<bitLenInt> mappedControls) {                                               \
            if (shards[target].isPauliX) {                                                                             \
                complex trnsMtrx[4] = { ZERO_CMPLX, ZERO_CMPLX, ZERO_CMPLX, ZERO_CMPLX };                              \
                if (isInvert) {                                                                                        \
                    TransformXInvert(top, bottom, trnsMtrx);                                                           \
                } else {                                                                                               \
                    TransformPhase(top, bottom, trnsMtrx);                                                             \
                }                                                                                                      \
                unit->ctrldgen;                                                                                        \
            } else if (shards[target].isPauliY) {                                                                      \
                complex trnsMtrx[4] = { ZERO_CMPLX, ZERO_CMPLX, ZERO_CMPLX, ZERO_CMPLX };                              \
                if (isInvert) {                                                                                        \
                    TransformYInvert(top, bottom, trnsMtrx);                                                           \
                } else {                                                                                               \
                    TransformPhase(top, bottom, trnsMtrx);                                                             \
                }                                                                                                      \
                unit->ctrldgen;                                                                                        \
            } else {                                                                                                   \
                unit->ctrld;                                                                                           \
            }                                                                                                          \
        },                                                                                                             \
        [&]() { bare; }, !isInvert, isInvert);

#define CTRLED_SWAP_WRAP(ctrld, bare, anti)                                                                            \
    if (qubit1 == qubit2) {                                                                                            \
        return;                                                                                                        \
    }                                                                                                                  \
    ToPermBasis(qubit1);                                                                                               \
    ToPermBasis(qubit2);                                                                                               \
    ApplyEitherControlled(                                                                                             \
        controls, controlLen, { qubit1, qubit2 }, anti,                                                                \
        [&](QInterfacePtr unit, std::vector<bitLenInt> mappedControls) { unit->ctrld; }, [&]() { bare; })
#define CTRL_GEN_ARGS &(mappedControls[0]), mappedControls.size(), shards[target].mapped, trnsMtrx
#define CTRL_ARGS &(mappedControls[0]), mappedControls.size(), shards[target].mapped, mtrx
#define CTRL_1_ARGS mappedControls[0], shards[target].mapped
#define CTRL_2_ARGS mappedControls[0], mappedControls[1], shards[target].mapped
#define CTRL_S_ARGS &(mappedControls[0]), mappedControls.size(), shards[qubit1].mapped, shards[qubit2].mapped
#define CTRL_P_ARGS &(mappedControls[0]), mappedControls.size(), shards[target].mapped, topLeft, bottomRight
#define CTRL_I_ARGS &(mappedControls[0]), mappedControls.size(), shards[target].mapped, topRight, bottomLeft

void QUnit::CNOT(bitLenInt control, bitLenInt target)
{
    QEngineShard& tShard = shards[target];
    if (CACHED_X(tShard)) {
        if (IS_AMP_0(tShard.amp1)) {
            return;
        }
        if (IS_AMP_0(tShard.amp0)) {
            Z(control);
            return;
        }
    }

    QEngineShard& cShard = shards[control];
    if (!cShard.IsInvertTarget() && UNSAFE_CACHED_ZERO_OR_ONE(cShard)) {
        if (IS_AMP_0(cShard.amp1)) {
            Flush0Eigenstate(control);
            return;
        }
        if (IS_AMP_0(cShard.amp0)) {
            Flush1Eigenstate(control);
            X(target);
            return;
        }
    }

    if (!freezeBasis2Qb) {
        RevertBasis2Qb(control, ONLY_INVERT, ONLY_TARGETS);
        RevertBasis2Qb(target, INVERT_AND_PHASE, CONTROLS_AND_TARGETS, ONLY_ANTI);
        RevertBasis2Qb(target, INVERT_AND_PHASE, CONTROLS_AND_TARGETS, CTRL_AND_ANTI, {}, { control });

        if (!IS_SAME_UNIT(cShard, tShard) && (isReactiveSeparate || !ARE_CLIFFORD(cShard, tShard))) {
            tShard.AddInversionAngles(&cShard, ONE_CMPLX, ONE_CMPLX);
            OptimizePairBuffers(control, target, false);

            return;
        }
    }

    bitLenInt controls[1] = { control };
    bitLenInt controlLen = 1;

    // We're free to transform gates to any orthonormal basis of the Hilbert space.
    // For a 2 qubit system, if the control is the lefthand bit, it's easy to verify the following truth table for CNOT:
    // |++> -> |++>
    // |+-> -> |-->
    // |-+> -> |-+>
    // |--> -> |+->
    // Under the Jacobian transformation between these two bases for defining the truth table, the matrix representation
    // is equivalent to the gate with bits flipped. We just let ApplyEitherControlled() know to leave the current basis
    // alone, by way of the last optional "true" argument in the call.
    bool pmBasis =
        (cShard.isPauliX && (tShard.isPauliX || tShard.isPauliY) && !QUEUED_PHASE(cShard) && !QUEUED_PHASE(tShard));
    if (pmBasis) {
        RevertBasisY(target);
        std::swap(controls[0], target);
        ApplyEitherControlled(
            controls, controlLen, { target }, false,
            [&](QInterfacePtr unit, std::vector<bitLenInt> mappedControls) { unit->CNOT(CTRL_1_ARGS); },
            [&]() { XBase(target); }, false, true, true);
        return;
    }

    CTRLED_PHASE_INVERT_WRAP(
        CNOT(CTRL_1_ARGS), ApplyControlledSingleBit(CTRL_GEN_ARGS), X(target), false, true, ONE_CMPLX, ONE_CMPLX);
}

void QUnit::AntiCNOT(bitLenInt control, bitLenInt target)
{
    QEngineShard& tShard = shards[target];
    if (CACHED_X(tShard)) {
        if (IS_AMP_0(tShard.amp1)) {
            return;
        }
        if (IS_AMP_0(tShard.amp0)) {
            ApplySinglePhase(-ONE_CMPLX, ONE_CMPLX, control);
            return;
        }
    }

    QEngineShard& cShard = shards[control];
    if (!cShard.IsInvertTarget() && UNSAFE_CACHED_ZERO_OR_ONE(cShard)) {
        if (IS_AMP_0(cShard.amp1)) {
            Flush0Eigenstate(control);
            X(target);
            return;
        }
        if (IS_AMP_0(cShard.amp0)) {
            Flush1Eigenstate(control);
            return;
        }
    }

    if (!freezeBasis2Qb) {
        RevertBasis2Qb(control, ONLY_INVERT, ONLY_TARGETS);
        RevertBasis2Qb(target, INVERT_AND_PHASE, CONTROLS_AND_TARGETS, ONLY_CTRL);
        RevertBasis2Qb(target, INVERT_AND_PHASE, CONTROLS_AND_TARGETS, CTRL_AND_ANTI, {}, { control });

        if (!IS_SAME_UNIT(cShard, tShard) && (isReactiveSeparate || !ARE_CLIFFORD(cShard, tShard))) {
            tShard.AddAntiInversionAngles(&cShard, ONE_CMPLX, ONE_CMPLX);
            OptimizePairBuffers(control, target, true);

            return;
        }
    }

    bitLenInt controls[1] = { control };
    bitLenInt controlLen = 1;

    CTRLED_PHASE_INVERT_WRAP(AntiCNOT(CTRL_1_ARGS), ApplyAntiControlledSingleBit(CTRL_GEN_ARGS), X(target), true, true,
        ONE_CMPLX, ONE_CMPLX);
}

void QUnit::CCNOT(bitLenInt control1, bitLenInt control2, bitLenInt target)
{
    QEngineShard& tShard = shards[target];
    if (CACHED_PLUS(tShard)) {
        return;
    }

    QEngineShard& c1Shard = shards[control1];
    QEngineShard& c2Shard = shards[control2];

    if (!c1Shard.IsInvertTarget()) {
        if (UNSAFE_CACHED_ZERO_OR_ONE(c1Shard)) {
            if (IS_AMP_0(c1Shard.amp1)) {
                Flush0Eigenstate(control1);
                return;
            }
            if (IS_AMP_0(c1Shard.amp0)) {
                Flush1Eigenstate(control1);
                CNOT(control2, target);
                return;
            }
        }
    }

    if (!c2Shard.IsInvertTarget()) {
        if (UNSAFE_CACHED_ZERO_OR_ONE(c2Shard)) {
            if (IS_AMP_0(c2Shard.amp1)) {
                Flush0Eigenstate(control2);
                return;
            }
            if (IS_AMP_0(c2Shard.amp0)) {
                Flush1Eigenstate(control2);
                CNOT(control1, target);
                return;
            }
        }
    }

    if ((!tShard.IsInvertTarget()) && (UNSAFE_CACHED_X(tShard))) {
        H(target);
        CCZ(control1, control2, target);
        H(target);
        return;
    }

    bitLenInt controls[2] = { control1, control2 };

    ApplyEitherControlled(
        controls, 2, { target }, false,
        [&](QInterfacePtr unit, std::vector<bitLenInt> mappedControls) {
            if (shards[target].isPauliX) {
                if (mappedControls.size() == 2) {
                    unit->CCZ(CTRL_2_ARGS);
                } else {
                    unit->CZ(CTRL_1_ARGS);
                }
            } else if (shards[target].isPauliY) {
                if (mappedControls.size() == 2) {
                    unit->CCY(CTRL_2_ARGS);
                } else {
                    unit->CY(CTRL_1_ARGS);
                }
            } else {
                if (mappedControls.size() == 2) {
                    unit->CCNOT(CTRL_2_ARGS);
                } else {
                    unit->CNOT(CTRL_1_ARGS);
                }
            }
        },
        [&]() { X(target); }, false, true);
}

void QUnit::AntiCCNOT(bitLenInt control1, bitLenInt control2, bitLenInt target)
{
    QEngineShard& tShard = shards[target];
    if (CACHED_PLUS(tShard)) {
        return;
    }

    bitLenInt controls[2] = { control1, control2 };

    ApplyEitherControlled(
        controls, 2, { target }, true,
        [&](QInterfacePtr unit, std::vector<bitLenInt> mappedControls) {
            if (shards[target].isPauliX) {
                unit->ApplyAntiControlledSinglePhase(
                    &(mappedControls[0]), mappedControls.size(), shards[target].mapped, ONE_CMPLX, -ONE_CMPLX);
            } else if (shards[target].isPauliY) {
                unit->ApplyAntiControlledSingleInvert(
                    &(mappedControls[0]), mappedControls.size(), shards[target].mapped, -I_CMPLX, I_CMPLX);
            } else {
                if (mappedControls.size() == 2) {
                    unit->AntiCCNOT(CTRL_2_ARGS);
                } else {
                    unit->AntiCNOT(CTRL_1_ARGS);
                }
            }
        },
        [&]() { X(target); }, false, true);
}

void QUnit::CY(bitLenInt control, bitLenInt target)
{
    QEngineShard& tShard = shards[target];
    QEngineShard& cShard = shards[control];

    if (!cShard.IsInvertTarget() && UNSAFE_CACHED_ZERO_OR_ONE(cShard)) {
        if (IS_AMP_0(cShard.amp1)) {
            Flush0Eigenstate(control);
            return;
        }
        if (IS_AMP_0(cShard.amp0)) {
            Flush1Eigenstate(control);
            Y(target);
            return;
        }
    }

    if (!freezeBasis2Qb) {
        RevertBasis2Qb(control, ONLY_INVERT, ONLY_TARGETS);
        RevertBasis2Qb(target, INVERT_AND_PHASE, CONTROLS_AND_TARGETS, ONLY_ANTI);
        RevertBasis2Qb(target, INVERT_AND_PHASE, CONTROLS_AND_TARGETS, CTRL_AND_ANTI, {}, { control });

        if (!IS_SAME_UNIT(cShard, tShard) && (isReactiveSeparate || !ARE_CLIFFORD(cShard, tShard))) {
            tShard.AddInversionAngles(&cShard, -I_CMPLX, I_CMPLX);
            OptimizePairBuffers(control, target, false);

            return;
        }
    }

    bitLenInt controls[1] = { control };
    bitLenInt controlLen = 1;

    CTRLED_PHASE_INVERT_WRAP(
        CY(CTRL_1_ARGS), ApplyControlledSingleBit(CTRL_GEN_ARGS), Y(target), false, true, -I_CMPLX, I_CMPLX);
}

void QUnit::AntiCY(bitLenInt control, bitLenInt target)
{
    QEngineShard& tShard = shards[target];
    QEngineShard& cShard = shards[control];

    if (!cShard.IsInvertTarget() && UNSAFE_CACHED_ZERO_OR_ONE(cShard)) {
        if (IS_AMP_0(cShard.amp1)) {
            Flush0Eigenstate(control);
            Y(target);
            return;
        }
        if (IS_AMP_0(cShard.amp0)) {
            Flush1Eigenstate(control);
            return;
        }
    }

    if (!freezeBasis2Qb) {
        RevertBasis2Qb(control, ONLY_INVERT, ONLY_TARGETS);
        RevertBasis2Qb(target, INVERT_AND_PHASE, CONTROLS_AND_TARGETS, ONLY_CTRL);
        RevertBasis2Qb(target, INVERT_AND_PHASE, CONTROLS_AND_TARGETS, CTRL_AND_ANTI, {}, { control });

        if (!IS_SAME_UNIT(cShard, tShard) && (isReactiveSeparate || !ARE_CLIFFORD(cShard, tShard))) {
            tShard.AddAntiInversionAngles(&cShard, I_CMPLX, -I_CMPLX);
            OptimizePairBuffers(control, target, true);

            return;
        }
    }

    bitLenInt controls[1] = { control };
    bitLenInt controlLen = 1;

    CTRLED_PHASE_INVERT_WRAP(
        AntiCY(CTRL_1_ARGS), ApplyAntiControlledSingleBit(CTRL_GEN_ARGS), Y(target), true, true, -I_CMPLX, I_CMPLX);
}

void QUnit::CCY(bitLenInt control1, bitLenInt control2, bitLenInt target)
{
    QEngineShard& c1Shard = shards[control1];
    QEngineShard& c2Shard = shards[control2];

    if (!c1Shard.IsInvertTarget()) {
        if (UNSAFE_CACHED_ZERO_OR_ONE(c1Shard)) {
            if (IS_AMP_0(c1Shard.amp1)) {
                Flush0Eigenstate(control1);
                return;
            }
            if (IS_AMP_0(c1Shard.amp0)) {
                Flush1Eigenstate(control1);
                CY(control2, target);
                return;
            }
        }
    }

    if (!c2Shard.IsInvertTarget()) {
        if (UNSAFE_CACHED_ZERO_OR_ONE(c2Shard)) {
            if (IS_AMP_0(c2Shard.amp1)) {
                Flush0Eigenstate(control2);
                return;
            }
            if (IS_AMP_0(c2Shard.amp0)) {
                Flush1Eigenstate(control2);
                CY(control1, target);
                return;
            }
        }
    }

    bitLenInt controls[2] = { control1, control2 };

    ApplyEitherControlled(
        controls, 2, { target }, false,
        [&](QInterfacePtr unit, std::vector<bitLenInt> mappedControls) {
            if (shards[target].isPauliX) {
                unit->ApplyControlledSingleInvert(
                    &(mappedControls[0]), mappedControls.size(), shards[target].mapped, I_CMPLX, -I_CMPLX);
            } else if (shards[target].isPauliY) {
                if (mappedControls.size() == 2) {
                    unit->CCZ(CTRL_2_ARGS);
                } else {
                    unit->CZ(CTRL_1_ARGS);
                }
            } else {
                if (mappedControls.size() == 2) {
                    unit->CCY(CTRL_2_ARGS);
                } else {
                    unit->CY(CTRL_1_ARGS);
                }
            }
        },
        [&]() { Y(target); }, false, true);
}

void QUnit::CZ(bitLenInt control, bitLenInt target)
{
    if ((shards[control].isPauliX || shards[control].isPauliY) && !shards[target].isPauliX &&
        !shards[target].isPauliY) {
        std::swap(control, target);
    }

    QEngineShard& tShard = shards[target];
    QEngineShard& cShard = shards[control];

    if (!tShard.IsInvertTarget() && UNSAFE_CACHED_ZERO_OR_ONE(tShard)) {
        if (SHARD_STATE(tShard)) {
            Flush1Eigenstate(target);
            Z(control);
        } else {
            Flush0Eigenstate(target);
        }
        return;
    }

    if (!cShard.IsInvertTarget() && UNSAFE_CACHED_ZERO_OR_ONE(cShard)) {
        if (SHARD_STATE(cShard)) {
            Flush1Eigenstate(control);
            Z(target);
        } else {
            Flush0Eigenstate(control);
        }
        return;
    }

    if (!freezeBasis2Qb) {
        RevertBasis2Qb(control, ONLY_INVERT, ONLY_TARGETS);
        RevertBasis2Qb(target, ONLY_INVERT, ONLY_TARGETS, ONLY_ANTI);
        RevertBasis2Qb(target, ONLY_INVERT, ONLY_TARGETS, CTRL_AND_ANTI, {}, { control });

        if (!IS_SAME_UNIT(cShard, tShard) && (isReactiveSeparate || !ARE_CLIFFORD(cShard, tShard))) {
            tShard.AddPhaseAngles(&cShard, ONE_CMPLX, -ONE_CMPLX);
            OptimizePairBuffers(control, target, false);

            return;
        }
    }

    bitLenInt controls[1] = { control };
    bitLenInt controlLen = 1;

    CTRLED_PHASE_INVERT_WRAP(
        CZ(CTRL_1_ARGS), ApplyControlledSingleBit(CTRL_GEN_ARGS), Z(target), false, false, ONE_CMPLX, -ONE_CMPLX);
}

void QUnit::AntiCZ(bitLenInt control, bitLenInt target)
{
    QEngineShard& tShard = shards[target];
    QEngineShard& cShard = shards[control];

    if (!cShard.IsInvertTarget() && UNSAFE_CACHED_ZERO_OR_ONE(cShard)) {
        if (IS_AMP_0(cShard.amp1)) {
            Flush0Eigenstate(control);
            Z(target);
            return;
        }
        if (IS_AMP_0(cShard.amp0)) {
            Flush1Eigenstate(control);
            return;
        }
    }

    if (!freezeBasis2Qb) {
        RevertBasis2Qb(control, ONLY_INVERT, ONLY_TARGETS);
        RevertBasis2Qb(target, ONLY_INVERT, CONTROLS_AND_TARGETS, ONLY_CTRL);
        RevertBasis2Qb(target, ONLY_INVERT, CONTROLS_AND_TARGETS, CTRL_AND_ANTI, {}, { control });

        if (!IS_SAME_UNIT(cShard, tShard) && (isReactiveSeparate || !ARE_CLIFFORD(cShard, tShard))) {
            tShard.AddAntiInversionAngles(&cShard, -ONE_CMPLX, ONE_CMPLX);
            OptimizePairBuffers(control, target, true);

            return;
        }
    }

    bitLenInt controls[1] = { control };
    bitLenInt controlLen = 1;

    CTRLED_PHASE_INVERT_WRAP(
        AntiCZ(CTRL_1_ARGS), ApplyAntiControlledSingleBit(CTRL_GEN_ARGS), Z(target), true, true, ONE_CMPLX, ONE_CMPLX);
}

void QUnit::CH(bitLenInt control, bitLenInt target)
{
    const complex mtrx[4] = { complex(ONE_R1 / sqrt((real1)2), ZERO_R1), complex(ONE_R1 / sqrt((real1)2), ZERO_R1),
        complex(ONE_R1 / sqrt((real1)2), ZERO_R1), complex(-ONE_R1 / sqrt((real1)2), ZERO_R1) };

    bitLenInt controls[1] = { control };
    bitLenInt controlLen = 1;

    CTRLED_GEN_WRAP(ApplyControlledSingleBit(CTRL_GEN_ARGS), H(target), false);
}

void QUnit::CCZ(bitLenInt control1, bitLenInt control2, bitLenInt target)
{
    if ((shards[control1].isPauliX || shards[control1].isPauliY) && !shards[target].isPauliX &&
        !shards[target].isPauliY) {
        std::swap(control1, target);
    }

    if ((shards[control2].isPauliX || shards[control2].isPauliY) && !shards[target].isPauliX &&
        !shards[target].isPauliY) {
        std::swap(control2, target);
    }

    QEngineShard& tShard = shards[target];
    QEngineShard& c1Shard = shards[control1];
    QEngineShard& c2Shard = shards[control2];

    if (!c1Shard.IsInvertTarget()) {
        if (UNSAFE_CACHED_ZERO_OR_ONE(c1Shard)) {
            if (IS_AMP_0(c1Shard.amp1)) {
                Flush0Eigenstate(control1);
                return;
            }
            if (IS_AMP_0(c1Shard.amp0)) {
                Flush1Eigenstate(control1);
                CZ(control2, target);
                return;
            }
        }
    }

    if (!c2Shard.IsInvertTarget()) {
        if (UNSAFE_CACHED_ZERO_OR_ONE(c2Shard)) {
            if (IS_AMP_0(c2Shard.amp1)) {
                Flush0Eigenstate(control2);
                return;
            }
            if (IS_AMP_0(c2Shard.amp0)) {
                Flush1Eigenstate(control2);
                CZ(control1, target);
                return;
            }
        }
    }

    if (!tShard.IsInvertTarget()) {
        if (UNSAFE_CACHED_ZERO_OR_ONE(tShard)) {
            if (IS_AMP_0(tShard.amp1)) {
                Flush0Eigenstate(target);
                return;
            }
            if (IS_AMP_0(tShard.amp0)) {
                Flush1Eigenstate(target);
                CZ(control1, control2);
                return;
            }
        }
    }

    bitLenInt controls[2] = { control1, control2 };

    ApplyEitherControlled(
        controls, 2, { target }, false,
        [&](QInterfacePtr unit, std::vector<bitLenInt> mappedControls) {
            if (shards[target].isPauliX || shards[target].isPauliY) {
                if (mappedControls.size() == 2) {
                    unit->CCNOT(CTRL_2_ARGS);
                } else {
                    unit->CNOT(CTRL_1_ARGS);
                }
            } else {
                if (mappedControls.size() == 2) {
                    unit->CCZ(CTRL_2_ARGS);
                } else {
                    unit->CZ(CTRL_1_ARGS);
                }
            }
        },
        [&]() { Z(target); }, true);
}

void QUnit::ApplySinglePhase(const complex topLeft, const complex bottomRight, bitLenInt target)
{
    if (randGlobalPhase || IS_1_R1(topLeft)) {
        if (IS_NORM_0(topLeft - bottomRight)) {
            return;
        }

        if (IS_NORM_0(topLeft + bottomRight)) {
            Z(target);
            return;
        }

        if (IS_NORM_0((I_CMPLX * topLeft) - bottomRight)) {
            S(target);
            return;
        }

        if (IS_NORM_0((I_CMPLX * topLeft) + bottomRight)) {
            IS(target);
            return;
        }
    }

    QEngineShard& shard = shards[target];

    shard.CommutePhase(topLeft, bottomRight);

    if (IS_1_R1(topLeft) && UNSAFE_CACHED_ZERO(shard)) {
        Flush0Eigenstate(target);
        return;
    } else if (IS_1_R1(bottomRight) && UNSAFE_CACHED_ONE(shard)) {
        Flush1Eigenstate(target);
        return;
    }

    if (!shard.isPauliX && !shard.isPauliY) {
        if (shard.unit) {
            shard.unit->ApplySinglePhase(topLeft, bottomRight, shard.mapped);
        }
        if (DIRTY(shard)) {
            shard.isPhaseDirty = true;
            return;
        }

        shard.amp0 *= topLeft;
        shard.amp1 *= bottomRight;
        if (doNormalize) {
            shard.ClampAmps(amplitudeFloor);
        }

        return;
    }

    complex mtrx[4] = { ZERO_CMPLX, ZERO_CMPLX, ZERO_CMPLX, ZERO_CMPLX };
    TransformPhase(topLeft, bottomRight, mtrx);

    if (shard.unit) {
        shard.unit->ApplySingleBit(mtrx, shard.mapped);
    }
    if (DIRTY(shard)) {
        shard.MakeDirty();
        return;
    }

    complex Y0 = shard.amp0;

    shard.amp0 = (mtrx[0] * Y0) + (mtrx[1] * shard.amp1);
    shard.amp1 = (mtrx[2] * Y0) + (mtrx[3] * shard.amp1);
    if (doNormalize) {
        shard.ClampAmps(amplitudeFloor);
    }
}

void QUnit::ApplySingleInvert(const complex topRight, const complex bottomLeft, bitLenInt target)
{
    if (IS_NORM_0(topRight - bottomLeft) && (randGlobalPhase || IS_1_CMPLX(topRight))) {
        X(target);
        return;
    }

    QEngineShard& shard = shards[target];

    shard.CommutePhase(bottomLeft, topRight);
    shard.FlipPhaseAnti();

    if (shard.isPauliX || shard.isPauliY) {
        complex mtrx[4] = { ZERO_CMPLX, ZERO_CMPLX, ZERO_CMPLX, ZERO_CMPLX };
        if (shard.isPauliX) {
            TransformXInvert(topRight, bottomLeft, mtrx);
        } else {
            TransformYInvert(topRight, bottomLeft, mtrx);
        }

        if (shard.unit) {
            shard.unit->ApplySingleBit(mtrx, shard.mapped);
        }
        if (DIRTY(shard)) {
            shard.MakeDirty();
            return;
        }

        complex Y0 = shard.amp0;

        shard.amp0 = (mtrx[0] * Y0) + (mtrx[1] * shard.amp1);
        shard.amp1 = (mtrx[2] * Y0) + (mtrx[3] * shard.amp1);
        if (doNormalize) {
            shard.ClampAmps(amplitudeFloor);
        }
    } else {
        if (shard.unit) {
            shard.unit->ApplySingleInvert(topRight, bottomLeft, shard.mapped);
        }
        if (DIRTY(shard)) {
            shard.isPhaseDirty = true;
            std::swap(shard.amp0, shard.amp1);
            return;
        }

        complex tempAmp1 = shard.amp0 * bottomLeft;
        shard.amp0 = shard.amp1 * topRight;
        shard.amp1 = tempAmp1;
        if (doNormalize) {
            shard.ClampAmps(amplitudeFloor);
        }
    }
}

void QUnit::ApplyControlledSinglePhase(const bitLenInt* cControls, const bitLenInt& controlLen,
    const bitLenInt& cTarget, const complex topLeft, const complex bottomRight)
{
    // Commutes with controlled phase optimizations
    if (!controlLen) {
        ApplySinglePhase(topLeft, bottomRight, cTarget);
        return;
    }

    if (controlLen == 1) {
        if (IS_NORM_0(topLeft - bottomRight)) {
            ApplySinglePhase(ONE_CMPLX, bottomRight, cControls[0]);
            return;
        }

        if (IS_1_CMPLX(topLeft) && IS_1_CMPLX(-bottomRight)) {
            CZ(cControls[0], cTarget);
            return;
        }
    }

    std::unique_ptr<bitLenInt[]> controls(new bitLenInt[controlLen]);
    std::copy(cControls, cControls + controlLen, controls.get());
    bitLenInt target = cTarget;

    QEngineShard& shard = shards[target];

    if (IS_1_R1(bottomRight) && (!shard.IsInvertTarget() && UNSAFE_CACHED_ONE(shard))) {
        Flush1Eigenstate(target);
        return;
    }

    if (IS_1_R1(topLeft)) {
        if (!shard.IsInvertTarget() && UNSAFE_CACHED_ZERO(shard)) {
            Flush0Eigenstate(target);
            return;
        }

        if (IS_1_R1(-bottomRight)) {
            if (controlLen == 2U) {
                CCZ(controls.get()[0], controls.get()[1], target);
                return;
            }
            if (controlLen == 1U) {
                CZ(controls.get()[0], target);
                return;
            }
        }

        if (!shards[target].isPauliX && !shards[target].isPauliY) {
            for (bitLenInt i = 0; i < controlLen; i++) {
                QEngineShard& cShard = shards[controls.get()[i]];
                if (cShard.isPauliX || cShard.isPauliY) {
                    std::swap(controls.get()[i], target);
                    break;
                }
            }
        }
    }

    if (!freezeBasis2Qb && (controlLen == 1U)) {
        bitLenInt control = controls.get()[0];
        QEngineShard& cShard = shards[control];
        QEngineShard& tShard = shards[target];
        if (!cShard.IsInvertTarget() && UNSAFE_CACHED_ZERO_OR_ONE(cShard)) {
            if (SHARD_STATE(cShard)) {
                Flush1Eigenstate(control);
                ApplySinglePhase(topLeft, bottomRight, target);
            } else {
                Flush0Eigenstate(control);
            }

            return;
        }

        RevertBasis2Qb(control, ONLY_INVERT, ONLY_TARGETS);
        RevertBasis2Qb(target, ONLY_INVERT, IS_1_CMPLX(topLeft) ? ONLY_TARGETS : CONTROLS_AND_TARGETS, ONLY_ANTI);
        RevertBasis2Qb(target, ONLY_INVERT, IS_1_CMPLX(topLeft) ? ONLY_TARGETS : CONTROLS_AND_TARGETS, CTRL_AND_ANTI,
            {}, { control });

        // This is not a Clifford gate, so we buffer for stabilizer:
        if (!IS_SAME_UNIT(cShard, tShard)) {
            tShard.AddPhaseAngles(&cShard, topLeft, bottomRight);
            OptimizePairBuffers(control, target, false);

            return;
        }
    }

    ApplyEitherControlled(
        controls.get(), controlLen, { target }, false,
        [&](QInterfacePtr unit, std::vector<bitLenInt> mappedControls) {
            if (shards[target].isPauliX || shards[target].isPauliY) {
                complex trnsMtrx[4] = { ZERO_CMPLX, ZERO_CMPLX, ZERO_CMPLX, ZERO_CMPLX };
                TransformPhase(topLeft, bottomRight, trnsMtrx);
                unit->ApplyControlledSingleBit(CTRL_GEN_ARGS);
            } else {
                unit->ApplyControlledSinglePhase(CTRL_P_ARGS);
            }
        },
        [&]() { ApplySinglePhase(topLeft, bottomRight, target); }, true);
}

void QUnit::ApplyControlledSingleInvert(const bitLenInt* controls, const bitLenInt& controlLen, const bitLenInt& target,
    const complex topRight, const complex bottomLeft)
{
    if (IS_1_R1(topRight) && IS_1_R1(bottomLeft)) {
        if (controlLen == 2U) {
            CCNOT(controls[0], controls[1], target);
            return;
        }
        if (controlLen == 1U) {
            CNOT(controls[0], target);
            return;
        }
    }

    if (IS_1_R1(I_CMPLX * topRight) && IS_1_R1(-I_CMPLX * bottomLeft)) {
        if (controlLen == 2U) {
            CCY(controls[0], controls[1], target);
            return;
        }
        if (controlLen == 1U) {
            CY(controls[0], target);
            return;
        }
    }

    if (!freezeBasis2Qb && (controlLen == 1U)) {
        bitLenInt control = controls[0];
        QEngineShard& cShard = shards[control];
        QEngineShard& tShard = shards[target];
        if (!cShard.IsInvertTarget() && UNSAFE_CACHED_ZERO_OR_ONE(cShard)) {
            if (SHARD_STATE(cShard)) {
                Flush1Eigenstate(control);
                ApplySingleInvert(topRight, bottomLeft, target);
            } else {
                Flush0Eigenstate(control);
            }

            return;
        }

        RevertBasis2Qb(control, ONLY_INVERT, ONLY_TARGETS);
        RevertBasis2Qb(target, INVERT_AND_PHASE, CONTROLS_AND_TARGETS, ONLY_ANTI);
        RevertBasis2Qb(target, INVERT_AND_PHASE, CONTROLS_AND_TARGETS, CTRL_AND_ANTI, {}, { control });

        if (!IS_SAME_UNIT(cShard, tShard) && (isReactiveSeparate || !ARE_CLIFFORD(cShard, tShard))) {
            tShard.AddInversionAngles(&cShard, topRight, bottomLeft);
            OptimizePairBuffers(control, target, false);

            return;
        }
    }

    CTRLED_PHASE_INVERT_WRAP(ApplyControlledSingleInvert(CTRL_I_ARGS), ApplyControlledSingleBit(CTRL_GEN_ARGS),
        ApplySingleInvert(topRight, bottomLeft, target), false, true, topRight, bottomLeft);
}

void QUnit::ApplyAntiControlledSinglePhase(const bitLenInt* cControls, const bitLenInt& controlLen,
    const bitLenInt& cTarget, const complex topLeft, const complex bottomRight)
{
    // Commutes with controlled phase optimizations
    if (!controlLen) {
        ApplySinglePhase(topLeft, bottomRight, cTarget);
        return;
    }

    if (controlLen == 1) {
        if (IS_NORM_0(topLeft - bottomRight)) {
            ApplySinglePhase(topLeft, ONE_CMPLX, cControls[0]);
            return;
        }
    }

    std::unique_ptr<bitLenInt[]> controls(new bitLenInt[controlLen]);
    std::copy(cControls, cControls + controlLen, controls.get());
    bitLenInt target = cTarget;

    QEngineShard& shard = shards[target];

    if (IS_1_R1(topLeft) && (!shard.IsInvertTarget() && UNSAFE_CACHED_ZERO(shard))) {
        Flush0Eigenstate(target);
        return;
    }

    if (IS_1_R1(bottomRight)) {
        if (!shard.IsInvertTarget() && UNSAFE_CACHED_ONE(shard)) {
            Flush1Eigenstate(target);
            return;
        }

        if (!shards[target].isPauliX && !shards[target].isPauliY) {
            for (bitLenInt i = 0; i < controlLen; i++) {
                QEngineShard& cShard = shards[controls.get()[i]];
                if (cShard.isPauliX || cShard.isPauliY) {
                    std::swap(controls.get()[i], target);
                    break;
                }
            }
        }
    }

    if (!freezeBasis2Qb && (controlLen == 1U)) {
        bitLenInt control = controls.get()[0];
        QEngineShard& cShard = shards[control];
        QEngineShard& tShard = shards[target];
        if (!cShard.IsInvertTarget() && UNSAFE_CACHED_ZERO_OR_ONE(cShard)) {
            if (SHARD_STATE(cShard)) {
                Flush1Eigenstate(control);
            } else {
                Flush0Eigenstate(control);
                ApplySinglePhase(topLeft, bottomRight, target);
            }
            return;
        }

        RevertBasis2Qb(control, ONLY_INVERT, ONLY_TARGETS);
        RevertBasis2Qb(target, ONLY_INVERT, IS_1_CMPLX(bottomRight) ? ONLY_TARGETS : CONTROLS_AND_TARGETS, ONLY_CTRL);
        RevertBasis2Qb(target, ONLY_INVERT, IS_1_CMPLX(bottomRight) ? ONLY_TARGETS : CONTROLS_AND_TARGETS,
            CTRL_AND_ANTI, {}, { control });

        // If this is not a Clifford gate, we buffer for stabilizer:
        if (!IS_SAME_UNIT(cShard, tShard)) {
            tShard.AddAntiPhaseAngles(&cShard, bottomRight, topLeft);
            OptimizePairBuffers(control, target, true);

            return;
        }
    }

    ApplyEitherControlled(
        controls.get(), controlLen, { target }, true,
        [&](QInterfacePtr unit, std::vector<bitLenInt> mappedControls) {
            if (shards[target].isPauliX || shards[target].isPauliY) {
                complex trnsMtrx[4] = { ZERO_CMPLX, ZERO_CMPLX, ZERO_CMPLX, ZERO_CMPLX };
                TransformPhase(topLeft, bottomRight, trnsMtrx);
                unit->ApplyAntiControlledSingleBit(CTRL_GEN_ARGS);
            } else {
                unit->ApplyAntiControlledSinglePhase(CTRL_P_ARGS);
            }
        },
        [&]() { ApplySinglePhase(topLeft, bottomRight, target); }, true);
}

void QUnit::ApplyAntiControlledSingleInvert(const bitLenInt* controls, const bitLenInt& controlLen,
    const bitLenInt& target, const complex topRight, const complex bottomLeft)
{
    if (IS_1_R1(topRight) && IS_1_R1(bottomLeft)) {
        if (controlLen == 2U) {
            AntiCCNOT(controls[0], controls[1], target);
            return;
        }
        if (controlLen == 1U) {
            AntiCNOT(controls[0], target);
            return;
        }
    }

    if (IS_1_R1(I_CMPLX * topRight) && IS_1_R1(-I_CMPLX * bottomLeft)) {
        if (controlLen == 1U) {
            AntiCY(controls[0], target);
            return;
        }
    }

    if (!freezeBasis2Qb && (controlLen == 1U)) {
        bitLenInt control = controls[0];
        QEngineShard& cShard = shards[control];
        QEngineShard& tShard = shards[target];
        if (!cShard.IsInvertTarget() && UNSAFE_CACHED_ZERO_OR_ONE(cShard)) {
            if (SHARD_STATE(cShard)) {
                Flush1Eigenstate(control);
            } else {
                Flush0Eigenstate(control);
                ApplySingleInvert(topRight, bottomLeft, target);
            }

            return;
        }

        RevertBasis2Qb(control, ONLY_INVERT, ONLY_TARGETS);
        RevertBasis2Qb(target, INVERT_AND_PHASE, CONTROLS_AND_TARGETS, ONLY_CTRL);
        RevertBasis2Qb(target, INVERT_AND_PHASE, CONTROLS_AND_TARGETS, CTRL_AND_ANTI, {}, { control });

        if (!IS_SAME_UNIT(cShard, tShard) && (isReactiveSeparate || !ARE_CLIFFORD(cShard, tShard))) {
            tShard.AddAntiInversionAngles(&cShard, bottomLeft, topRight);
            OptimizePairBuffers(control, target, true);

            return;
        }
    }

    CTRLED_PHASE_INVERT_WRAP(ApplyAntiControlledSingleInvert(CTRL_I_ARGS), ApplyAntiControlledSingleBit(CTRL_GEN_ARGS),
        ApplySingleInvert(topRight, bottomLeft, target), true, true, topRight, bottomLeft);
}

void QUnit::ApplySingleBit(const complex* mtrx, bitLenInt target)
{
    QEngineShard& shard = shards[target];

    if (IS_NORM_0(mtrx[1]) && IS_NORM_0(mtrx[2])) {
        ApplySinglePhase(mtrx[0], mtrx[3], target);
        return;
    }
    if (IS_NORM_0(mtrx[0]) && IS_NORM_0(mtrx[3])) {
        ApplySingleInvert(mtrx[1], mtrx[2], target);
        return;
    }
    if ((randGlobalPhase || IS_SAME(mtrx[0], complex(SQRT1_2_R1, ZERO_R1))) && IS_SAME(mtrx[0], mtrx[1]) &&
        IS_SAME(mtrx[0], mtrx[2]) && IS_SAME(mtrx[0], -mtrx[3])) {
        H(target);
        return;
    }
    if ((randGlobalPhase || IS_SAME(mtrx[0], complex(SQRT1_2_R1, ZERO_R1))) && IS_SAME(mtrx[0], mtrx[1]) &&
        IS_SAME(mtrx[0], -I_CMPLX * mtrx[2]) && IS_SAME(mtrx[0], I_CMPLX * mtrx[3])) {
        H(target);
        S(target);
        return;
    }
    if ((randGlobalPhase || IS_SAME(mtrx[0], complex(SQRT1_2_R1, ZERO_R1))) && IS_SAME(mtrx[0], I_CMPLX * mtrx[1]) &&
        IS_SAME(mtrx[0], mtrx[2]) && IS_SAME(mtrx[0], -I_CMPLX * mtrx[3])) {
        IS(target);
        H(target);
        return;
    }

    RevertBasis2Qb(target);

    complex trnsMtrx[4];

    if (shard.isPauliY) {
        TransformY2x2(mtrx, trnsMtrx);
    } else if (shard.isPauliX) {
        TransformX2x2(mtrx, trnsMtrx);
    } else {
        std::copy(mtrx, mtrx + 4, trnsMtrx);
    }

    if (IS_NORM_0(trnsMtrx[1]) && IS_NORM_0(trnsMtrx[2])) {
        bool wasPauliX = shard.isPauliX;
        bool wasPauliY = shard.isPauliY;
        shard.isPauliX = false;
        shard.isPauliY = false;
        ApplySinglePhase(trnsMtrx[0], trnsMtrx[3], target);
        shard.isPauliX = wasPauliX;
        shard.isPauliY = wasPauliY;
        return;
    }

    if (IS_NORM_0(trnsMtrx[0]) && IS_NORM_0(trnsMtrx[3])) {
        bool wasPauliX = shard.isPauliX;
        bool wasPauliY = shard.isPauliY;
        shard.isPauliX = false;
        shard.isPauliY = false;
        ApplySingleInvert(trnsMtrx[1], trnsMtrx[2], target);
        shard.isPauliX = wasPauliX;
        shard.isPauliY = wasPauliY;
        return;
    }

    if (shard.unit) {
        shard.unit->ApplySingleBit(trnsMtrx, shard.mapped);
    }
    if (DIRTY(shard)) {
        shard.MakeDirty();
        return;
    }

    complex Y0 = shard.amp0;
    shard.amp0 = (trnsMtrx[0] * Y0) + (trnsMtrx[1] * shard.amp1);
    shard.amp1 = (trnsMtrx[2] * Y0) + (trnsMtrx[3] * shard.amp1);
    if (doNormalize) {
        shard.ClampAmps(amplitudeFloor);
    }
}

void QUnit::ApplyControlledSingleBit(
    const bitLenInt* controls, const bitLenInt& controlLen, const bitLenInt& target, const complex* mtrx)
{
    if (IsIdentity(mtrx, true)) {
        return;
    }

    if (IS_NORM_0(mtrx[1]) && IS_NORM_0(mtrx[2])) {
        ApplyControlledSinglePhase(controls, controlLen, target, mtrx[0], mtrx[3]);
        return;
    }

    if (IS_NORM_0(mtrx[0]) && IS_NORM_0(mtrx[3])) {
        ApplyControlledSingleInvert(controls, controlLen, target, mtrx[1], mtrx[2]);
        return;
    }

    CTRLED_GEN_WRAP(ApplyControlledSingleBit(CTRL_GEN_ARGS), ApplySingleBit(mtrx, target), false);
}

void QUnit::ApplyAntiControlledSingleBit(
    const bitLenInt* controls, const bitLenInt& controlLen, const bitLenInt& target, const complex* mtrx)
{
    if (IsIdentity(mtrx, true)) {
        return;
    }

    if (IS_NORM_0(mtrx[1]) && IS_NORM_0(mtrx[2])) {
        ApplyAntiControlledSinglePhase(controls, controlLen, target, mtrx[0], mtrx[3]);
        return;
    }

    if (IS_NORM_0(mtrx[0]) && IS_NORM_0(mtrx[3])) {
        ApplyAntiControlledSingleInvert(controls, controlLen, target, mtrx[1], mtrx[2]);
        return;
    }

    CTRLED_GEN_WRAP(ApplyAntiControlledSingleBit(CTRL_GEN_ARGS), ApplySingleBit(mtrx, target), true);
}

void QUnit::CSwap(
    const bitLenInt* controls, const bitLenInt& controlLen, const bitLenInt& qubit1, const bitLenInt& qubit2)
{
    CTRLED_SWAP_WRAP(CSwap(CTRL_S_ARGS), Swap(qubit1, qubit2), false);
}

void QUnit::AntiCSwap(
    const bitLenInt* controls, const bitLenInt& controlLen, const bitLenInt& qubit1, const bitLenInt& qubit2)
{
    CTRLED_SWAP_WRAP(AntiCSwap(CTRL_S_ARGS), Swap(qubit1, qubit2), true);
}

void QUnit::CSqrtSwap(
    const bitLenInt* controls, const bitLenInt& controlLen, const bitLenInt& qubit1, const bitLenInt& qubit2)
{
    CTRLED_SWAP_WRAP(CSqrtSwap(CTRL_S_ARGS), SqrtSwap(qubit1, qubit2), false);
}

void QUnit::AntiCSqrtSwap(
    const bitLenInt* controls, const bitLenInt& controlLen, const bitLenInt& qubit1, const bitLenInt& qubit2)
{
    CTRLED_SWAP_WRAP(AntiCSqrtSwap(CTRL_S_ARGS), SqrtSwap(qubit1, qubit2), true);
}

void QUnit::CISqrtSwap(
    const bitLenInt* controls, const bitLenInt& controlLen, const bitLenInt& qubit1, const bitLenInt& qubit2)
{
    CTRLED_SWAP_WRAP(CISqrtSwap(CTRL_S_ARGS), ISqrtSwap(qubit1, qubit2), false);
}

void QUnit::AntiCISqrtSwap(
    const bitLenInt* controls, const bitLenInt& controlLen, const bitLenInt& qubit1, const bitLenInt& qubit2)
{
    CTRLED_SWAP_WRAP(AntiCISqrtSwap(CTRL_S_ARGS), ISqrtSwap(qubit1, qubit2), true);
}

template <typename CF, typename F>
void QUnit::ApplyEitherControlled(const bitLenInt* controls, const bitLenInt& controlLen,
    std::vector<bitLenInt> targets, const bool& anti, CF cfn, F fn, const bool& isPhase, const bool& isInvert,
    const bool& inCurrentBasis)
{
    bitLenInt i;

    // If the controls start entirely separated from the targets, it's probably worth checking to see if the have
    // total or no probability of altering the targets, such that we can still keep them separate.

    std::vector<bitLenInt> controlVec;

    for (i = 0; i < controlLen; i++) {
        if (!inCurrentBasis) {
            RevertBasis1Qb(controls[i]);
            RevertBasis2Qb(controls[i], ONLY_INVERT, ONLY_TARGETS);
        }
        QEngineShard& shard = shards[controls[i]];
        // If the shard's probability is cached, then it's free to check it, so we advance the loop.
        bool isEigenstate = false;
        if (!shard.isProbDirty) {
            // This might determine that we can just skip out of the whole gate, in which case we return.
            if (IS_AMP_0(shard.amp1)) {
                if (!inCurrentBasis) {
                    Flush0Eigenstate(controls[i]);
                }
                if (!anti) {
                    /* This gate does nothing, so return without applying anything. */
                    return;
                }
                /* This control has 100% chance to "fire," so don't entangle it. */
                isEigenstate = true;
            } else if (IS_AMP_0(shard.amp0)) {
                if (!inCurrentBasis) {
                    Flush1Eigenstate(controls[i]);
                }
                if (anti) {
                    /* This gate does nothing, so return without applying anything. */
                    return;
                }
                /* This control has 100% chance to "fire," so don't entangle it. */
                isEigenstate = true;
            }
        }

        if (!isEigenstate) {
            controlVec.push_back(controls[i]);
        }
    }

    if (!controlVec.size()) {
        // Here, the gate is guaranteed to act as if it wasn't controlled, so we apply the gate without controls,
        // avoiding an entangled representation.
        fn();

        return;
    }

    for (i = 0; i < targets.size(); i++) {
        if (isPhase) {
            RevertBasis2Qb(targets[i], ONLY_INVERT, ONLY_TARGETS);
        } else {
            RevertBasis2Qb(targets[i]);
        }
    }

    // TODO: If controls that survive the "first order" check above start out entangled,
    // then it might be worth checking whether there is any intra-unit chance of control bits
    // being conditionally all 0 or all 1, in any unit, due to entanglement.

    // If we've made it this far, we have to form the entangled representation and apply the gate.
    std::vector<bitLenInt> allBits(controlVec.size() + targets.size());
    std::copy(controlVec.begin(), controlVec.end(), allBits.begin());
    std::copy(targets.begin(), targets.end(), allBits.begin() + controlVec.size());
    std::sort(allBits.begin(), allBits.end());
    std::vector<bitLenInt> allBitsMapped(allBits);

    std::vector<bitLenInt*> ebits(allBitsMapped.size());
    for (i = 0; i < allBitsMapped.size(); i++) {
        ebits[i] = &allBitsMapped[i];
    }

    QInterfacePtr unit = EntangleInCurrentBasis(ebits.begin(), ebits.end());

    for (i = 0; i < controlVec.size(); i++) {
        shards[controlVec[i]].isPhaseDirty = true;
        controlVec[i] = shards[controlVec[i]].mapped;
    }
    for (i = 0; i < targets.size(); i++) {
        QEngineShard& shard = shards[targets[i]];
        shard.isProbDirty |= !isPhase || shard.isPauliX || shard.isPauliY;
        shard.isPhaseDirty = true;
    }

    // This is the original method with the maximum number of non-entangled controls excised, (potentially leaving a
    // target bit in X or Y basis and acting as if Z basis by commutation).
    cfn(unit, controlVec);

    if (!isReactiveSeparate || freezeTrySeparate || freezeBasis2Qb) {
        return;
    }

    // Skip 2-qubit-at-once check for 2 total qubits.
    if (allBits.size() == 2U) {
        TrySeparate(allBits[0]);
        TrySeparate(allBits[1]);
        return;
    }

    // Otherwise, we can try all 2-qubit combinations.
    bitLenInt j;
    for (i = 0; i < (allBits.size() - 1U); i++) {
        for (j = i + 1; j < allBits.size(); j++) {
            TrySeparate(allBits[i], allBits[j]);
        }
    }
}

bool QUnit::CArithmeticOptimize(bitLenInt* controls, bitLenInt controlLen, std::vector<bitLenInt>* controlVec)
{
    if (!controlLen) {
        return false;
    }

    for (bitLenInt i = 0; i < controlLen; i++) {
        // If any control has a cached zero probability, this gate will do nothing, and we can avoid basically all
        // overhead.
        if (CACHED_ZERO(shards[controls[i]])) {
            return true;
        }
    }

    controlVec->resize(controlLen);
    std::copy(controls, controls + controlLen, controlVec->begin());
    bitLenInt controlIndex = 0;

    for (bitLenInt i = 0; i < controlLen; i++) {
        real1_f prob = Prob(controls[i]);
        if (IS_0_R1(prob)) {
            // If any control has zero probability, this gate will do nothing.
            return true;
        } else if (IS_1_R1(prob)) {
            // If any control has full probability, we can avoid entangling it.
            controlVec->erase(controlVec->begin() + controlIndex);
        } else {
            controlIndex++;
        }
    }

    return false;
}

void QUnit::CINC(bitCapInt toMod, bitLenInt start, bitLenInt length, bitLenInt* controls, bitLenInt controlLen)
{
    // Try to optimize away the whole gate, or as many controls as is opportune.
    std::vector<bitLenInt> controlVec;
    if (CArithmeticOptimize(controls, controlLen, &controlVec)) {
        // We've determined we can skip the entire gate.
        return;
    }

    // All cached classical control bits have been removed from controlVec.
    std::unique_ptr<bitLenInt[]> lControls(new bitLenInt[controlVec.size()]);
    std::copy(controlVec.begin(), controlVec.end(), lControls.get());
    DirtyShardIndexVector(controlVec);

    INT(toMod, start, length, 0xFF, false, lControls.get(), controlVec.size());
}

void QUnit::INCx(INCxFn fn, bitCapInt toMod, bitLenInt start, bitLenInt length, bitLenInt flagIndex)
{
    DirtyShardRange(start, length);
    DirtyShardRangePhase(start, length);
    shards[flagIndex].MakeDirty();

    EntangleRange(start, length);
    QInterfacePtr unit = Entangle({ start, flagIndex });
    ((*unit).*fn)(toMod, shards[start].mapped, length, shards[flagIndex].mapped);
}

void QUnit::INCxx(
    INCxxFn fn, bitCapInt toMod, bitLenInt start, bitLenInt length, bitLenInt flag1Index, bitLenInt flag2Index)
{
    /* Make sure the flag bits are entangled in the same QU. */
    DirtyShardRange(start, length);
    DirtyShardRangePhase(start, length);
    shards[flag1Index].MakeDirty();
    shards[flag2Index].MakeDirty();

    EntangleRange(start, length);
    QInterfacePtr unit = Entangle({ start, flag1Index, flag2Index });

    ((*unit).*fn)(toMod, shards[start].mapped, length, shards[flag1Index].mapped, shards[flag2Index].mapped);
}

/// Check if overflow arithmetic can be optimized
bool QUnit::INTSOptimize(bitCapInt toMod, bitLenInt start, bitLenInt length, bool isAdd, bitLenInt overflowIndex)
{
    return INTSCOptimize(toMod, start, length, isAdd, 0xFF, overflowIndex);
}

/// Check if carry arithmetic can be optimized
bool QUnit::INTCOptimize(bitCapInt toMod, bitLenInt start, bitLenInt length, bool isAdd, bitLenInt carryIndex)
{
    return INTSCOptimize(toMod, start, length, isAdd, carryIndex, 0xFF);
}

/// Check if arithmetic with both carry and overflow can be optimized
bool QUnit::INTSCOptimize(
    bitCapInt toMod, bitLenInt start, bitLenInt length, bool isAdd, bitLenInt carryIndex, bitLenInt overflowIndex)
{
    if (!CheckBitsPermutation(start, length)) {
        return false;
    }

    bool carry = (carryIndex < 0xFF);
    bool carryIn = carry && M(carryIndex);
    if (carry && (carryIn == isAdd)) {
        toMod++;
    }

    bitCapInt lengthPower = pow2(length);
    bitCapInt signMask = pow2(length - 1U);
    bitCapInt inOutInt = GetCachedPermutation(start, length);
    bitCapInt inInt = toMod;

    bool isOverflow;
    bitCapInt outInt;
    if (isAdd) {
        isOverflow = (overflowIndex < 0xFF) && isOverflowAdd(inOutInt, inInt, signMask, lengthPower);
        outInt = inOutInt + toMod;
    } else {
        isOverflow = (overflowIndex < 0xFF) && isOverflowSub(inOutInt, inInt, signMask, lengthPower);
        outInt = (inOutInt + lengthPower) - toMod;
    }

    bool carryOut = (outInt >= lengthPower);
    if (carryOut) {
        outInt &= (lengthPower - ONE_BCI);
    }
    if (carry && (carryIn != carryOut)) {
        X(carryIndex);
    }

    SetReg(start, length, outInt);

    if (isOverflow) {
        Z(overflowIndex);
    }

    return true;
}

void QUnit::INT(bitCapInt toMod, bitLenInt start, bitLenInt length, bitLenInt carryIndex, bool hasCarry,
    bitLenInt* controls, bitLenInt controlLen)
{
    // Keep the bits separate, if cheap to do so:
    toMod &= pow2Mask(length);
    if (!toMod) {
        return;
    }

    if (!hasCarry && CheckBitsPlus(start, length)) {
        // This operation happens to do nothing.
        return;
    }

    std::vector<bitLenInt> allBits(controlLen + 1);
    std::copy(controls, controls + controlLen, allBits.begin());
    std::sort(allBits.begin(), allBits.begin() + controlLen);

    std::vector<bitLenInt*> ebits(allBits.size());
    for (bitLenInt i = 0; i < (ebits.size() - 1U); i++) {
        ebits[i] = &allBits[i];
    }

    std::unique_ptr<bitLenInt[]> lControls(new bitLenInt[controlLen]);

    // Try ripple addition, to avoid entanglement.
    bool toAdd, inReg;
    bool carry = false;
    int total;
    bitLenInt origLength = length;
    bitLenInt i = 0;
    while (i < origLength) {
        toAdd = (toMod & ONE_BCI) != 0;

        if (toAdd == carry) {
            toMod >>= ONE_BCI;
            start++;
            length--;
            i++;
            // Nothing is changed, in this bit. (The carry gets promoted to the next bit.)
            continue;
        }

        if (CheckBitPermutation(start)) {
            inReg = SHARD_STATE(shards[start]);
            total = (toAdd ? 1 : 0) + (inReg ? 1 : 0) + (carry ? 1 : 0);
            if (inReg != (total & 1)) {
                if (controlLen == 1U) {
                    CNOT(controls[0], start);
                } else if (controlLen) {
                    ApplyControlledSingleInvert(controls, controlLen, start, ONE_CMPLX, ONE_CMPLX);
                } else {
                    X(start);
                }
            }
            carry = (total > 1);

            toMod >>= ONE_BCI;
            start++;
            length--;
            i++;
        } else {
            // The carry-in is classical.
            if (carry) {
                carry = false;
                toMod++;
            }

            if (length == 1) {
                // We need at least two quantum bits left to try to achieve further separability.
                break;
            }

            // We're blocked by needing to add 1 to a bit in an indefinite state, which would superpose the
            // carry-out. However, if we hit another index where the qubit is known and toAdd == inReg, the
            // carry-out is guaranteed not to be superposed.

            // Load the first bit:
            bitCapInt bitMask = ONE_BCI;
            bitCapInt partMod = toMod & bitMask;
            bitLenInt partLength = 1U;
            bitLenInt partStart;
            i++;

            do {
                // Guaranteed to need to load the second bit
                partLength++;
                i++;
                bitMask <<= ONE_BCI;

                toAdd = (toMod & bitMask) != 0;
                partMod |= toMod & bitMask;

                partStart = start + partLength - ONE_BCI;
                if (!CheckBitPermutation(partStart)) {
                    // If the quantum bit at this position is superposed, then we can't determine that the carry
                    // won't be superposed. Advance the loop.
                    continue;
                }

                inReg = SHARD_STATE(shards[partStart]);
                if (toAdd != inReg) {
                    // If toAdd != inReg, the carry out might be superposed. Advance the loop.
                    continue;
                }

                // If toAdd == inReg, this prevents superposition of the carry-out. The carry out of the truth table
                // is independent of the superposed output value of the quantum bit.
                DirtyShardRange(start, partLength);
                EntangleRange(start, partLength);
                if (controlLen) {
                    allBits[controlLen] = start;
                    ebits[controlLen] = &allBits[controlLen];
                    DirtyShardIndexVector(allBits);
                    QInterfacePtr unit = Entangle(ebits);
                    for (bitLenInt cIndex = 0; cIndex < controlLen; cIndex++) {
                        lControls.get()[cIndex] = shards[cIndex].mapped;
                    }
                    unit->CINC(partMod, shards[start].mapped, partLength, lControls.get(), controlLen);
                } else {
                    shards[start].unit->INC(partMod, shards[start].mapped, partLength);
                }

                carry = toAdd;
                toMod >>= (bitCapIntOcl)partLength;
                start += partLength;
                length -= partLength;

                // Break out of the inner loop and return to the flow of the containing loop.
                // (Otherwise, we hit the "continue" calls above.)
                break;
            } while (i < origLength);
        }
    }

    if (!toMod && !length) {
        // We were able to avoid entangling the carry.
        if (hasCarry && carry) {
            if (controlLen == 1U) {
                CNOT(controls[0], carryIndex);
            } else if (controlLen) {
                ApplyControlledSingleInvert(controls, controlLen, carryIndex, ONE_CMPLX, ONE_CMPLX);
            } else {
                X(carryIndex);
            }
        }
        return;
    }

    // Otherwise, we have one unit left that needs to be entangled, plus carry bit.
    if (hasCarry) {
        if (controlLen) {
            // NOTE: This case is not actually exposed by the public API. It would only become exposed if
            // "CINCC"/"CDECC" were implemented in the public interface, in which case it would become "trivial" to
            // implement, once the QEngine methods were in place.
            throw "ERROR: Controlled-with-carry arithmetic is not implemented!";
        } else {
            DirtyShardRange(start, length);
            shards[carryIndex].MakeDirty();
            EntangleRange(start, length, carryIndex, 1);
            shards[start].unit->INCC(toMod, shards[start].mapped, length, shards[carryIndex].mapped);
        }
    } else {
        DirtyShardRange(start, length);
        EntangleRange(start, length);
        if (controlLen) {
            allBits[controlLen] = start;
            ebits[controlLen] = &allBits[controlLen];
            QInterfacePtr unit = Entangle(ebits);
            DirtyShardIndexVector(allBits);
            for (bitLenInt cIndex = 0; cIndex < controlLen; cIndex++) {
                lControls.get()[cIndex] = shards[cIndex].mapped;
            }
            unit->CINC(toMod, shards[start].mapped, length, lControls.get(), controlLen);
        } else {
            shards[start].unit->INC(toMod, shards[start].mapped, length);
        }
    }
}

void QUnit::INC(bitCapInt toMod, bitLenInt start, bitLenInt length) { INT(toMod, start, length, 0xFF, false); }

/// Add integer (without sign, with carry)
void QUnit::INCC(bitCapInt toAdd, const bitLenInt inOutStart, const bitLenInt length, const bitLenInt carryIndex)
{
    if (M(carryIndex)) {
        X(carryIndex);
        toAdd++;
    }

    INT(toAdd, inOutStart, length, carryIndex, true);
}

/// Subtract integer (without sign, with carry)
void QUnit::DECC(bitCapInt toSub, const bitLenInt inOutStart, const bitLenInt length, const bitLenInt carryIndex)
{
    if (M(carryIndex)) {
        X(carryIndex);
    } else {
        toSub++;
    }

    bitCapInt invToSub = pow2(length) - toSub;
    INT(invToSub, inOutStart, length, carryIndex, true);
}

void QUnit::INTS(
    bitCapInt toMod, bitLenInt start, bitLenInt length, bitLenInt overflowIndex, bitLenInt carryIndex, bool hasCarry)
{
    toMod &= pow2Mask(length);
    if (!toMod) {
        return;
    }

    bitLenInt signBit = start + length - 1U;
    bool knewFlagSet = CheckBitPermutation(overflowIndex);
    bool flagSet = SHARD_STATE(shards[overflowIndex]);

    if (knewFlagSet && !flagSet) {
        // Overflow detection is disabled
        INT(toMod, start, length, carryIndex, hasCarry);
        return;
    }

    bool addendNeg = (toMod & pow2(length - 1U)) != 0;
    bool knewSign = CheckBitPermutation(signBit);
    bool quantumNeg = SHARD_STATE(shards[signBit]);

    if (knewSign && (addendNeg != quantumNeg)) {
        // No chance of overflow
        INT(toMod, start, length, carryIndex, hasCarry);
        return;
    }

    // Otherwise, form the potentially entangled representation:
    if (hasCarry) {
        // Keep the bits separate, if cheap to do so:
        if (INTSCOptimize(toMod, start, length, true, carryIndex, overflowIndex)) {
            return;
        }
        INCxx(&QInterface::INCSC, toMod, start, length, overflowIndex, carryIndex);
    } else {
        // Keep the bits separate, if cheap to do so:
        if (INTSOptimize(toMod, start, length, true, overflowIndex)) {
            return;
        }
        INCx(&QInterface::INCS, toMod, start, length, overflowIndex);
    }
}

void QUnit::INCS(bitCapInt toMod, bitLenInt start, bitLenInt length, bitLenInt overflowIndex)
{
    INTS(toMod, start, length, overflowIndex, 0xFF, false);
}

void QUnit::INCSC(
    bitCapInt toAdd, bitLenInt inOutStart, bitLenInt length, bitLenInt overflowIndex, bitLenInt carryIndex)
{
    if (M(carryIndex)) {
        X(carryIndex);
        toAdd++;
    }

    INTS(toAdd, inOutStart, length, overflowIndex, carryIndex, true);
}

void QUnit::DECSC(
    bitCapInt toSub, bitLenInt inOutStart, bitLenInt length, bitLenInt overflowIndex, bitLenInt carryIndex)
{
    if (M(carryIndex)) {
        X(carryIndex);
    } else {
        toSub++;
    }

    bitCapInt invToSub = pow2(length) - toSub;
    INTS(invToSub, inOutStart, length, overflowIndex, carryIndex, true);
}

void QUnit::INCSC(bitCapInt toMod, bitLenInt start, bitLenInt length, bitLenInt carryIndex)
{
    // The phase effect of the overflow is undetectable, if this check passes:
    if (INTCOptimize(toMod, start, length, true, carryIndex)) {
        return;
    }

    // Otherwise, form the potentially entangled representation:
    INCx(&QInterface::INCSC, toMod, start, length, carryIndex);
}

void QUnit::DECSC(bitCapInt toMod, bitLenInt start, bitLenInt length, bitLenInt carryIndex)
{
    // The phase effect of the overflow is undetectable, if this check passes:
    if (INTCOptimize(toMod, start, length, false, carryIndex)) {
        return;
    }

    // Otherwise, form the potentially entangled representation:
    INCx(&QInterface::DECSC, toMod, start, length, carryIndex);
}

#if ENABLE_BCD
void QUnit::INCBCD(bitCapInt toMod, bitLenInt start, bitLenInt length)
{
    // BCD variants are low priority for optimization, for the time being.
    DirtyShardRange(start, length);
    EntangleRange(start, length);
    shards[start].unit->INCBCD(toMod, shards[start].mapped, length);
}

void QUnit::INCBCDC(bitCapInt toMod, bitLenInt start, bitLenInt length, bitLenInt carryIndex)
{
    // BCD variants are low priority for optimization, for the time being.
    INCx(&QInterface::INCBCDC, toMod, start, length, carryIndex);
}

void QUnit::DECBCD(bitCapInt toMod, bitLenInt start, bitLenInt length)
{
    // BCD variants are low priority for optimization, for the time being.
    DirtyShardRange(start, length);
    EntangleRange(start, length);
    shards[start].unit->DECBCD(toMod, shards[start].mapped, length);
}

void QUnit::DECBCDC(bitCapInt toMod, bitLenInt start, bitLenInt length, bitLenInt carryIndex)
{
    // BCD variants are low priority for optimization, for the time being.
    INCx(&QInterface::DECBCDC, toMod, start, length, carryIndex);
}
#endif

void QUnit::MUL(bitCapInt toMul, bitLenInt inOutStart, bitLenInt carryStart, bitLenInt length)
{
    // Keep the bits separate, if cheap to do so:
    if (!toMul) {
        SetReg(inOutStart, length, 0U);
        SetReg(carryStart, length, 0U);
        return;
    } else if (toMul == ONE_BCI) {
        SetReg(carryStart, length, 0U);
        return;
    }

    if (CheckBitsPermutation(inOutStart, length)) {
        bitCapInt lengthMask = pow2Mask(length);
        bitCapInt res = GetCachedPermutation(inOutStart, length) * toMul;
        SetReg(inOutStart, length, res & lengthMask);
        SetReg(carryStart, length, (res >> (bitCapIntOcl)length) & lengthMask);
        return;
    }

    DirtyShardRange(inOutStart, length);
    DirtyShardRange(carryStart, length);

    // Otherwise, form the potentially entangled representation:
    EntangleRange(inOutStart, length, carryStart, length);
    shards[inOutStart].unit->MUL(toMul, shards[inOutStart].mapped, shards[carryStart].mapped, length);
}

void QUnit::DIV(bitCapInt toDiv, bitLenInt inOutStart, bitLenInt carryStart, bitLenInt length)
{
    // Keep the bits separate, if cheap to do so:
    if (toDiv == ONE_BCI) {
        return;
    }

    if (CheckBitsPermutation(inOutStart, length) && CheckBitsPermutation(carryStart, length)) {
        bitCapInt lengthMask = pow2Mask(length);
        bitCapInt origRes =
            GetCachedPermutation(inOutStart, length) | (GetCachedPermutation(carryStart, length) << length);
        bitCapInt res = origRes / toDiv;
        if (origRes == (res * toDiv)) {
            SetReg(inOutStart, length, res & lengthMask);
            SetReg(carryStart, length, (res >> (bitCapIntOcl)length) & lengthMask);
        }
        return;
    }

    DirtyShardRange(inOutStart, length);
    DirtyShardRange(carryStart, length);

    // Otherwise, form the potentially entangled representation:
    EntangleRange(inOutStart, length, carryStart, length);
    shards[inOutStart].unit->DIV(toDiv, shards[inOutStart].mapped, shards[carryStart].mapped, length);
}

void QUnit::xMULModNOut(
    bitCapInt toMod, bitCapInt modN, bitLenInt inStart, bitLenInt outStart, bitLenInt length, bool inverse)
{
    // Inexpensive edge case
    if (!toMod) {
        SetReg(outStart, length, 0U);
        return;
    }

    // Keep the bits separate, if cheap to do so:
    if (CheckBitsPermutation(inStart, length)) {
        bitCapInt res = (GetCachedPermutation(inStart, length) * toMod) % modN;
        if (inverse) {
            DEC(res, outStart, length);
        } else {
            SetReg(outStart, length, res);
        }
        return;
    }

    if (!inverse) {
        SetReg(outStart, length, 0U);
    }

    // If "modN" is a power of 2, we have an optimized way of handling this.
    if (isPowerOfTwo(modN)) {
        bool isFullyEntangled = true;
        for (bitLenInt i = 1; i < length; i++) {
            if (shards[inStart].unit != shards[inStart + i].unit) {
                isFullyEntangled = false;
                break;
            }
        }

        if (!isFullyEntangled) {
            bitCapInt toModExp = toMod;
            bitLenInt controls[1];
            for (bitLenInt i = 0; i < length; i++) {
                controls[0] = inStart + i;
                if (inverse) {
                    CDEC(toModExp, outStart, length, controls, 1U);
                } else {
                    CINC(toModExp, outStart, length, controls, 1U);
                }
                toModExp <<= ONE_BCI;
            }
            return;
        }
    }

    DirtyShardRangePhase(inStart, length);
    DirtyShardRange(outStart, length);

    // Otherwise, form the potentially entangled representation:
    EntangleRange(inStart, length, outStart, length);
    if (inverse) {
        shards[inStart].unit->IMULModNOut(toMod, modN, shards[inStart].mapped, shards[outStart].mapped, length);
    } else {
        shards[inStart].unit->MULModNOut(toMod, modN, shards[inStart].mapped, shards[outStart].mapped, length);
    }
}

void QUnit::MULModNOut(bitCapInt toMod, bitCapInt modN, bitLenInt inStart, bitLenInt outStart, bitLenInt length)
{
    xMULModNOut(toMod, modN, inStart, outStart, length, false);
}

void QUnit::IMULModNOut(bitCapInt toMod, bitCapInt modN, bitLenInt inStart, bitLenInt outStart, bitLenInt length)
{
    xMULModNOut(toMod, modN, inStart, outStart, length, true);
}

void QUnit::POWModNOut(bitCapInt toMod, bitCapInt modN, bitLenInt inStart, bitLenInt outStart, bitLenInt length)
{
    if (toMod == ONE_BCI) {
        SetReg(outStart, length, ONE_BCI);
        return;
    }

    // Keep the bits separate, if cheap to do so:
    if (CheckBitsPermutation(inStart, length)) {
        bitCapInt res = intPow(toMod, GetCachedPermutation(inStart, length)) % modN;
        SetReg(outStart, length, res);
        return;
    }

    SetReg(outStart, length, 0);

    // Otherwise, form the potentially entangled representation:
    EntangleRange(inStart, length, outStart, length);
    shards[inStart].unit->POWModNOut(toMod, modN, shards[inStart].mapped, shards[outStart].mapped, length);
    DirtyShardRangePhase(inStart, length);
    DirtyShardRange(outStart, length);
}

QInterfacePtr QUnit::CMULEntangle(std::vector<bitLenInt> controlVec, bitLenInt start, bitLenInt carryStart,
    bitLenInt length, std::vector<bitLenInt>* controlsMapped)
{
    DirtyShardRangePhase(start, length);
    DirtyShardRange(carryStart, length);
    EntangleRange(start, length);
    EntangleRange(carryStart, length);

    std::vector<bitLenInt> bits(controlVec.size() + 2);
    for (bitLenInt i = 0; i < controlVec.size(); i++) {
        bits[i] = controlVec[i];
    }
    bits[controlVec.size()] = start;
    bits[controlVec.size() + 1] = carryStart;
    std::sort(bits.begin(), bits.end());

    std::vector<bitLenInt*> ebits(bits.size());
    for (bitLenInt i = 0; i < ebits.size(); i++) {
        ebits[i] = &bits[i];
    }

    QInterfacePtr unit = Entangle(ebits);

    if (controlVec.size()) {
        controlsMapped->resize(controlVec.size());
        for (bitLenInt i = 0; i < controlVec.size(); i++) {
            (*controlsMapped)[i] = shards[controlVec[i]].mapped;
            shards[controlVec[i]].isPhaseDirty = true;
        }
    }

    return unit;
}

void QUnit::CMULx(CMULFn fn, bitCapInt toMod, bitLenInt start, bitLenInt carryStart, bitLenInt length,
    bitLenInt* controls, bitLenInt controlLen)
{
    // Try to optimize away the whole gate, or as many controls as is opportune.
    std::vector<bitLenInt> controlVec;
    if (CArithmeticOptimize(controls, controlLen, &controlVec)) {
        // We've determined we can skip the entire operation:
        return;
    }

    // Otherwise, we have to "dirty" the register.
    std::vector<bitLenInt> controlsMapped;
    QInterfacePtr unit = CMULEntangle(controlVec, start, carryStart, length, &controlsMapped);

    ((*unit).*fn)(toMod, shards[start].mapped, shards[carryStart].mapped, length,
        controlVec.size() ? &(controlsMapped[0]) : NULL, controlVec.size());

    DirtyShardRange(start, length);
}

void QUnit::CMULModx(CMULModFn fn, bitCapInt toMod, bitCapInt modN, bitLenInt start, bitLenInt carryStart,
    bitLenInt length, std::vector<bitLenInt> controlVec)
{
    std::vector<bitLenInt> controlsMapped;
    QInterfacePtr unit = CMULEntangle(controlVec, start, carryStart, length, &controlsMapped);

    ((*unit).*fn)(toMod, modN, shards[start].mapped, shards[carryStart].mapped, length,
        controlVec.size() ? &(controlsMapped[0]) : NULL, controlVec.size());

    DirtyShardRangePhase(start, length);
}

void QUnit::CMUL(
    bitCapInt toMod, bitLenInt start, bitLenInt carryStart, bitLenInt length, bitLenInt* controls, bitLenInt controlLen)
{
    if (!controlLen) {
        MUL(toMod, start, carryStart, length);
        return;
    }

    CMULx(&QInterface::CMUL, toMod, start, carryStart, length, controls, controlLen);
}

void QUnit::CDIV(
    bitCapInt toMod, bitLenInt start, bitLenInt carryStart, bitLenInt length, bitLenInt* controls, bitLenInt controlLen)
{
    if (!controlLen) {
        DIV(toMod, start, carryStart, length);
        return;
    }

    CMULx(&QInterface::CDIV, toMod, start, carryStart, length, controls, controlLen);
}

void QUnit::CxMULModNOut(bitCapInt toMod, bitCapInt modN, bitLenInt inStart, bitLenInt outStart, bitLenInt length,
    bitLenInt* controls, bitLenInt controlLen, bool inverse)
{
    // Try to optimize away the whole gate, or as many controls as is opportune.
    std::vector<bitLenInt> controlVec;
    if (CArithmeticOptimize(controls, controlLen, &controlVec)) {
        // We've determined we can skip the entire operation:
        return;
    }

    if (!controlVec.size()) {
        if (inverse) {
            IMULModNOut(toMod, modN, inStart, outStart, length);
        } else {
            MULModNOut(toMod, modN, inStart, outStart, length);
        }
        return;
    }

    if (!inverse) {
        SetReg(outStart, length, 0U);
    }

    // If "modN" is a power of 2, we have an optimized way of handling this.
    if (isPowerOfTwo(modN)) {
        bool isFullyEntangled = true;
        for (bitLenInt i = 1; i < length; i++) {
            if (shards[inStart].unit != shards[inStart + i].unit) {
                isFullyEntangled = false;
                break;
            }
        }

        if (!isFullyEntangled) {
            bitCapInt toModExp = toMod;
            std::unique_ptr<bitLenInt[]> lControls(new bitLenInt[controlVec.size() + 1U]);
            std::copy(controlVec.begin(), controlVec.end(), lControls.get());
            for (bitLenInt i = 0; i < length; i++) {
                lControls.get()[controlVec.size()] = inStart + i;
                if (inverse) {
                    CDEC(toModExp, outStart, length, lControls.get(), controlVec.size() + 1U);
                } else {
                    CINC(toModExp, outStart, length, lControls.get(), controlVec.size() + 1U);
                }
                toModExp <<= ONE_BCI;
            }
            return;
        }
    }

    if (inverse) {
        CMULModx(&QInterface::CIMULModNOut, toMod, modN, inStart, outStart, length, controlVec);
    } else {
        CMULModx(&QInterface::CMULModNOut, toMod, modN, inStart, outStart, length, controlVec);
    }
}

void QUnit::CMULModNOut(bitCapInt toMod, bitCapInt modN, bitLenInt inStart, bitLenInt outStart, bitLenInt length,
    bitLenInt* controls, bitLenInt controlLen)
{
    CxMULModNOut(toMod, modN, inStart, outStart, length, controls, controlLen, false);
}

void QUnit::CIMULModNOut(bitCapInt toMod, bitCapInt modN, bitLenInt inStart, bitLenInt outStart, bitLenInt length,
    bitLenInt* controls, bitLenInt controlLen)
{
    CxMULModNOut(toMod, modN, inStart, outStart, length, controls, controlLen, true);
}

void QUnit::CPOWModNOut(bitCapInt toMod, bitCapInt modN, bitLenInt inStart, bitLenInt outStart, bitLenInt length,
    bitLenInt* controls, bitLenInt controlLen)
{
    if (!controlLen) {
        POWModNOut(toMod, modN, inStart, outStart, length);
        return;
    }

    SetReg(outStart, length, 0U);

    // Try to optimize away the whole gate, or as many controls as is opportune.
    std::vector<bitLenInt> controlVec;
    if (CArithmeticOptimize(controls, controlLen, &controlVec)) {
        // We've determined we can skip the entire operation:
        return;
    }

    CMULModx(&QInterface::CPOWModNOut, toMod, modN, inStart, outStart, length, controlVec);
}

void QUnit::PhaseFlipIfLess(bitCapInt greaterPerm, bitLenInt start, bitLenInt length)
{
    // Keep the bits separate, if cheap to do so:
    if (CheckBitsPermutation(start, length)) {
        if (GetCachedPermutation(start, length) < greaterPerm) {
            // This has no physical effect, but we do it to respect direct simulator check of amplitudes:
            QEngineShard& shard = shards[start];
            if (shard.unit) {
                shard.unit->PhaseFlip();
            }

            shard.amp0 = -shard.amp0;
            shard.amp1 = -shard.amp1;
        }
        return;
    }

    // Otherwise, form the potentially entangled representation:
    DirtyShardRange(start, length);
    EntangleRange(start, length);
    shards[start].unit->PhaseFlipIfLess(greaterPerm, shards[start].mapped, length);
}

void QUnit::CPhaseFlipIfLess(bitCapInt greaterPerm, bitLenInt start, bitLenInt length, bitLenInt flagIndex)
{
    // Keep the bits separate, if cheap to do so:
    if (!shards[flagIndex].isProbDirty) {
        real1_f prob = Prob(flagIndex);
        if (IS_0_R1(prob)) {
            return;
        } else if (IS_1_R1(prob)) {
            PhaseFlipIfLess(greaterPerm, start, length);
            return;
        }
    }

    // Otherwise, form the potentially entangled representation:
    EntangleRange(start, length, flagIndex, 1);
    shards[start].unit->CPhaseFlipIfLess(greaterPerm, shards[start].mapped, length, shards[flagIndex].mapped);
    DirtyShardRange(start, length);
    shards[flagIndex].isPhaseDirty = true;
}

bitCapInt QUnit::GetIndexedEigenstate(
    bitLenInt indexStart, bitLenInt indexLength, bitLenInt valueStart, bitLenInt valueLength, unsigned char* values)
{
    bitCapIntOcl indexInt = (bitCapIntOcl)GetCachedPermutation(indexStart, indexLength);
    bitLenInt valueBytes = (valueLength + 7U) / 8U;
    bitCapInt value = 0;
    for (bitCapIntOcl j = 0; j < valueBytes; j++) {
        value |= values[indexInt * valueBytes + j] << (8U * j);
    }

    return value;
}

bitCapInt QUnit::GetIndexedEigenstate(bitLenInt start, bitLenInt length, unsigned char* values)
{
    bitCapIntOcl indexInt = (bitCapIntOcl)GetCachedPermutation(start, length);
    bitLenInt bytes = (length + 7U) / 8U;
    bitCapInt value = 0;
    for (bitCapIntOcl j = 0; j < bytes; j++) {
        value |= values[indexInt * bytes + j] << (8U * j);
    }

    return value;
}

bitCapInt QUnit::IndexedLDA(bitLenInt indexStart, bitLenInt indexLength, bitLenInt valueStart, bitLenInt valueLength,
    unsigned char* values, bool resetValue)
{
    // TODO: Index bits that have exactly 0 or 1 probability can be optimized out of the gate.
    // This could follow the logic of UniformlyControlledSingleBit().
    // In the meantime, checking if all index bits are in eigenstates takes very little overhead.
    if (CheckBitsPermutation(indexStart, indexLength)) {
        bitCapInt value = GetIndexedEigenstate(indexStart, indexLength, valueStart, valueLength, values);
        SetReg(valueStart, valueLength, value);
#if ENABLE_VM6502Q_DEBUG
        return value;
#else
        return 0;
#endif
    }

    EntangleRange(indexStart, indexLength, valueStart, valueLength);

    bitCapInt toRet = shards[indexStart].unit->IndexedLDA(
        shards[indexStart].mapped, indexLength, shards[valueStart].mapped, valueLength, values, resetValue);

    DirtyShardRangePhase(indexStart, indexLength);
    DirtyShardRange(valueStart, valueLength);

    return toRet;
}

bitCapInt QUnit::IndexedADC(bitLenInt indexStart, bitLenInt indexLength, bitLenInt valueStart, bitLenInt valueLength,
    bitLenInt carryIndex, unsigned char* values)
{
#if ENABLE_VM6502Q_DEBUG
    if (CheckBitsPermutation(indexStart, indexLength) && CheckBitsPermutation(valueStart, valueLength)) {
        bitCapInt value = GetIndexedEigenstate(indexStart, indexLength, valueStart, valueLength, values);
        value = GetCachedPermutation(valueStart, valueLength) + value;
        bitCapInt valueMask = pow2Mask(valueLength);
        bool carry = false;
        if (value > valueMask) {
            value &= valueMask;
            carry = true;
        }
        SetReg(valueStart, valueLength, value);
        if (carry) {
            X(carryIndex);
        }
        return value;
    }
#else
    if (CheckBitsPermutation(indexStart, indexLength)) {
        bitCapInt value = GetIndexedEigenstate(indexStart, indexLength, valueStart, valueLength, values);
        INCC(value, valueStart, valueLength, carryIndex);
        return 0;
    }
#endif
    EntangleRange(indexStart, indexLength, valueStart, valueLength, carryIndex, 1);

    bitCapInt toRet = shards[indexStart].unit->IndexedADC(shards[indexStart].mapped, indexLength,
        shards[valueStart].mapped, valueLength, shards[carryIndex].mapped, values);

    DirtyShardRangePhase(indexStart, indexLength);
    DirtyShardRange(valueStart, valueLength);
    shards[carryIndex].MakeDirty();

    return toRet;
}

bitCapInt QUnit::IndexedSBC(bitLenInt indexStart, bitLenInt indexLength, bitLenInt valueStart, bitLenInt valueLength,
    bitLenInt carryIndex, unsigned char* values)
{
#if ENABLE_VM6502Q_DEBUG
    if (CheckBitsPermutation(indexStart, indexLength) && CheckBitsPermutation(valueStart, valueLength)) {
        bitCapInt value = GetIndexedEigenstate(indexStart, indexLength, valueStart, valueLength, values);
        value = GetCachedPermutation(valueStart, valueLength) - value;
        bitCapInt valueMask = pow2Mask(valueLength);
        bool carry = false;
        if (value > valueMask) {
            value &= valueMask;
            carry = true;
        }
        SetReg(valueStart, valueLength, value);
        if (carry) {
            X(carryIndex);
        }
        return value;
    }
#else
    if (CheckBitsPermutation(indexStart, indexLength)) {
        bitCapInt value = GetIndexedEigenstate(indexStart, indexLength, valueStart, valueLength, values);
        DECC(value, valueStart, valueLength, carryIndex);
        return 0;
    }
#endif
    EntangleRange(indexStart, indexLength, valueStart, valueLength, carryIndex, 1);

    bitCapInt toRet = shards[indexStart].unit->IndexedSBC(shards[indexStart].mapped, indexLength,
        shards[valueStart].mapped, valueLength, shards[carryIndex].mapped, values);

    DirtyShardRangePhase(indexStart, indexLength);
    DirtyShardRange(valueStart, valueLength);
    shards[carryIndex].MakeDirty();

    return toRet;
}

void QUnit::Hash(bitLenInt start, bitLenInt length, unsigned char* values)
{
    if (CheckBitsPlus(start, length)) {
        // This operation happens to do nothing.
        return;
    }

    if (CheckBitsPermutation(start, length)) {
        bitCapInt value = GetIndexedEigenstate(start, length, values);
        SetReg(start, length, value);
        return;
    }

    DirtyShardRange(start, length);
    EntangleRange(start, length);
    shards[start].unit->Hash(shards[start].mapped, length, values);
}

bool QUnit::ParallelUnitApply(ParallelUnitFn fn, real1_f param1, real1_f param2, int32_t param3)
{
    std::vector<QInterfacePtr> units;
    for (bitLenInt i = 0; i < shards.size(); i++) {
        QInterfacePtr toFind = shards[i].unit;
        if (toFind && (find(units.begin(), units.end(), toFind) == units.end())) {
            units.push_back(toFind);
            if (!fn(toFind, param1, param2, param3)) {
                return false;
            }
        }
    }

    return true;
}

void QUnit::UpdateRunningNorm(real1_f norm_thresh)
{
    ParallelUnitApply(
        [](QInterfacePtr unit, real1_f norm_thresh, real1_f unused2, int32_t unused3) {
            unit->UpdateRunningNorm(norm_thresh);
            return true;
        },
        norm_thresh);
}

void QUnit::NormalizeState(real1_f nrm, real1_f norm_thresh)
{
    ParallelUnitApply(
        [](QInterfacePtr unit, real1_f nrm, real1_f norm_thresh, int32_t unused) {
            unit->NormalizeState(nrm, norm_thresh);
            return true;
        },
        nrm, norm_thresh);
}

void QUnit::Finish()
{
    ParallelUnitApply([](QInterfacePtr unit, real1_f unused1, real1_f unused2, int32_t unused3) {
        unit->Finish();
        return true;
    });
}

bool QUnit::isFinished()
{
    return ParallelUnitApply(
        [](QInterfacePtr unit, real1_f unused1, real1_f unused2, int32_t unused3) { return unit->isFinished(); });
}

real1_f QUnit::SumSqrDiff(QUnitPtr toCompare)
{
    if (this == toCompare.get()) {
        return ZERO_R1;
    }

    // If the qubit counts are unequal, these can't be approximately equal objects.
    if (qubitCount != toCompare->qubitCount) {
        // Max square difference:
        return ONE_R1;
    }

    if (qubitCount == 1U) {
        RevertBasis1Qb(0);
        toCompare->RevertBasis1Qb(0);

        complex mAmps[2], oAmps[2];
        if (shards[0].unit) {
            shards[0].unit->GetQuantumState(mAmps);
        } else {
            mAmps[0] = shards[0].amp0;
            mAmps[1] = shards[0].amp1;
        }
        if (!toCompare->shards[0].unit) {
            toCompare->shards[0].unit->GetQuantumState(oAmps);
        } else {
            oAmps[0] = toCompare->shards[0].amp0;
            oAmps[1] = toCompare->shards[0].amp1;
        }

        return norm(mAmps[0] - oAmps[0]) + norm(mAmps[1] - oAmps[1]);
    }

    if (CheckBitsPermutation(0, qubitCount) && toCompare->CheckBitsPermutation(0, qubitCount)) {
        if (GetCachedPermutation((bitLenInt)0, qubitCount) ==
            toCompare->GetCachedPermutation((bitLenInt)0, qubitCount)) {
            return ZERO_R1;
        }

        // Necessarily max difference:
        return ONE_R1;
    }

    QUnitPtr thisCopyShared, thatCopyShared;
    QUnit* thisCopy;
    QUnit* thatCopy;

    if (shards[0].GetQubitCount() == qubitCount) {
        ToPermBasisAll();
        OrderContiguous(shards[0].unit);
        thisCopy = this;
    } else {
        thisCopyShared = std::dynamic_pointer_cast<QUnit>(Clone());
        thisCopyShared->EntangleAll();
        thisCopy = thisCopyShared.get();
    }

    if (toCompare->shards[0].GetQubitCount() == qubitCount) {
        toCompare->ToPermBasisAll();
        toCompare->OrderContiguous(toCompare->shards[0].unit);
        thatCopy = toCompare.get();
    } else {
        thatCopyShared = std::dynamic_pointer_cast<QUnit>(toCompare->Clone());
        thatCopyShared->EntangleAll();
        thatCopy = thatCopyShared.get();
    }

    return thisCopy->shards[0].unit->SumSqrDiff(thatCopy->shards[0].unit);
}

QInterfacePtr QUnit::Clone()
{
    // TODO: Copy buffers instead of flushing?
    for (bitLenInt i = 0; i < qubitCount; i++) {
        RevertBasis2Qb(i);
    }

    QUnitPtr copyPtr = std::make_shared<QUnit>(engine, subEngine, qubitCount, 0, rand_generator, phaseFactor,
        doNormalize, randGlobalPhase, useHostRam, devID, useRDRAND, isSparse, (real1_f)amplitudeFloor, deviceIDs,
        thresholdQubits, separabilityThreshold);

    Finish();
    copyPtr->Finish();

    return CloneBody(copyPtr);
}

QInterfacePtr QUnit::CloneBody(QUnitPtr copyPtr)
{
    QInterfacePtr unit;
    std::map<QInterfacePtr, QInterfacePtr> dupeEngines;
    for (bitLenInt i = 0; i < qubitCount; i++) {
        copyPtr->shards[i] = QEngineShard(shards[i]);

        unit = shards[i].unit;
        if (!unit) {
            continue;
        }

        if (dupeEngines.find(unit) == dupeEngines.end()) {
            dupeEngines[unit] = unit->Clone();
        }

        copyPtr->shards[i].unit = dupeEngines[unit];
    }

    return copyPtr;
}

void QUnit::ApplyBuffer(PhaseShardPtr phaseShard, const bitLenInt& control, const bitLenInt& target, const bool& isAnti)
{
    const bitLenInt controls[1] = { control };

    complex polarDiff = phaseShard->cmplxDiff;
    complex polarSame = phaseShard->cmplxSame;

    freezeBasis2Qb = true;
    if (phaseShard->isInvert) {
        if (isAnti) {
            ApplyAntiControlledSingleInvert(controls, 1U, target, polarSame, polarDiff);
        } else {
            ApplyControlledSingleInvert(controls, 1U, target, polarDiff, polarSame);
        }
    } else {
        if (isAnti) {
            ApplyAntiControlledSinglePhase(controls, 1U, target, polarSame, polarDiff);
        } else {
            ApplyControlledSinglePhase(controls, 1U, target, polarDiff, polarSame);
        }
    }
    freezeBasis2Qb = false;
}

void QUnit::ApplyBufferMap(const bitLenInt& bitIndex, ShardToPhaseMap bufferMap, const RevertExclusivity& exclusivity,
    const bool& isControl, const bool& isAnti, std::set<bitLenInt> exceptPartners, const bool& dumpSkipped)
{
    QEngineShard& shard = shards[bitIndex];

    ShardToPhaseMap::iterator phaseShard;

    while (bufferMap.size() > 0) {
        phaseShard = bufferMap.begin();
        QEngineShardPtr partner = phaseShard->first;

        if (((exclusivity == ONLY_INVERT) && !phaseShard->second->isInvert) ||
            ((exclusivity == ONLY_PHASE) && phaseShard->second->isInvert)) {
            bufferMap.erase(phaseShard);
            if (dumpSkipped) {
                shard.RemoveTarget(partner);
            }
            continue;
        }

        bitLenInt partnerIndex = FindShardIndex(partner);

        if (exceptPartners.find(partnerIndex) != exceptPartners.end()) {
            bufferMap.erase(phaseShard);
            if (dumpSkipped) {
                if (isControl) {
                    if (isAnti) {
                        shard.RemoveAntiTarget(partner);
                    } else {
                        shard.RemoveTarget(partner);
                    }
                } else {
                    if (isAnti) {
                        shard.RemoveAntiControl(partner);
                    } else {
                        shard.RemoveControl(partner);
                    }
                }
            }
            continue;
        }

        if (isControl) {
            if (isAnti) {
                shard.RemoveAntiTarget(partner);
            } else {
                shard.RemoveTarget(partner);
            }
            ApplyBuffer(phaseShard->second, bitIndex, partnerIndex, isAnti);
        } else {
            if (isAnti) {
                shard.RemoveAntiControl(partner);
            } else {
                shard.RemoveControl(partner);
            }
            ApplyBuffer(phaseShard->second, partnerIndex, bitIndex, isAnti);
        }

        bufferMap.erase(phaseShard);
    }
}

void QUnit::RevertBasis2Qb(const bitLenInt& i, const RevertExclusivity& exclusivity,
    const RevertControl& controlExclusivity, const RevertAnti& antiExclusivity, std::set<bitLenInt> exceptControlling,
    std::set<bitLenInt> exceptTargetedBy, const bool& dumpSkipped, const bool& skipOptimize)
{
    QEngineShard& shard = shards[i];

    if (freezeBasis2Qb || !QUEUED_PHASE(shard)) {
        // Recursive call that should be blocked,
        // or already in target basis.
        return;
    }

    shard.CombineGates();

    if (!skipOptimize && (controlExclusivity == ONLY_CONTROLS) && (exclusivity != ONLY_INVERT)) {
        if (antiExclusivity != ONLY_ANTI) {
            shard.OptimizeControls();
        }
        if (antiExclusivity != ONLY_CTRL) {
            shard.OptimizeAntiControls();
        }
    } else if (!skipOptimize && (controlExclusivity == ONLY_TARGETS) && (exclusivity != ONLY_INVERT)) {
        if (antiExclusivity == CTRL_AND_ANTI) {
            shard.OptimizeBothTargets();
        } else if (antiExclusivity == ONLY_CTRL) {
            shard.OptimizeTargets();
        } else if (antiExclusivity == ONLY_ANTI) {
            shard.OptimizeAntiTargets();
        }
    }

    if (controlExclusivity != ONLY_TARGETS) {
        if (antiExclusivity != ONLY_ANTI) {
            ApplyBufferMap(i, shard.controlsShards, exclusivity, true, false, exceptControlling, dumpSkipped);
        }
        if (antiExclusivity != ONLY_CTRL) {
            ApplyBufferMap(i, shard.antiControlsShards, exclusivity, true, true, exceptControlling, dumpSkipped);
        }
    }

    if (controlExclusivity == ONLY_CONTROLS) {
        return;
    }

    if (antiExclusivity != ONLY_ANTI) {
        ApplyBufferMap(i, shard.targetOfShards, exclusivity, false, false, exceptTargetedBy, dumpSkipped);
    }
    if (antiExclusivity != ONLY_CTRL) {
        ApplyBufferMap(i, shard.antiTargetOfShards, exclusivity, false, true, exceptTargetedBy, dumpSkipped);
    }
}

void QUnit::CommuteH(const bitLenInt& bitIndex)
{
    QEngineShard& shard = shards[bitIndex];

    if (!QUEUED_PHASE(shard)) {
        return;
    }

    complex polarDiff, polarSame;
    ShardToPhaseMap::iterator phaseShard;
    QEngineShardPtr partner;
    PhaseShardPtr buffer;

    ShardToPhaseMap controlsShards = shard.controlsShards;

    for (phaseShard = controlsShards.begin(); phaseShard != controlsShards.end(); phaseShard++) {
        buffer = phaseShard->second;
        partner = phaseShard->first;

        if (buffer->isInvert) {
            continue;
        }

        polarDiff = buffer->cmplxDiff;
        polarSame = buffer->cmplxSame;

        if (IS_ARG_0(polarDiff) && IS_ARG_PI(polarSame)) {
            shard.RemoveTarget(partner);
            shard.AddPhaseAngles(partner, ONE_CMPLX, -ONE_CMPLX);
        } else if (IS_ARG_PI(polarDiff) && IS_ARG_0(polarSame)) {
            shard.RemoveTarget(partner);
            shard.AddAntiPhaseAngles(partner, -ONE_CMPLX, ONE_CMPLX);
        }
    }

    controlsShards = shard.antiControlsShards;

    for (phaseShard = controlsShards.begin(); phaseShard != controlsShards.end(); phaseShard++) {
        buffer = phaseShard->second;
        partner = phaseShard->first;

        if (buffer->isInvert) {
            continue;
        }

        polarDiff = buffer->cmplxDiff;
        polarSame = buffer->cmplxSame;

        if (IS_ARG_0(polarDiff) && IS_ARG_PI(polarSame)) {
            shard.RemoveAntiTarget(partner);
            shard.AddAntiPhaseAngles(partner, ONE_CMPLX, -ONE_CMPLX);
        } else if (IS_ARG_PI(polarDiff) && IS_ARG_0(polarSame)) {
            shard.RemoveAntiTarget(partner);
            shard.AddPhaseAngles(partner, -ONE_CMPLX, ONE_CMPLX);
        }
    }

    RevertBasis2Qb(bitIndex, INVERT_AND_PHASE, ONLY_CONTROLS, CTRL_AND_ANTI, {}, {}, false, true);

    if (!QUEUED_PHASE(shard)) {
        return;
    }

    bitLenInt control;
    bool isSame, isOpposite;
    ShardToPhaseMap targetOfShards = shard.targetOfShards;

    for (phaseShard = targetOfShards.begin(); phaseShard != targetOfShards.end(); phaseShard++) {
        buffer = phaseShard->second;

        polarDiff = buffer->cmplxDiff;
        polarSame = buffer->cmplxSame;

        partner = phaseShard->first;

        isSame = IS_SAME(polarDiff, polarSame);
        isOpposite = IS_OPPOSITE(polarDiff, polarSame);

        if (isSame || isOpposite) {
            continue;
        }

        control = FindShardIndex(partner);
        shard.RemoveControl(partner);
        ApplyBuffer(buffer, control, bitIndex, false);
    }

    // If hasOpposite is same control as anti-, the two could commute.
    targetOfShards = shard.antiTargetOfShards;

    for (phaseShard = targetOfShards.begin(); phaseShard != targetOfShards.end(); phaseShard++) {
        buffer = phaseShard->second;

        polarDiff = buffer->cmplxDiff;
        polarSame = buffer->cmplxSame;

        partner = phaseShard->first;

        isSame = IS_SAME(polarDiff, polarSame);
        isOpposite = IS_OPPOSITE(polarDiff, polarSame);

        if (isSame || isOpposite) {
            continue;
        }

        control = FindShardIndex(partner);
        shard.RemoveAntiControl(partner);
        ApplyBuffer(buffer, control, bitIndex, true);
    }

    shard.CommuteH();
}

void QUnit::OptimizePairBuffers(const bitLenInt& control, const bitLenInt& target, const bool& anti)
{
    QEngineShard& cShard = shards[control];
    QEngineShard& tShard = shards[target];

    ShardToPhaseMap& targets = anti ? tShard.antiTargetOfShards : tShard.targetOfShards;

    ShardToPhaseMap::iterator phaseShard = targets.find(&cShard);
    if (phaseShard == targets.end()) {
        return;
    }

    PhaseShardPtr buffer = phaseShard->second;
    if (buffer->isInvert) {
        // TODO: Handle invert.
        return;
    }

    if (!buffer->isInvert) {
        if (anti) {
            if (IS_1_CMPLX(buffer->cmplxDiff) && IS_1_CMPLX(buffer->cmplxSame)) {
                tShard.RemoveAntiControl(&cShard);
                return;
            }
            if (IS_SAME_UNIT(cShard, tShard) || (!isReactiveSeparate && ARE_CLIFFORD(cShard, tShard))) {
                tShard.RemoveAntiControl(&cShard);
                ApplyBuffer(buffer, control, target, true);
                return;
            }
        } else {
            if (IS_1_CMPLX(buffer->cmplxDiff) && IS_1_CMPLX(buffer->cmplxSame)) {
                tShard.RemoveControl(&cShard);
                return;
            }
            if (IS_SAME_UNIT(cShard, tShard) || (!isReactiveSeparate && ARE_CLIFFORD(cShard, tShard))) {
                tShard.RemoveControl(&cShard);
                ApplyBuffer(buffer, control, target, false);
                return;
            }
        }
    }

    ShardToPhaseMap& antiTargets = anti ? tShard.targetOfShards : tShard.antiTargetOfShards;

    ShardToPhaseMap::iterator antiShard = tShard.antiTargetOfShards.find(&cShard);
    if (antiShard == antiTargets.end()) {
        return;
    }

    PhaseShardPtr aBuffer = antiShard->second;
    if (aBuffer->isInvert) {
        // TODO: Handle invert.
        return;
    }

    if (anti) {
        std::swap(buffer, aBuffer);
<<<<<<< HEAD
=======
    }

    bool isInvert = buffer->isInvert;
    if (isInvert) {
        if (tShard.isPauliY) {
            YBase(target);
        } else if (tShard.isPauliX) {
            ZBase(target);
        } else {
            XBase(target);
        }

        buffer->isInvert = false;
        aBuffer->isInvert = false;
>>>>>>> 1f413916
    }

    if (IS_NORM_0(buffer->cmplxDiff - aBuffer->cmplxSame) && IS_NORM_0(buffer->cmplxSame - aBuffer->cmplxDiff)) {
        tShard.RemoveControl(&cShard);
        tShard.RemoveAntiControl(&cShard);
        ApplySinglePhase(buffer->cmplxDiff, buffer->cmplxSame, target);
<<<<<<< HEAD
=======
    } else if (isInvert) {
        if (IS_1_CMPLX(buffer->cmplxDiff) && IS_1_CMPLX(buffer->cmplxSame)) {
            tShard.RemoveControl(&cShard);
        }
        if (IS_1_CMPLX(aBuffer->cmplxDiff) && IS_1_CMPLX(aBuffer->cmplxSame)) {
            tShard.RemoveAntiControl(&cShard);
        }
>>>>>>> 1f413916
    }
}

} // namespace Qrack<|MERGE_RESOLUTION|>--- conflicted
+++ resolved
@@ -4730,8 +4730,8 @@
 
         partner = phaseShard->first;
 
-        isSame = IS_SAME(polarDiff, polarSame);
-        isOpposite = IS_OPPOSITE(polarDiff, polarSame);
+        isSame = buffer->isInvert && IS_SAME(polarDiff, polarSame);
+        isOpposite = IS_OPPOSITE(polarDiff, polarSame) && !partner->IsAntiControlOf(&shard);
 
         if (isSame || isOpposite) {
             continue;
@@ -4753,8 +4753,8 @@
 
         partner = phaseShard->first;
 
-        isSame = IS_SAME(polarDiff, polarSame);
-        isOpposite = IS_OPPOSITE(polarDiff, polarSame);
+        isSame = buffer->isInvert && IS_SAME(polarDiff, polarSame);
+        isOpposite = IS_OPPOSITE(polarDiff, polarSame) && !partner->IsControlOf(&shard);
 
         if (isSame || isOpposite) {
             continue;
@@ -4825,8 +4825,6 @@
 
     if (anti) {
         std::swap(buffer, aBuffer);
-<<<<<<< HEAD
-=======
     }
 
     bool isInvert = buffer->isInvert;
@@ -4841,15 +4839,12 @@
 
         buffer->isInvert = false;
         aBuffer->isInvert = false;
->>>>>>> 1f413916
     }
 
     if (IS_NORM_0(buffer->cmplxDiff - aBuffer->cmplxSame) && IS_NORM_0(buffer->cmplxSame - aBuffer->cmplxDiff)) {
         tShard.RemoveControl(&cShard);
         tShard.RemoveAntiControl(&cShard);
         ApplySinglePhase(buffer->cmplxDiff, buffer->cmplxSame, target);
-<<<<<<< HEAD
-=======
     } else if (isInvert) {
         if (IS_1_CMPLX(buffer->cmplxDiff) && IS_1_CMPLX(buffer->cmplxSame)) {
             tShard.RemoveControl(&cShard);
@@ -4857,7 +4852,6 @@
         if (IS_1_CMPLX(aBuffer->cmplxDiff) && IS_1_CMPLX(aBuffer->cmplxSame)) {
             tShard.RemoveAntiControl(&cShard);
         }
->>>>>>> 1f413916
     }
 }
 
