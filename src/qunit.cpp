//////////////////////////////////////////////////////////////////////////////////////
//
// (C) Daniel Strano and the Qrack contributors 2017-2020. All rights reserved.
//
// QUnit maintains explicit separability of qubits as an optimization on a QEngine.
// See https://arxiv.org/abs/1710.05867
// (The makers of Qrack have no affiliation with the authors of that paper.)
//
// When we allocate a quantum register, all bits are in a (re)set state. At this point,
// we know they are separable, in the sense of full Schmidt decomposability into qubits
// in the "natural" or "permutation" basis of the register. Many operations can be
// traced in terms of fewer qubits that the full "Schr\{"o}dinger representation."
//
// Based on experimentation, QUnit is designed to avoid increasing representational
// entanglement for its primary action, and only try to decrease it when inquiries
// about probability need to be made otherwise anyway. Avoiding introducing the cost of
// basically any entanglement whatsoever, rather than exponentially costly "garbage
// collection," should be the first and ultimate concern, in the authors' experience.
//
// Licensed under the GNU Lesser General Public License V3.
// See LICENSE.md in the project root or https://www.gnu.org/licenses/lgpl-3.0.en.html
// for details.

#include <ctime>
#include <initializer_list>
#include <map>

#include "qfactory.hpp"
#include "qunit.hpp"

#define DIRTY(shard) (shard.isPhaseDirty || shard.isProbDirty)
#define IS_NORM_ZERO(c) (c == ZERO_CMPLX)
#define IS_ZERO_R1(r) (r == ZERO_R1)
#define IS_ONE_R1(r) (r == ONE_R1)
#define IS_ONE_CMPLX(c) (c == ONE_CMPLX)
#define SHARD_STATE(shard) (norm(shard.amp0) < (ONE_R1 / 2))
#define QUEUED_PHASE(shard)                                                                                            \
    ((shard.targetOfShards.size() != 0) || (shard.controlsShards.size() != 0) ||                                       \
        (shard.antiTargetOfShards.size() != 0) || (shard.antiControlsShards.size() != 0))
#define CACHED_PLUS_MINUS(shard) (shard.isPlusMinus && !DIRTY(shard) && !shard.IsBellBasis() && !QUEUED_PHASE(shard))
#define CACHED_PLUS(shard) (CACHED_PLUS_MINUS(shard) && IS_NORM_ZERO(shard.amp1))
#define CACHED_PROB(shard) (!shard.isProbDirty && !shard.isPlusMinus && !shard.IsBellBasis() && !QUEUED_PHASE(shard))
#define CACHED_CLASSICAL(shard) (CACHED_PROB(shard) && (IS_NORM_ZERO(shard.amp0) || IS_NORM_ZERO(shard.amp1)))
#define CACHED_ONE(shard) (CACHED_PROB(shard) && IS_NORM_ZERO(shard.amp0))
#define CACHED_ZERO(shard) (CACHED_PROB(shard) && IS_NORM_ZERO(shard.amp1))
/* "UNSAFE" variants here do not check whether the bit is in |0>/|1> rather than |+>/|-> basis. */
#define UNSAFE_CACHED_CLASSICAL(shard)                                                                                 \
    (!shard.isProbDirty && !shard.isPlusMinus && !shard.IsBellBasis() &&                                               \
        (IS_NORM_ZERO(shard.amp0) || IS_NORM_ZERO(shard.amp1)))
#define UNSAFE_CACHED_ONE(shard)                                                                                       \
    (!shard.isProbDirty && !shard.isPlusMinus && IS_NORM_ZERO(shard.amp0) && !shard.IsBellBasis())
#define UNSAFE_CACHED_ZERO(shard)                                                                                      \
    (!shard.isProbDirty && !shard.isPlusMinus && IS_NORM_ZERO(shard.amp1) && !shard.IsBellBasis())

namespace Qrack {

QUnit::QUnit(QInterfaceEngine eng, QInterfaceEngine subEng, bitLenInt qBitCount, bitCapInt initState,
    qrack_rand_gen_ptr rgp, complex phaseFac, bool doNorm, bool randomGlobalPhase, bool useHostMem, int deviceID,
    bool useHardwareRNG, bool useSparseStateVec, real1 norm_thresh, std::vector<int> devList, bitLenInt qubitThreshold)
    : QInterface(qBitCount, rgp, doNorm, useHardwareRNG, randomGlobalPhase, norm_thresh)
    , engine(eng)
    , subEngine(subEng)
    , devID(deviceID)
    , phaseFactor(phaseFac)
    , doNormalize(doNorm)
    , useHostRam(useHostMem)
    , useRDRAND(useHardwareRNG)
    , isSparse(useSparseStateVec)
    , freezeBasis(false)
{
    if ((engine == QINTERFACE_CPU) || (engine == QINTERFACE_OPENCL)) {
        subEngine = engine;
    }

    shards.resize(qBitCount);

    bool bitState;

    for (bitLenInt i = 0; i < qubitCount; i++) {
        bitState = ((initState >> (bitCapIntOcl)i) & ONE_BCI) != 0;
        shards[i] = QEngineShard(bitState, doNormalize ? amplitudeFloor : ZERO_R1);
    }
}

QInterfacePtr QUnit::MakeEngine(bitLenInt length, bitCapInt perm)
{
    return CreateQuantumInterface(engine, subEngine, length, perm, rand_generator, phaseFactor, doNormalize,
        randGlobalPhase, useHostRam, devID, useRDRAND, isSparse);
}

void QUnit::SetPermutation(bitCapInt perm, complex phaseFac)
{
    bool bitState;

    Dump();

    for (bitLenInt i = 0; i < qubitCount; i++) {
        bitState = ((perm >> (bitCapIntOcl)i) & ONE_BCI) != 0;
        shards[i] = QEngineShard(bitState, doNormalize ? amplitudeFloor : ZERO_R1);
    }
}

void QUnit::SetQuantumState(const complex* inputState)
{
    Dump();

    if (qubitCount == 1U) {
        QEngineShard& shard = shards[0];
        shard.unit = NULL;
        shard.isProbDirty = false;
        shard.isPhaseDirty = false;
        shard.amp0 = inputState[0];
        shard.amp1 = inputState[1];
        shard.isPlusMinus = false;
        return;
    }

    QInterfacePtr unit = MakeEngine(qubitCount, 0);
    unit->SetQuantumState(inputState);

    for (bitLenInt idx = 0; idx < qubitCount; idx++) {
        shards[idx] = QEngineShard(unit, idx, doNormalize ? amplitudeFloor : ZERO_R1);
    }
}

void QUnit::GetQuantumState(complex* outputState)
{
    ToPermBasisAll();
    EndAllEmulation();

    QUnitPtr clone = std::dynamic_pointer_cast<QUnit>(Clone());
    clone->OrderContiguous(clone->EntangleAll());
    clone->shards[0].unit->GetQuantumState(outputState);
}

void QUnit::GetProbs(real1* outputProbs)
{
    ToPermBasisAll();
    EndAllEmulation();

    QUnitPtr clone = std::dynamic_pointer_cast<QUnit>(Clone());
    clone->OrderContiguous(clone->EntangleAll());
    clone->shards[0].unit->GetProbs(outputProbs);
}

complex QUnit::GetAmplitude(bitCapInt perm)
{
    ToPermBasisAll();
    EndAllEmulation();

    complex result(ONE_R1, ZERO_R1);

    std::map<QInterfacePtr, bitCapInt> perms;

    for (bitLenInt i = 0; i < qubitCount; i++) {
        if (perms.find(shards[i].unit) == perms.end()) {
            perms[shards[i].unit] = 0U;
        }
        if ((perm >> (bitCapIntOcl)i) & ONE_BCI) {
            perms[shards[i].unit] |= pow2(shards[i].mapped);
        }
    }

    for (auto&& qi : perms) {
        result *= qi.first->GetAmplitude(qi.second);
        if (IS_NORM_ZERO(result)) {
            break;
        }
    }

    if ((shards[0].GetQubitCount() > 1) && IS_ONE_R1(norm(result)) && (randGlobalPhase || (result == ONE_CMPLX))) {
        SetPermutation(perm);
    }

    return result;
}

void QUnit::SetAmplitude(bitCapInt perm, complex amp)
{
    EntangleAll();
    shards[0].unit->SetAmplitude(perm, amp);
}

bitLenInt QUnit::Compose(QUnitPtr toCopy) { return Compose(toCopy, qubitCount); }

/*
 * Append QInterface in the middle of QUnit.
 */
bitLenInt QUnit::Compose(QUnitPtr toCopy, bitLenInt start)
{
    /* Create a clone of the quantum state in toCopy. */
    QUnitPtr clone = std::dynamic_pointer_cast<QUnit>(toCopy->Clone());

    /* Insert the new shards in the middle */
    shards.insert(shards.begin() + start, clone->shards.begin(), clone->shards.end());

    SetQubitCount(qubitCount + toCopy->GetQubitCount());

    return start;
}

void QUnit::Detach(bitLenInt start, bitLenInt length, QUnitPtr dest)
{
    /* TODO: This method should decompose the bits for the destination without composing the length first */

    for (bitLenInt i = 0; i < length; i++) {
        RevertBellBasis(start + i);
        RevertBasis2Qb(start + i);
    }

    QInterfacePtr destEngine;
    if (length == 1U) {
        EndEmulation(start);
        if (dest) {
            dest->EndAllEmulation();
        }
    } else {
        EntangleRange(start, length);
        OrderContiguous(shards[start].unit);

        if (dest) {
            dest->EntangleRange(0, length);
            dest->OrderContiguous(dest->shards[0].unit);

            destEngine = dest->shards[0].unit;
        }
    }

    QInterfacePtr unit = shards[start].unit;
    bitLenInt mapped = shards[start].mapped;
    bitLenInt unitLength = unit->GetQubitCount();

    if (dest) {
        for (bitLenInt i = 0; i < length; i++) {
            QInterfacePtr tempUnit = dest->shards[start + i].unit;
            dest->shards[start + i] = QEngineShard(shards[start + i]);
            dest->shards[start + i].unit = tempUnit;
        }

        unit->Decompose(mapped, length, destEngine);
    } else {
        unit->Dispose(mapped, length);
    }

    unit->Finish();
    shards.erase(shards.begin() + start, shards.begin() + start + length);
    SetQubitCount(qubitCount - length);

    if (unitLength == length) {
        return;
    }

    /* Find the rest of the qubits. */
    for (auto&& shard : shards) {
        if (shard.unit == unit && shard.mapped >= (mapped + length)) {
            shard.mapped -= length;
        }
    }
}

void QUnit::Decompose(bitLenInt start, bitLenInt length, QUnitPtr dest) { Detach(start, length, dest); }

void QUnit::Dispose(bitLenInt start, bitLenInt length) { Detach(start, length, nullptr); }

// The optimization of this method is redundant with other optimizations in QUnit.
void QUnit::Dispose(bitLenInt start, bitLenInt length, bitCapInt disposedPerm) { Detach(start, length, nullptr); }

QInterfacePtr QUnit::EntangleInCurrentBasis(
    std::vector<bitLenInt*>::iterator first, std::vector<bitLenInt*>::iterator last)
{
    for (auto bit = first; bit < last; bit++) {
        EndEmulation(shards[**bit]);
    }

    std::vector<QInterfacePtr> units;
    units.reserve((int)(last - first));

    QInterfacePtr unit1 = shards[**first].unit;
    std::map<QInterfacePtr, bool> found;

    /* Walk through all of the supplied bits and create a unique list to compose. */
    for (auto bit = first; bit < last; bit++) {
        if (found.find(shards[**bit].unit) == found.end()) {
            found[shards[**bit].unit] = true;
            units.push_back(shards[**bit].unit);
        }
    }

    /* Collapse all of the other units into unit1, returning a map to the new bit offset. */
    while (units.size() > 1U) {
        // Work odd unit into collapse sequence:
        if (units.size() & 1U) {
            QInterfacePtr consumed = units[1];
            bitLenInt offset = unit1->Compose(consumed);
            units.erase(units.begin() + 1U);

            for (auto&& shard : shards) {
                if (shard.unit == consumed) {
                    shard.mapped += offset;
                    shard.unit = unit1;
                }
            }
        }

        std::vector<QInterfacePtr> nUnits;
        std::map<QInterfacePtr, bitLenInt> offsets;
        std::map<QInterfacePtr, QInterfacePtr> offsetPartners;

        for (size_t i = 0; i < units.size(); i += 2) {
            QInterfacePtr retained = units[i];
            QInterfacePtr consumed = units[i + 1U];
            nUnits.push_back(retained);
            offsets[consumed] = retained->Compose(consumed);
            offsetPartners[consumed] = retained;
        }

        /* Since each unit will be collapsed in-order, one set of bits at a time. */
        for (auto&& shard : shards) {
            auto search = offsets.find(shard.unit);
            if (search != offsets.end()) {
                shard.mapped += search->second;
                shard.unit = offsetPartners[shard.unit];
            }
        }

        units = nUnits;
    }

    /* Change the source parameters to the correct newly mapped bit indexes. */
    for (auto bit = first; bit < last; bit++) {
        **bit = shards[**bit].mapped;
    }

    return unit1;
}

QInterfacePtr QUnit::Entangle(std::vector<bitLenInt> bits)
{
    std::sort(bits.begin(), bits.end());

    std::vector<bitLenInt*> ebits(bits.size());
    for (bitLenInt i = 0; i < ebits.size(); i++) {
        ebits[i] = &bits[i];
    }

    return Entangle(ebits);
}

QInterfacePtr QUnit::Entangle(std::vector<bitLenInt*> bits)
{
    for (bitLenInt i = 0; i < bits.size(); i++) {
        ToPermBasis(*(bits[i]));
    }
    return EntangleInCurrentBasis(bits.begin(), bits.end());
}

QInterfacePtr QUnit::EntangleRange(bitLenInt start, bitLenInt length)
{
    ToPermBasis(start, length);

    if (length == 1) {
        EndEmulation(start);
        return shards[start].unit;
    }

    std::vector<bitLenInt> bits(length);
    std::vector<bitLenInt*> ebits(length);
    for (bitLenInt i = 0; i < length; i++) {
        bits[i] = i + start;
        ebits[i] = &bits[i];
    }

    QInterfacePtr toRet = EntangleInCurrentBasis(ebits.begin(), ebits.end());
    OrderContiguous(shards[start].unit);
    return toRet;
}

QInterfacePtr QUnit::EntangleRange(bitLenInt start1, bitLenInt length1, bitLenInt start2, bitLenInt length2)
{
    ToPermBasis(start1, length1);
    ToPermBasis(start2, length2);

    std::vector<bitLenInt> bits(length1 + length2);
    std::vector<bitLenInt*> ebits(length1 + length2);

    if (start2 < start1) {
        std::swap(start1, start2);
        std::swap(length1, length2);
    }

    for (bitLenInt i = 0; i < length1; i++) {
        bits[i] = i + start1;
        ebits[i] = &bits[i];
    }

    for (bitLenInt i = 0; i < length2; i++) {
        bits[i + length1] = i + start2;
        ebits[i + length1] = &bits[i + length1];
    }

    QInterfacePtr toRet = EntangleInCurrentBasis(ebits.begin(), ebits.end());
    OrderContiguous(shards[start1].unit);
    return toRet;
}

QInterfacePtr QUnit::EntangleRange(
    bitLenInt start1, bitLenInt length1, bitLenInt start2, bitLenInt length2, bitLenInt start3, bitLenInt length3)
{
    ToPermBasis(start1, length1);
    ToPermBasis(start2, length2);
    ToPermBasis(start3, length3);

    std::vector<bitLenInt> bits(length1 + length2 + length3);
    std::vector<bitLenInt*> ebits(length1 + length2 + length3);

    if (start2 < start1) {
        std::swap(start1, start2);
        std::swap(length1, length2);
    }

    if (start3 < start1) {
        std::swap(start1, start3);
        std::swap(length1, length3);
    }

    if (start3 < start2) {
        std::swap(start2, start3);
        std::swap(length2, length3);
    }

    for (bitLenInt i = 0; i < length1; i++) {
        bits[i] = i + start1;
        ebits[i] = &bits[i];
    }

    for (bitLenInt i = 0; i < length2; i++) {
        bits[i + length1] = i + start2;
        ebits[i + length1] = &bits[i + length1];
    }

    for (bitLenInt i = 0; i < length3; i++) {
        bits[i + length1 + length2] = i + start3;
        ebits[i + length1 + length2] = &bits[i + length1 + length2];
    }

    QInterfacePtr toRet = EntangleInCurrentBasis(ebits.begin(), ebits.end());
    OrderContiguous(shards[start1].unit);
    return toRet;
}

bool QUnit::TrySeparate(bitLenInt start, bitLenInt length)
{
    bool didSeparate = false;
    for (bitLenInt i = 0; i < length; i++) {
        if (shards[start + i].GetQubitCount() == 1) {
            return true;
        }

        // This is usually all that's worth trying:
        real1 prob;
        prob = ProbBase(start);
        didSeparate |= (IS_ZERO_R1(prob) || IS_ONE_R1(prob));
    }

    return didSeparate;
}

void QUnit::OrderContiguous(QInterfacePtr unit)
{
    /* Before we call OrderContinguous, when we are cohering lists of shards, we should always proactively sort the
     * order in which we compose qubits into a single engine. This is a cheap way to reduce the need for costly qubit
     * swap gates, later. */

    if (!unit || (unit->GetQubitCount() == 1)) {
        return;
    }

    /* Create a sortable collection of all of the bits that are in the unit. */
    std::vector<QSortEntry> bits(unit->GetQubitCount());

    bitLenInt j = 0;
    for (bitLenInt i = 0; i < qubitCount; i++) {
        if (shards[i].unit == unit) {
            bits[j].mapped = shards[i].mapped;
            bits[j].bit = i;
            j++;
        }
    }

    SortUnit(unit, bits, 0, bits.size() - 1);
}

/* Sort a container of bits, calling Swap() on each. */
void QUnit::SortUnit(QInterfacePtr unit, std::vector<QSortEntry>& bits, bitLenInt low, bitLenInt high)
{
    bitLenInt i = low, j = high;
    if (i == (j - 1)) {
        if (bits[j] < bits[i]) {
            unit->Swap(bits[i].mapped, bits[j].mapped); /* Change the location in the QE itself. */
            std::swap(shards[bits[i].bit].mapped, shards[bits[j].bit].mapped); /* Change the global mapping. */
            std::swap(bits[i].mapped, bits[j].mapped); /* Change the contents of the sorting array. */
        }
        return;
    }
    QSortEntry pivot = bits[(low + high) / 2];

    while (i <= j) {
        while (bits[i] < pivot) {
            i++;
        }
        while (bits[j] > pivot) {
            j--;
        }
        if (i < j) {
            unit->Swap(bits[i].mapped, bits[j].mapped); /* Change the location in the QE itself. */
            std::swap(shards[bits[i].bit].mapped, shards[bits[j].bit].mapped); /* Change the global mapping. */
            std::swap(bits[i].mapped, bits[j].mapped); /* Change the contents of the sorting array. */
            i++;
            j--;
        } else if (i == j) {
            i++;
            j--;
        }
    }
    if (low < j) {
        SortUnit(unit, bits, low, j);
    }
    if (i < high) {
        SortUnit(unit, bits, i, high);
    }
}

/// Check if the qubit at "qubitIndex" has a cached probability indicating that it is in a permutation basis eigenstate,
/// for optimization.
bool QUnit::CheckBitPermutation(const bitLenInt& qubitIndex, const bool& inCurrentBasis)
{
    if (!inCurrentBasis) {
        ToPermBasis(qubitIndex);
    }
    QEngineShard& shard = shards[qubitIndex];
    if (UNSAFE_CACHED_CLASSICAL(shard)) {
        return true;
    } else {
        return false;
    }
}

/// Check if all qubits in the range have cached probabilities indicating that they are in permutation basis
/// eigenstates, for optimization.
bool QUnit::CheckBitsPermutation(const bitLenInt& start, const bitLenInt& length, const bool& inCurrentBasis)
{
    // Certain optimizations become obvious, if all bits in a range are in permutation basis eigenstates.
    // Then, operations can often be treated as classical, instead of quantum.
    for (bitLenInt i = 0; i < length; i++) {
        if (!CheckBitPermutation(start + i, inCurrentBasis)) {
            return false;
        }
    }
    return true;
}

/// Assuming all bits in the range are in cached |0>/|1> eigenstates, read the unsigned integer value of the range.
bitCapInt QUnit::GetCachedPermutation(const bitLenInt& start, const bitLenInt& length)
{
    bitCapInt res = 0U;
    for (bitLenInt i = 0; i < length; i++) {
        if (SHARD_STATE(shards[start + i])) {
            res |= pow2(i);
        }
    }
    return res;
}

bitCapInt QUnit::GetCachedPermutation(const bitLenInt* bitArray, const bitLenInt& length)
{
    bitCapInt res = 0U;
    for (bitLenInt i = 0; i < length; i++) {
        if (SHARD_STATE(shards[bitArray[i]])) {
            res |= pow2(i);
        }
    }
    return res;
}

bool QUnit::CheckBitsPlus(const bitLenInt& qubitIndex, const bitLenInt& length)
{
    bool isHBasis = true;
    for (bitLenInt i = 0; i < length; i++) {
        QEngineShard& shard = shards[qubitIndex + i];
        if (!CACHED_PLUS(shard)) {
            isHBasis = false;
            break;
        }
    }

    return isHBasis;
}

real1 QUnit::ProbBase(const bitLenInt& qubit)
{
    QEngineShard& shard = shards[qubit];

    if (!shard.isProbDirty) {
        return norm(shard.amp1);
    }

    QInterfacePtr unit = shard.unit;
    bitLenInt mapped = shard.mapped;
    bitLenInt shardQbCount = shard.GetQubitCount();

    real1 prob = shard.Prob();
    shard.amp1 = complex(sqrt(prob), ZERO_R1);
    shard.amp0 = complex(sqrt(ONE_R1 - prob), ZERO_R1);
    shard.isProbDirty = false;

    if (shardQbCount == 1U) {
        shard.isPhaseDirty = false;
        shard.unit = NULL;
        return norm(shard.amp1);
    }

    if (shard.isPhaseDirty) {
        return norm(shard.amp1);
    }

    bool didSeparate = false;
    if (IS_NORM_ZERO(shard.amp1)) {
        unit->Dispose(shard.mapped, 1, 0);
        didSeparate = true;
    } else if (IS_NORM_ZERO(shard.amp0)) {
        unit->Dispose(shard.mapped, 1, 1);
        didSeparate = true;
    }

    if (didSeparate) {
        shard.mapped = 0;
        shard.isPhaseDirty = false;
        shard.unit = NULL;
    }

    if (doNormalize && didSeparate) {
        shard.ClampAmps(amplitudeFloor);
    }

    if (!didSeparate || (shardQbCount != 2)) {
        return norm(shard.amp1);
    }

    bitLenInt partnerIndex;
    for (partnerIndex = 0; partnerIndex < qubitCount; partnerIndex++) {
        QEngineShard& partnerShard = shards[partnerIndex];
        if ((unit == partnerShard.unit) && (mapped != partnerShard.mapped)) {
            break;
        }
    }

    QEngineShard& partnerShard = shards[partnerIndex];
    complex amps[2];
    partnerShard.unit->GetQuantumState(amps);
    partnerShard.amp0 = amps[0];
    partnerShard.amp1 = amps[1];
    partnerShard.isProbDirty = false;
    partnerShard.isPhaseDirty = false;
    partnerShard.mapped = 0;
    partnerShard.unit = NULL;

    return norm(shard.amp1);
}

real1 QUnit::Prob(bitLenInt qubit)
{
    ToPermBasis(qubit);
    return ProbBase(qubit);
}

real1 QUnit::ProbAll(bitCapInt perm) { return clampProb(norm(GetAmplitude(perm))); }

void QUnit::SeparateBit(bool value, bitLenInt qubit, bool doDispose)
{
    QInterfacePtr unit = shards[qubit].unit;
    bitLenInt mapped = shards[qubit].mapped;

    shards[qubit].unit = NULL;
    shards[qubit].mapped = 0;
    shards[qubit].isProbDirty = false;
    shards[qubit].isPhaseDirty = false;
    shards[qubit].amp0 = value ? ZERO_CMPLX : ONE_CMPLX;
    shards[qubit].amp1 = value ? ONE_CMPLX : ZERO_CMPLX;

    if (!unit || (unit->GetQubitCount() == 1)) {
        return;
    }

    if (doDispose) {
        unit->Dispose(mapped, 1, value ? ONE_BCI : 0);
    }

    /* Update the mappings. */
    for (auto&& shard : shards) {
        if ((shard.unit == unit) && (shard.mapped > mapped)) {
            shard.mapped--;
        }
    }
}

bool QUnit::ForceM(bitLenInt qubit, bool res, bool doForce, bool doApply)
{
    ToPermBasis(qubit);

    QEngineShard& shard = shards[qubit];

    bool result;
    if (CACHED_CLASSICAL(shard)) {
        result = doForce ? res : SHARD_STATE(shard);
    } else if (!shard.isProbDirty && (shard.GetQubitCount() == 1U)) {
        result = doForce ? res : (Rand() <= norm(shard.amp1));
    } else {
        EndEmulation(qubit);
        result = shard.unit->ForceM(shard.mapped, res, doForce, doApply);
    }

    if (!doApply) {
        return result;
    }

    if (shard.GetQubitCount() == 1U) {
        shard.isProbDirty = false;
        shard.isPhaseDirty = false;
        shard.unit = NULL;
        shard.amp0 = result ? ZERO_CMPLX : ONE_CMPLX;
        shard.amp1 = result ? ONE_CMPLX : ZERO_CMPLX;

        // If we're keeping the bits, and they're already in their own unit, there's nothing to do.
        return result;
    }

    // This is critical: it's the "nonlocal correlation" of "wave function collapse".
    for (bitLenInt i = 0; i < qubitCount; i++) {
        if (shards[i].unit == shard.unit) {
            shards[i].MakeDirty();
        }
    }

    SeparateBit(result, qubit);

    return result;
}

bitCapInt QUnit::ForceMReg(bitLenInt start, bitLenInt length, bitCapInt result, bool doForce, bool doApply)
{
    ToPermBasisMeasure(start, length);
    return QInterface::ForceMReg(start, length, result, doForce, doApply);
}

/// Set register bits to given permutation
void QUnit::SetReg(bitLenInt start, bitLenInt length, bitCapInt value)
{
    MReg(start, length);

    bool bitState;
    for (bitLenInt i = 0; i < length; i++) {
        bitState = ((value >> (bitCapIntOcl)i) & ONE_BCI) != 0;
        shards[i + start] = QEngineShard(bitState, doNormalize ? amplitudeFloor : ZERO_R1);
    }
}

void QUnit::Swap(bitLenInt qubit1, bitLenInt qubit2)
{
    if (qubit1 == qubit2) {
        return;
    }

    QEngineShard& shard1 = shards[qubit1];
    QEngineShard& shard2 = shards[qubit2];

    RevertBellBasis(qubit1);
    RevertBellBasis(qubit2);
    RevertBasis2Qb(qubit1, ONLY_INVERT);
    RevertBasis2Qb(qubit2, ONLY_INVERT);

    if (UNSAFE_CACHED_CLASSICAL(shard1) && UNSAFE_CACHED_CLASSICAL(shard2)) {
        // We can avoid dirtying the cache and entangling, since the bits are classical.
        if (SHARD_STATE(shard1) != SHARD_STATE(shard2)) {
            X(qubit1);
            X(qubit2);
        }
        return;
    }

    RevertBasis2Qb(qubit1);
    RevertBasis2Qb(qubit2);

    // Simply swap the bit mapping.
    std::swap(shards[qubit1], shards[qubit2]);

    QInterfacePtr unit = shards[qubit1].unit;
    if (unit && (unit == shards[qubit2].unit)) {
        OrderContiguous(unit);
    }
}

void QUnit::ISwap(bitLenInt qubit1, bitLenInt qubit2)
{
    if (qubit1 == qubit2) {
        return;
    }

    QEngineShard& shard1 = shards[qubit1];
    QEngineShard& shard2 = shards[qubit2];

    RevertBellBasis(qubit1);
    RevertBellBasis(qubit2);
    RevertBasis2Qb(qubit1, ONLY_INVERT);
    RevertBasis2Qb(qubit2, ONLY_INVERT);

    if (UNSAFE_CACHED_CLASSICAL(shard1) && UNSAFE_CACHED_CLASSICAL(shard2)) {
        // We can avoid dirtying the cache and entangling, since the bits are classical.
        if (SHARD_STATE(shard1) != SHARD_STATE(shard2)) {
            XBase(qubit1);
            XBase(qubit2);
            if (!randGlobalPhase) {
                // Under the preconditions, this has no effect on Hermitian expectation values, but we track it, if the
                // QUnit is tracking arbitrary numerical phase.
                ApplySinglePhase(I_CMPLX, I_CMPLX, qubit1);
            }
        }
        return;
    }

    QInterfacePtr unit = Entangle({ qubit1, qubit2 });
    unit->ISwap(shards[qubit1].mapped, shards[qubit2].mapped);

    // TODO: If we multiply out cached amplitudes, we can optimize this.

    shards[qubit1].MakeDirty();
    shards[qubit2].MakeDirty();
}

void QUnit::SqrtSwap(bitLenInt qubit1, bitLenInt qubit2)
{
    if (qubit1 == qubit2) {
        return;
    }

    QEngineShard& shard1 = shards[qubit1];
    QEngineShard& shard2 = shards[qubit2];

    RevertBellBasis(qubit1);
    RevertBellBasis(qubit2);
    RevertBasis2Qb(qubit1, ONLY_INVERT);
    RevertBasis2Qb(qubit2, ONLY_INVERT);

    if (UNSAFE_CACHED_CLASSICAL(shard1) && UNSAFE_CACHED_CLASSICAL(shard2) &&
        (SHARD_STATE(shard1) == SHARD_STATE(shard2))) {
        // We can avoid dirtying the cache and entangling, since this gate doesn't swap identical classical bits.
        return;
    }

    QInterfacePtr unit = Entangle({ qubit1, qubit2 });
    unit->SqrtSwap(shards[qubit1].mapped, shards[qubit2].mapped);

    // TODO: If we multiply out cached amplitudes, we can optimize this.

    shards[qubit1].MakeDirty();
    shards[qubit2].MakeDirty();
}

void QUnit::ISqrtSwap(bitLenInt qubit1, bitLenInt qubit2)
{
    if (qubit1 == qubit2) {
        return;
    }

    QEngineShard& shard1 = shards[qubit1];
    QEngineShard& shard2 = shards[qubit2];

    RevertBellBasis(qubit1);
    RevertBellBasis(qubit2);
    RevertBasis2Qb(qubit1, ONLY_INVERT);
    RevertBasis2Qb(qubit2, ONLY_INVERT);

    if (UNSAFE_CACHED_CLASSICAL(shard1) && UNSAFE_CACHED_CLASSICAL(shard2) &&
        (SHARD_STATE(shard1) == SHARD_STATE(shard2))) {
        // We can avoid dirtying the cache and entangling, since this gate doesn't swap identical classical bits.
        return;
    }

    QInterfacePtr unit = Entangle({ qubit1, qubit2 });
    unit->ISqrtSwap(shards[qubit1].mapped, shards[qubit2].mapped);

    // TODO: If we multiply out cached amplitudes, we can optimize this.

    shards[qubit1].MakeDirty();
    shards[qubit2].MakeDirty();
}

void QUnit::FSim(real1 theta, real1 phi, bitLenInt qubit1, bitLenInt qubit2)
{
    bitLenInt controls[1] = { qubit1 };
    real1 sinTheta = sin(theta);

    if (IS_ZERO_R1(sinTheta)) {
        ApplyControlledSinglePhase(controls, 1, qubit2, ONE_CMPLX, exp(complex(ZERO_R1, phi)));
        return;
    }

    if (IS_ONE_R1(-sinTheta)) {
        ISwap(qubit1, qubit2);
        ApplyControlledSinglePhase(controls, 1, qubit2, ONE_CMPLX, exp(complex(ZERO_R1, phi)));
        return;
    }

    QEngineShard& shard1 = shards[qubit1];
    QEngineShard& shard2 = shards[qubit2];

    RevertPlusMinusBasis(qubit1);
    RevertPlusMinusBasis(qubit2);
    RevertBasis2Qb(qubit1, ONLY_INVERT);
    RevertBasis2Qb(qubit2, ONLY_INVERT);

    if (UNSAFE_CACHED_CLASSICAL(shard1) && UNSAFE_CACHED_CLASSICAL(shard2) &&
        (SHARD_STATE(shard1) == SHARD_STATE(shard2))) {
        // We can avoid dirtying the cache and entangling, since this gate doesn't swap identical classical bits.
        if (SHARD_STATE(shard1)) {
            ApplyControlledSinglePhase(controls, 1, qubit2, ONE_CMPLX, exp(complex(ZERO_R1, phi)));
        }
        return;
    }

    QInterfacePtr unit = Entangle({ qubit1, qubit2 });
    unit->FSim(theta, phi, shards[qubit1].mapped, shards[qubit2].mapped);

    // TODO: If we multiply out cached amplitudes, we can optimize this.

    shards[qubit1].MakeDirty();
    shards[qubit2].MakeDirty();
}

void QUnit::UniformlyControlledSingleBit(const bitLenInt* controls, const bitLenInt& controlLen, bitLenInt qubitIndex,
    const complex* mtrxs, const bitCapInt* mtrxSkipPowers, const bitLenInt mtrxSkipLen,
    const bitCapInt& mtrxSkipValueMask)
{
    // If there are no controls, this is equivalent to the single bit gate.
    if (controlLen == 0) {
        ApplySingleBit(mtrxs, qubitIndex);
        return;
    }

    bitLenInt i;

    std::vector<bitLenInt> trimmedControls;
    std::vector<bitCapInt> skipPowers;
    bitCapInt skipValueMask = 0;
    for (i = 0; i < controlLen; i++) {
        if (!CheckBitPermutation(controls[i])) {
            trimmedControls.push_back(controls[i]);
        } else {
            skipPowers.push_back(pow2(i));
            skipValueMask |= (SHARD_STATE(shards[controls[i]]) ? pow2(i) : 0);
        }
    }

    // If all controls are in eigenstates, we can avoid entangling them.
    if (trimmedControls.size() == 0) {
        bitCapInt controlPerm = GetCachedPermutation(controls, controlLen);
        complex mtrx[4];
        std::copy(
            mtrxs + (bitCapIntOcl)(controlPerm * 4UL), mtrxs + (bitCapIntOcl)((controlPerm + ONE_BCI) * 4U), mtrx);
        ApplySingleBit(mtrx, qubitIndex);
        return;
    }

    std::vector<bitLenInt> bits(trimmedControls.size() + 1);
    for (i = 0; i < trimmedControls.size(); i++) {
        bits[i] = trimmedControls[i];
    }
    bits[trimmedControls.size()] = qubitIndex;
    std::sort(bits.begin(), bits.end());

    std::vector<bitLenInt*> ebits(trimmedControls.size() + 1);
    for (i = 0; i < bits.size(); i++) {
        ebits[i] = &bits[i];
    }

    QInterfacePtr unit = Entangle(ebits);

    bitLenInt* mappedControls = new bitLenInt[trimmedControls.size()];
    for (i = 0; i < trimmedControls.size(); i++) {
        mappedControls[i] = shards[trimmedControls[i]].mapped;
        shards[trimmedControls[i]].isPhaseDirty = true;
    }

    unit->UniformlyControlledSingleBit(mappedControls, trimmedControls.size(), shards[qubitIndex].mapped, mtrxs,
        &(skipPowers[0]), skipPowers.size(), skipValueMask);

    shards[qubitIndex].MakeDirty();

    delete[] mappedControls;
}

void QUnit::H(bitLenInt target)
{
    QEngineShard& shard = shards[target];

    if (!freezeBasis) {
        CommuteH(target);
        shard.isPlusMinus = !shard.isPlusMinus;
        shard.CombineBellH();
        return;
    }

    if (DIRTY(shard)) {
        shard.MakeDirty();
        shard.unit->H(shard.mapped);
        return;
    }

    complex tempAmp1 = ((real1)M_SQRT1_2) * (shard.amp0 - shard.amp1);
    shard.amp0 = ((real1)M_SQRT1_2) * (shard.amp0 + shard.amp1);
    shard.amp1 = tempAmp1;
    if (doNormalize) {
        shard.ClampAmps(amplitudeFloor);
    }
}

void QUnit::XBase(const bitLenInt& target)
{
    QEngineShard& shard = shards[target];

    if (DIRTY(shard)) {
        shard.MakeDirty();
        shard.unit->X(shard.mapped);
        return;
    }

    std::swap(shard.amp0, shard.amp1);
}

void QUnit::ZBase(const bitLenInt& target)
{
    QEngineShard& shard = shards[target];

    if (DIRTY(shard)) {
        shard.MakeDirty();
        shard.unit->Z(shard.mapped);
        return;
    }

    shard.amp1 = -shard.amp1;
}

void QUnit::X(bitLenInt target)
{
    QEngineShard& shard = shards[target];

    shard.FlipPhaseAnti();

    if (shard.IsBellBasis()) {
        if (shard.bellControl) {
            QEngineShardPtr partner = shard.bellControl;
            if (!shard.isPlusMinus && !partner->isPlusMinus) {
                XBase(target);
                return;
            }
        }

        RevertBellBasis(target);
    }

    if (!shard.isPlusMinus) {
        XBase(target);
    } else {
        ZBase(target);
    }
}

void QUnit::Z(bitLenInt target)
{
    QEngineShard& shard = shards[target];

    RevertBellBasis(target);

    if (shard.IsInvertTarget()) {
        RevertBellBasis(target);
        RevertPlusMinusBasis(target);
        shard.CommutePhase(ONE_CMPLX, -ONE_CMPLX);
    } else {
        if (shard.IsBellBasis()) {
            if (shard.bellControl) {
                QEngineShardPtr partner = shard.bellControl;
                if (shard.isPlusMinus && !partner->isPlusMinus) {
                    XBase(target);
                    return;
                }
            }

            RevertBellBasis(target);
        }

        if (UNSAFE_CACHED_ZERO(shard)) {
            Flush0Eigenstate(target);
            return;
        }
    }

    if (!shard.isPlusMinus) {
        ZBase(target);
    } else {
        XBase(target);
    }
}

void QUnit::Transform2x2(const complex* mtrxIn, complex* mtrxOut)
{
    mtrxOut[0] = (ONE_R1 / 2) * (mtrxIn[0] + mtrxIn[1] + mtrxIn[2] + mtrxIn[3]);
    mtrxOut[1] = (ONE_R1 / 2) * (mtrxIn[0] - mtrxIn[1] + mtrxIn[2] - mtrxIn[3]);
    mtrxOut[2] = (ONE_R1 / 2) * (mtrxIn[0] + mtrxIn[1] - mtrxIn[2] - mtrxIn[3]);
    mtrxOut[3] = (ONE_R1 / 2) * (mtrxIn[0] - mtrxIn[1] - mtrxIn[2] + mtrxIn[3]);
}

void QUnit::TransformPhase(const complex& topLeft, const complex& bottomRight, complex* mtrxOut)
{
    mtrxOut[0] = (ONE_R1 / 2) * (topLeft + bottomRight);
    mtrxOut[1] = (ONE_R1 / 2) * (topLeft - bottomRight);
    mtrxOut[2] = mtrxOut[1];
    mtrxOut[3] = mtrxOut[0];
}

void QUnit::TransformInvert(const complex& topRight, const complex& bottomLeft, complex* mtrxOut)
{
    mtrxOut[0] = (ONE_R1 / 2) * (bottomLeft + topRight);
    mtrxOut[1] = (ONE_R1 / 2) * (-bottomLeft + topRight);
    mtrxOut[2] = -mtrxOut[1];
    mtrxOut[3] = -mtrxOut[0];
}

#define CTRLED_GEN_WRAP(ctrld, bare, anti)                                                                             \
    ApplyEitherControlled(                                                                                             \
        controls, controlLen, { target }, anti,                                                                        \
        [&](QInterfacePtr unit, std::vector<bitLenInt> mappedControls) {                                               \
            complex trnsMtrx[4] = { ZERO_CMPLX, ZERO_CMPLX, ZERO_CMPLX, ZERO_CMPLX };                                  \
            if (!shards[target].isPlusMinus) {                                                                         \
                std::copy(mtrx, mtrx + 4, trnsMtrx);                                                                   \
            } else {                                                                                                   \
                Transform2x2(mtrx, trnsMtrx);                                                                          \
            }                                                                                                          \
            unit->ctrld;                                                                                               \
        },                                                                                                             \
        [&]() { bare; });

#define CTRLED_PHASE_INVERT_WRAP(ctrld, ctrldgen, bare, anti, isInvert, top, bottom)                                   \
    ApplyEitherControlled(                                                                                             \
        controls, controlLen, { target }, anti,                                                                        \
        [&](QInterfacePtr unit, std::vector<bitLenInt> mappedControls) {                                               \
            if (!shards[target].isPlusMinus) {                                                                         \
                unit->ctrld;                                                                                           \
            } else {                                                                                                   \
                complex trnsMtrx[4] = { ZERO_CMPLX, ZERO_CMPLX, ZERO_CMPLX, ZERO_CMPLX };                              \
                if (isInvert) {                                                                                        \
                    TransformInvert(top, bottom, trnsMtrx);                                                            \
                } else {                                                                                               \
                    TransformPhase(top, bottom, trnsMtrx);                                                             \
                }                                                                                                      \
                unit->ctrldgen;                                                                                        \
            }                                                                                                          \
        },                                                                                                             \
        [&]() { bare; });

#define CTRLED_SWAP_WRAP(ctrld, bare, anti)                                                                            \
    if (qubit1 == qubit2) {                                                                                            \
        return;                                                                                                        \
    }                                                                                                                  \
    ToPermBasis(qubit1);                                                                                               \
    ToPermBasis(qubit2);                                                                                               \
    ApplyEitherControlled(                                                                                             \
        controls, controlLen, { qubit1, qubit2 }, anti,                                                                \
        [&](QInterfacePtr unit, std::vector<bitLenInt> mappedControls) { unit->ctrld; }, [&]() { bare; })
#define CTRL_GEN_ARGS &(mappedControls[0]), mappedControls.size(), shards[target].mapped, trnsMtrx
#define CTRL_ARGS &(mappedControls[0]), mappedControls.size(), shards[target].mapped, mtrx
#define CTRL_1_ARGS mappedControls[0], shards[target].mapped
#define CTRL_2_ARGS mappedControls[0], mappedControls[1], shards[target].mapped
#define CTRL_S_ARGS &(mappedControls[0]), mappedControls.size(), shards[qubit1].mapped, shards[qubit2].mapped
#define CTRL_P_ARGS &(mappedControls[0]), mappedControls.size(), shards[target].mapped, topLeft, bottomRight
#define CTRL_I_ARGS &(mappedControls[0]), mappedControls.size(), shards[target].mapped, topRight, bottomLeft

void QUnit::CNOT(bitLenInt control, bitLenInt target)
{
    QEngineShard& tShard = shards[target];

    if (CACHED_PLUS_MINUS(tShard)) {
        if (IS_NORM_ZERO(tShard.amp1)) {
            return;
        }
        if (IS_NORM_ZERO(tShard.amp0)) {
            Z(control);
            return;
        }
    }

    QEngineShard& cShard = shards[control];

    if (!cShard.IsInvertTarget() && UNSAFE_CACHED_CLASSICAL(cShard)) {
        if (IS_NORM_ZERO(cShard.amp1)) {
            Flush0Eigenstate(control);
            return;
        }
        if (IS_NORM_ZERO(cShard.amp0)) {
            Flush1Eigenstate(control);
            X(target);
            return;
        }
    }

    if (!freezeBasis) {
        bool isForward = (cShard.bellTarget == &tShard);
        bool isReverse = (tShard.bellTarget == &cShard);

        if ((isForward || isReverse) && !cShard.isPlusMinus && !tShard.isPlusMinus) {
            cShard.ClearBellBasis();
            cShard.isPlusMinus = true;
            tShard.isPlusMinus = false;
            if (isReverse) {
                std::swap(cShard.amp0, tShard.amp0);
                std::swap(cShard.amp1, tShard.amp1);
                if (SHARD_STATE(tShard)) {
                    cShard.amp1 = -cShard.amp1;
                }
            }
            return;
        } else if (isForward && !cShard.isPlusMinus && tShard.isPlusMinus) {
            if (!SHARD_STATE(tShard)) {
                std::swap(cShard.amp0, cShard.amp1);
            }
            return;
        } else if (isReverse && !cShard.isPlusMinus && tShard.isPlusMinus) {
            if (!SHARD_STATE(cShard)) {
                std::swap(tShard.amp0, tShard.amp1);
            }
            return;
        }

        RevertBellBasis(control);
        RevertBellBasis(target);

        if (CACHED_PLUS_MINUS(cShard) && CACHED_CLASSICAL(tShard)) {
            cShard.isPlusMinus = false;
            cShard.SetBellTarget(&tShard);
            return;
        }

        RevertPlusMinusBasis(control);

        RevertBasis2Qb(control, ONLY_INVERT, ONLY_TARGETS);

        if (cShard.IsInvertControlOf(&tShard)) {
            RevertPlusMinusBasis(target);
        }

        RevertBasis2Qb(target, INVERT_AND_PHASE, CONTROLS_AND_TARGETS, CTRL_AND_ANTI, {}, { control });

        tShard.AddInversionAngles(&cShard, ONE_CMPLX, ONE_CMPLX);

        ShardToPhaseMap::iterator phaseShard = tShard.targetOfShards.find(&cShard);

        if ((phaseShard == tShard.targetOfShards.end()) || phaseShard->second->isInvert) {
            return;
        }

        real1 amplitudeThreshold = doNormalize ? amplitudeFloor : ZERO_R1;
        PhaseShardPtr buffer = phaseShard->second;

        if (IS_SAME(buffer->cmplxDiff, buffer->cmplxSame)) {
            ApplyBuffer(buffer, control, target, false);
            shards[target].RemovePhaseControl(&cShard);
        }

        return;
    }

    bitLenInt controls[1] = { control };
    bitLenInt controlLen = 1;

    freezeBasis = false;
    RevertBellBasis(control);
    RevertBellBasis(target);
    freezeBasis = true;

    // We're free to transform gates to any orthonormal basis of the Hilbert space.
    // For a 2 qubit system, if the control is the lefthand bit, it's easy to verify the following truth table for CNOT:
    // |++> -> |++>
    // |+-> -> |-->
    // |-+> -> |-+>
    // |--> -> |+->
    // Under the Jacobian transformation between these two bases for defining the truth table, the matrix representation
    // is equivalent to the gate with bits flipped. We just let ApplyEitherControlled() know to leave the current basis
    // alone, by way of the last optional "true" argument in the call.
    if (cShard.isPlusMinus && tShard.isPlusMinus) {
        RevertBasis2Qb(control);
        RevertBasis2Qb(target);

        std::swap(controls[0], target);
        ApplyEitherControlled(
            controls, controlLen, { target }, false,
            [&](QInterfacePtr unit, std::vector<bitLenInt> mappedControls) { unit->CNOT(CTRL_1_ARGS); },
            [&]() { XBase(target); }, true);
        return;
    }

    CTRLED_PHASE_INVERT_WRAP(
        CNOT(CTRL_1_ARGS), ApplyControlledSingleBit(CTRL_GEN_ARGS), X(target), false, true, ONE_CMPLX, ONE_CMPLX);
}

void QUnit::AntiCNOT(bitLenInt control, bitLenInt target)
{
    QEngineShard& tShard = shards[target];
    if (CACHED_PLUS(tShard)) {
        return;
    }

    QEngineShard& cShard = shards[control];
    if (!cShard.IsInvertTarget() && UNSAFE_CACHED_CLASSICAL(cShard)) {
        if (IS_NORM_ZERO(cShard.amp1)) {
            Flush0Eigenstate(control);
            X(target);
            return;
        }
        if (IS_NORM_ZERO(cShard.amp0)) {
            Flush1Eigenstate(control);
            return;
        }
    }

    bitLenInt controls[1] = { control };
    bitLenInt controlLen = 1;

    if (!freezeBasis) {
        RevertBellBasis(control);
        RevertBellBasis(target);

        RevertPlusMinusBasis(control);

        RevertBasis2Qb(control, ONLY_INVERT, ONLY_TARGETS);
        RevertBasis2Qb(target, ONLY_PHASE, CONTROLS_AND_TARGETS);
        RevertBasis2Qb(target, ONLY_INVERT, CONTROLS_AND_TARGETS, CTRL_AND_ANTI, {}, { control });

        shards[target].AddAntiInversionAngles(&(shards[control]), ONE_CMPLX, ONE_CMPLX);
        return;
    }

    CTRLED_PHASE_INVERT_WRAP(AntiCNOT(CTRL_1_ARGS), ApplyAntiControlledSingleBit(CTRL_GEN_ARGS), X(target), true, true,
        ONE_CMPLX, ONE_CMPLX);
}

void QUnit::CCNOT(bitLenInt control1, bitLenInt control2, bitLenInt target)
{
    QEngineShard& tShard = shards[target];
    if (CACHED_PLUS(tShard)) {
        return;
    }

    QEngineShard& c1Shard = shards[control1];
    QEngineShard& c2Shard = shards[control2];

    if (!c1Shard.IsInvertTarget()) {
        if (UNSAFE_CACHED_CLASSICAL(c1Shard)) {
            if (IS_NORM_ZERO(c1Shard.amp1)) {
                Flush0Eigenstate(control1);
                return;
            }
            if (IS_NORM_ZERO(c1Shard.amp0)) {
                Flush1Eigenstate(control1);
                CNOT(control2, target);
                return;
            }
        }
    }

    if (!c2Shard.IsInvertTarget()) {
        if (UNSAFE_CACHED_CLASSICAL(c2Shard)) {
            if (IS_NORM_ZERO(c2Shard.amp1)) {
                Flush0Eigenstate(control2);
                return;
            }
            if (IS_NORM_ZERO(c2Shard.amp0)) {
                Flush1Eigenstate(control2);
                CNOT(control1, target);
                return;
            }
        }
    }

    bitLenInt controls[2] = { control1, control2 };

    ApplyEitherControlled(
        controls, 2, { target }, false,
        [&](QInterfacePtr unit, std::vector<bitLenInt> mappedControls) {
            if (shards[target].isPlusMinus) {
                if (mappedControls.size() == 2) {
                    unit->CCZ(CTRL_2_ARGS);
                } else {
                    unit->CZ(CTRL_1_ARGS);
                }
            } else {
                if (mappedControls.size() == 2) {
                    unit->CCNOT(CTRL_2_ARGS);
                } else {
                    unit->CNOT(CTRL_1_ARGS);
                }
            }
        },
        [&]() { X(target); });
}

void QUnit::AntiCCNOT(bitLenInt control1, bitLenInt control2, bitLenInt target)
{
    QEngineShard& tShard = shards[target];
    if (CACHED_PLUS(tShard)) {
        return;
    }

    bitLenInt controls[2] = { control1, control2 };

    ApplyEitherControlled(
        controls, 2, { target }, true,
        [&](QInterfacePtr unit, std::vector<bitLenInt> mappedControls) {
            if (shards[target].isPlusMinus) {
                unit->ApplyAntiControlledSinglePhase(
                    &(mappedControls[0]), mappedControls.size(), shards[target].mapped, ONE_CMPLX, -ONE_CMPLX);
            } else {
                if (mappedControls.size() == 2) {
                    unit->AntiCCNOT(CTRL_2_ARGS);
                } else {
                    unit->AntiCNOT(CTRL_1_ARGS);
                }
            }
        },
        [&]() { X(target); });
}

void QUnit::CZ(bitLenInt control, bitLenInt target)
{
    if (shards[control].isPlusMinus && !shards[target].isPlusMinus) {
        std::swap(control, target);
    }

    QEngineShard& tShard = shards[target];
    QEngineShard& cShard = shards[control];

    if (!tShard.IsInvertTarget() && UNSAFE_CACHED_CLASSICAL(tShard)) {
        if (SHARD_STATE(tShard)) {
            Flush1Eigenstate(target);
            Z(control);
        } else {
            Flush0Eigenstate(target);
        }
        return;
    }

    if (!cShard.IsInvertTarget() && UNSAFE_CACHED_CLASSICAL(cShard)) {
        if (SHARD_STATE(cShard)) {
            Flush1Eigenstate(control);
            Z(target);
        } else {
            Flush0Eigenstate(control);
        }
        return;
    }

    if (!freezeBasis) {
        bool isBellPair = ((cShard.bellTarget == &tShard) || (tShard.bellTarget == &cShard));
        if (!isBellPair) {
            RevertBellBasis(control);
            RevertBellBasis(target);
        }

        if (isBellPair || (CACHED_PLUS_MINUS(cShard) && CACHED_PLUS_MINUS(tShard))) {
            H(target);
            CNOT(control, target);
            H(target);
            return;
        }

        RevertPlusMinusBasis(control);

        RevertBasis2Qb(control, ONLY_INVERT, ONLY_TARGETS, CTRL_AND_ANTI);

        bool isInvert = cShard.IsInvertControlOf(&tShard);
        if (isInvert) {
            RevertPlusMinusBasis(target);
        }

        RevertBasis2Qb(target, ONLY_INVERT, ONLY_TARGETS, CTRL_AND_ANTI, {}, { control });

        tShard.AddPhaseAngles(&cShard, ONE_CMPLX, -ONE_CMPLX);

        if (isInvert) {
            return;
        }

        ShardToPhaseMap::iterator phaseShard = tShard.targetOfShards.find(&cShard);

        if (phaseShard == tShard.targetOfShards.end()) {
            return;
        }

        real1 amplitudeThreshold = doNormalize ? amplitudeFloor : ZERO_R1;
        PhaseShardPtr buffer = phaseShard->second;

        if (IS_SAME(buffer->cmplxDiff, buffer->cmplxSame)) {
            ApplyBuffer(buffer, control, target, false);
            tShard.RemovePhaseControl(&cShard);
        }

        return;
    }

    bitLenInt controls[1] = { control };
    bitLenInt controlLen = 1;

    CTRLED_PHASE_INVERT_WRAP(
        CZ(CTRL_1_ARGS), ApplyControlledSingleBit(CTRL_GEN_ARGS), Z(target), false, false, ONE_CMPLX, -ONE_CMPLX);
}

void QUnit::CH(bitLenInt control, bitLenInt target)
{
    const complex mtrx[4] = { complex(ONE_R1 / sqrt((real1)2), ZERO_R1), complex(ONE_R1 / sqrt((real1)2), ZERO_R1),
        complex(ONE_R1 / sqrt((real1)2), ZERO_R1), complex(-ONE_R1 / sqrt((real1)2), ZERO_R1) };

    bitLenInt controls[1] = { control };
    bitLenInt controlLen = 1;

    CTRLED_GEN_WRAP(ApplyControlledSingleBit(CTRL_GEN_ARGS), H(target), false);
}

void QUnit::CCZ(bitLenInt control1, bitLenInt control2, bitLenInt target)
{
    if (shards[control1].isPlusMinus && !shards[target].isPlusMinus) {
        std::swap(control1, target);
    }

    if (shards[control2].isPlusMinus && !shards[target].isPlusMinus) {
        std::swap(control2, target);
    }

    QEngineShard& tShard = shards[target];
    QEngineShard& c1Shard = shards[control1];
    QEngineShard& c2Shard = shards[control2];

    if (!c1Shard.IsInvertTarget()) {
        if (UNSAFE_CACHED_CLASSICAL(c1Shard)) {
            if (IS_NORM_ZERO(c1Shard.amp1)) {
                Flush0Eigenstate(control1);
                return;
            }
            if (IS_NORM_ZERO(c1Shard.amp0)) {
                Flush1Eigenstate(control1);
                CZ(control2, target);
                return;
            }
        }
    }

    if (!c2Shard.IsInvertTarget()) {
        if (UNSAFE_CACHED_CLASSICAL(c2Shard)) {
            if (IS_NORM_ZERO(c2Shard.amp1)) {
                Flush0Eigenstate(control2);
                return;
            }
            if (IS_NORM_ZERO(c2Shard.amp0)) {
                Flush1Eigenstate(control2);
                CZ(control1, target);
                return;
            }
        }
    }

    if (!tShard.IsInvertTarget()) {
        if (UNSAFE_CACHED_CLASSICAL(tShard)) {
            if (IS_NORM_ZERO(tShard.amp1)) {
                Flush0Eigenstate(target);
                return;
            }
            if (IS_NORM_ZERO(tShard.amp0)) {
                Flush1Eigenstate(target);
                CZ(control1, control2);
                return;
            }
        }
    }

    bitLenInt controls[2] = { control1, control2 };

    ApplyEitherControlled(
        controls, 2, { target }, false,
        [&](QInterfacePtr unit, std::vector<bitLenInt> mappedControls) {
            if (shards[target].isPlusMinus) {
                if (mappedControls.size() == 2) {
                    unit->CCNOT(CTRL_2_ARGS);
                } else {
                    unit->CNOT(CTRL_1_ARGS);
                }
            } else {
                if (mappedControls.size() == 2) {
                    unit->CCZ(CTRL_2_ARGS);
                } else {
                    unit->CZ(CTRL_1_ARGS);
                }
            }
        },
        [&]() { Z(target); });
}

void QUnit::ApplySinglePhase(const complex topLeft, const complex bottomRight, bitLenInt target)
{
    real1 amplitudeThreshold = doNormalize ? amplitudeFloor : ZERO_R1;
    if (IS_SAME(topLeft, bottomRight) && (randGlobalPhase || IS_ARG_0(topLeft))) {
        return;
    }

    if (IS_OPPOSITE(topLeft, bottomRight) && (randGlobalPhase || IS_ARG_0(topLeft))) {
        Z(target);
        return;
    }

    QEngineShard& shard = shards[target];

    RevertBellBasis(target);

    if (shard.IsInvertTarget()) {
        RevertPlusMinusBasis(target);
        shard.CommutePhase(topLeft, bottomRight);
    } else {
        if (IS_ARG_0(topLeft) && UNSAFE_CACHED_ZERO(shard)) {
            Flush0Eigenstate(target);
            return;
        }

        if (IS_ARG_0(bottomRight) && UNSAFE_CACHED_ONE(shard)) {
            Flush1Eigenstate(target);
            return;
        }
    }

    if (!shard.isPlusMinus) {

        if (DIRTY(shard)) {
            shard.MakeDirty();
            shard.unit->ApplySinglePhase(topLeft, bottomRight, shard.mapped);
            return;
        }

        shard.amp0 *= topLeft;
        shard.amp1 *= bottomRight;
        if (doNormalize) {
            shard.ClampAmps(amplitudeFloor);
        }
    } else {
        complex mtrx[4] = { ZERO_CMPLX, ZERO_CMPLX, ZERO_CMPLX, ZERO_CMPLX };
        TransformPhase(topLeft, bottomRight, mtrx);

        if (DIRTY(shard)) {
            shard.MakeDirty();
            shard.unit->ApplySingleBit(mtrx, shard.mapped);
            return;
        }

        complex Y0 = shard.amp0;

        shard.amp0 = (mtrx[0] * Y0) + (mtrx[1] * shard.amp1);
        shard.amp1 = (mtrx[2] * Y0) + (mtrx[3] * shard.amp1);
        if (doNormalize) {
            shard.ClampAmps(amplitudeFloor);
        }
    }
}

void QUnit::ApplySingleInvert(const complex topRight, const complex bottomLeft, bitLenInt target)
{
    real1 amplitudeThreshold = doNormalize ? amplitudeFloor : ZERO_R1;
    if (IS_SAME(topRight, bottomLeft) && (randGlobalPhase || IS_ONE_CMPLX(topRight))) {
        X(target);
        return;
    }

<<<<<<< HEAD
    RevertBellBasis(target);
=======
    QEngineShard& shard = shards[target];
>>>>>>> 7bdbf5a2

    if (shard.IsInvertTarget()) {
        RevertPlusMinusBasis(target);
        shard.CommutePhase(bottomLeft, topRight);
    }

    shard.FlipPhaseAnti();

    if (!shard.isPlusMinus) {
        if (DIRTY(shard)) {
            shard.MakeDirty();
            shard.unit->ApplySingleInvert(topRight, bottomLeft, shard.mapped);
            return;
        }

        complex tempAmp1 = shard.amp0 * bottomLeft;
        shard.amp0 = shard.amp1 * topRight;
        shard.amp1 = tempAmp1;
        if (doNormalize) {
            shard.ClampAmps(amplitudeFloor);
        }
    } else {
        complex mtrx[4] = { ZERO_CMPLX, ZERO_CMPLX, ZERO_CMPLX, ZERO_CMPLX };
        TransformInvert(topRight, bottomLeft, mtrx);

        if (DIRTY(shard)) {
            shard.MakeDirty();
            shard.unit->ApplySingleBit(mtrx, shard.mapped);
            return;
        }

        complex Y0 = shard.amp0;

        shard.amp0 = (mtrx[0] * Y0) + (mtrx[1] * shard.amp1);
        shard.amp1 = (mtrx[2] * Y0) + (mtrx[3] * shard.amp1);
        if (doNormalize) {
            shard.ClampAmps(amplitudeFloor);
        }
    }
}

void QUnit::ApplyControlledSinglePhase(const bitLenInt* cControls, const bitLenInt& controlLen,
    const bitLenInt& cTarget, const complex topLeft, const complex bottomRight)
{
    // Commutes with controlled phase optimizations
    if (controlLen == 0) {
        ApplySinglePhase(topLeft, bottomRight, cTarget);
        return;
    }

    real1 amplitudeThreshold = doNormalize ? amplitudeFloor : ZERO_R1;
    if ((controlLen == 1) && IS_SAME(topLeft, bottomRight)) {
        ApplySinglePhase(ONE_CMPLX, bottomRight, cControls[0]);
        return;
    }

    bitLenInt* controls = new bitLenInt[controlLen];
    std::copy(cControls, cControls + controlLen, controls);
    bitLenInt target = cTarget;

    QEngineShard& shard = shards[target];

    if (IS_ARG_0(bottomRight) && (!shard.IsInvertTarget() && UNSAFE_CACHED_ONE(shard))) {
        Flush1Eigenstate(target);
        delete[] controls;
        return;
    }

    if (IS_ARG_0(topLeft)) {
        if (!shard.IsInvertTarget() && UNSAFE_CACHED_ZERO(shard)) {
            Flush0Eigenstate(target);
            delete[] controls;
            return;
        }

        if (IS_ARG_PI(bottomRight)) {
            if (controlLen == 2U) {
                CCZ(controls[0], controls[1], target);
                delete[] controls;
                return;
            }
            if (controlLen == 1U) {
                CZ(controls[0], target);
                delete[] controls;
                return;
            }
        }

        if (!shards[target].isPlusMinus) {
            for (bitLenInt i = 0; i < controlLen; i++) {
                if (shards[controls[i]].isPlusMinus) {
                    std::swap(controls[i], target);
                    break;
                }
            }
        }
    }

    if (!freezeBasis && (controlLen == 1U)) {
        bitLenInt control = controls[0];
        delete[] controls;
<<<<<<< HEAD

        RevertBellBasis(control);
        RevertBellBasis(target);

        // Not safe to use tShard from above
=======
>>>>>>> 7bdbf5a2
        QEngineShard& cShard = shards[control];
        QEngineShard& tShard = shards[target];
        if (!cShard.IsInvertTarget() && UNSAFE_CACHED_CLASSICAL(cShard)) {
            if (SHARD_STATE(cShard)) {
                Flush1Eigenstate(control);
                ApplySinglePhase(topLeft, bottomRight, target);
            } else {
                Flush0Eigenstate(control);
            }

            return;
        }

        RevertPlusMinusBasis(control);

        RevertBasis2Qb(control, ONLY_INVERT, ONLY_TARGETS, CTRL_AND_ANTI);
        RevertBasis2Qb(target, ONLY_INVERT, IS_ONE_CMPLX(topLeft) ? ONLY_TARGETS : CONTROLS_AND_TARGETS, CTRL_AND_ANTI);

        tShard.AddPhaseAngles(&cShard, topLeft, bottomRight);

        ShardToPhaseMap::iterator phaseShard = tShard.targetOfShards.find(&cShard);

        if ((phaseShard == tShard.targetOfShards.end()) || phaseShard->second->isInvert) {
            return;
        }

        real1 amplitudeThreshold = doNormalize ? amplitudeFloor : ZERO_R1;
        PhaseShardPtr buffer = phaseShard->second;

        if (IS_SAME(buffer->cmplxDiff, buffer->cmplxSame)) {
            ApplyBuffer(buffer, control, target, false);
            tShard.RemovePhaseControl(&cShard);
        }

        return;
    }

    CTRLED_PHASE_INVERT_WRAP(ApplyControlledSinglePhase(CTRL_P_ARGS), ApplyControlledSingleBit(CTRL_GEN_ARGS),
        ApplySinglePhase(topLeft, bottomRight, target), false, false, topLeft, bottomRight);

    delete[] controls;
}

void QUnit::ApplyControlledSingleInvert(const bitLenInt* controls, const bitLenInt& controlLen, const bitLenInt& target,
    const complex topRight, const complex bottomLeft)
{
    real1 amplitudeThreshold = doNormalize ? amplitudeFloor : ZERO_R1;
    if ((controlLen == 1U) && IS_ARG_0(topRight) && IS_ARG_0(bottomLeft)) {
        CNOT(controls[0], target);
        return;
    }

    CTRLED_PHASE_INVERT_WRAP(ApplyControlledSingleInvert(CTRL_I_ARGS), ApplyControlledSingleBit(CTRL_GEN_ARGS),
        ApplySingleInvert(topRight, bottomLeft, target), false, true, topRight, bottomLeft);
}

void QUnit::ApplyAntiControlledSinglePhase(const bitLenInt* cControls, const bitLenInt& controlLen,
    const bitLenInt& cTarget, const complex topLeft, const complex bottomRight)
{
    // Commutes with controlled phase optimizations
    if (controlLen == 0) {
        ApplySinglePhase(topLeft, bottomRight, cTarget);
        return;
    }

    real1 amplitudeThreshold = doNormalize ? amplitudeFloor : ZERO_R1;
    if ((controlLen == 1) && IS_SAME(topLeft, bottomRight)) {
        ApplySinglePhase(topLeft, ONE_CMPLX, cControls[0]);
        return;
    }

    bitLenInt* controls = new bitLenInt[controlLen];
    std::copy(cControls, cControls + controlLen, controls);
    bitLenInt target = cTarget;

    QEngineShard& shard = shards[target];

    if (IS_ARG_0(topLeft) && (!shard.IsInvertTarget() && UNSAFE_CACHED_ZERO(shard))) {
        Flush0Eigenstate(target);
        delete[] controls;
        return;
    }

    if (IS_ARG_0(bottomRight)) {
        if (!shard.IsInvertTarget() && UNSAFE_CACHED_ONE(shard)) {
            Flush1Eigenstate(target);
            delete[] controls;
            return;
        }

        if (!shards[target].isPlusMinus) {
            for (bitLenInt i = 0; i < controlLen; i++) {
                if (shards[controls[i]].isPlusMinus) {
                    std::swap(controls[i], target);
                    break;
                }
            }
        }
    }

    if (!freezeBasis && (controlLen == 1U)) {
        bitLenInt control = controls[0];
        delete[] controls;
<<<<<<< HEAD

        RevertBellBasis(control);
        RevertBellBasis(target);

        // Not safe to use tShard from above
=======
>>>>>>> 7bdbf5a2
        QEngineShard& cShard = shards[control];
        QEngineShard& tShard = shards[target];
        if (!cShard.IsInvertTarget() && UNSAFE_CACHED_CLASSICAL(cShard)) {
            if (SHARD_STATE(cShard)) {
                Flush1Eigenstate(control);
            } else {
                Flush0Eigenstate(control);
                ApplySinglePhase(topLeft, bottomRight, target);
            }
            return;
        }

        RevertPlusMinusBasis(control);

        RevertBasis2Qb(control, ONLY_INVERT, ONLY_TARGETS, CTRL_AND_ANTI);
        RevertBasis2Qb(
            target, ONLY_INVERT, IS_ONE_CMPLX(bottomRight) ? ONLY_TARGETS : CONTROLS_AND_TARGETS, CTRL_AND_ANTI);

        tShard.AddAntiPhaseAngles(&cShard, bottomRight, topLeft);

        /*ShardToPhaseMap::iterator phaseShard = tShard.antiTargetOfShards.find(&cShard);

        if ((phaseShard == tShard.antiTargetOfShards.end()) || phaseShard->second->isInvert) {
            return;
        }

        real1 amplitudeThreshold = doNormalize ? amplitudeFloor : ZERO_R1;
        PhaseShardPtr buffer = phaseShard->second;

        if (IS_SAME(buffer->cmplxDiff, buffer->cmplxSame)) {
            ApplyBuffer(buffer, control, target, true);
            tShard.RemovePhaseAntiControl(&cShard);
        }*/

        return;
    }

    CTRLED_PHASE_INVERT_WRAP(ApplyAntiControlledSinglePhase(CTRL_P_ARGS), ApplyAntiControlledSingleBit(CTRL_GEN_ARGS),
        ApplySinglePhase(topLeft, bottomRight, target), true, false, topLeft, bottomRight);

    delete[] controls;
}

void QUnit::ApplyAntiControlledSingleInvert(const bitLenInt* controls, const bitLenInt& controlLen,
    const bitLenInt& target, const complex topRight, const complex bottomLeft)
{
    real1 amplitudeThreshold = doNormalize ? amplitudeFloor : ZERO_R1;
    if ((controlLen == 1U) && IS_ARG_0(topRight) && IS_ARG_0(bottomLeft)) {
        AntiCNOT(controls[0], target);
        return;
    }

    CTRLED_PHASE_INVERT_WRAP(ApplyAntiControlledSingleInvert(CTRL_I_ARGS), ApplyAntiControlledSingleBit(CTRL_GEN_ARGS),
        ApplySingleInvert(topRight, bottomLeft, target), true, true, topRight, bottomLeft);
}

void QUnit::ApplySingleBit(const complex* mtrx, bitLenInt target)
{
    if (IsIdentity(mtrx, true)) {
        return;
    }

    if ((norm(mtrx[1]) == 0) && (norm(mtrx[2]) == 0)) {
        ApplySinglePhase(mtrx[0], mtrx[3], target);
        return;
    }
    if ((norm(mtrx[0]) == 0) && (norm(mtrx[3]) == 0)) {
        ApplySingleInvert(mtrx[1], mtrx[2], target);
        return;
    }
    if ((randGlobalPhase || (mtrx[0] == complex(M_SQRT1_2, ZERO_R1))) && (mtrx[0] == mtrx[1]) && (mtrx[0] == mtrx[2]) &&
        (mtrx[2] == -mtrx[3])) {
        H(target);
        return;
    }

    QEngineShard& shard = shards[target];

    RevertBellBasis(target);
    RevertBasis2Qb(target);

    complex trnsMtrx[4];

    if (!shard.isPlusMinus) {
        std::copy(mtrx, mtrx + 4, trnsMtrx);
    } else {
        Transform2x2(mtrx, trnsMtrx);
    }

    if (DIRTY(shard)) {
        shard.MakeDirty();
        shard.unit->ApplySingleBit(trnsMtrx, shard.mapped);
        return;
    }

    complex Y0 = shard.amp0;
    shard.amp0 = (trnsMtrx[0] * Y0) + (trnsMtrx[1] * shard.amp1);
    shard.amp1 = (trnsMtrx[2] * Y0) + (trnsMtrx[3] * shard.amp1);
    if (doNormalize) {
        shard.ClampAmps(amplitudeFloor);
    }
}

void QUnit::ApplyControlledSingleBit(
    const bitLenInt* controls, const bitLenInt& controlLen, const bitLenInt& target, const complex* mtrx)
{
    if (IsIdentity(mtrx, true)) {
        return;
    }

    if ((norm(mtrx[1]) == 0) && (norm(mtrx[2]) == 0)) {
        ApplyControlledSinglePhase(controls, controlLen, target, mtrx[0], mtrx[3]);
        return;
    }

    if ((norm(mtrx[0]) == 0) && (norm(mtrx[3]) == 0)) {
        ApplyControlledSingleInvert(controls, controlLen, target, mtrx[1], mtrx[2]);
        return;
    }

    CTRLED_GEN_WRAP(ApplyControlledSingleBit(CTRL_GEN_ARGS), ApplySingleBit(mtrx, target), false);
}

void QUnit::ApplyAntiControlledSingleBit(
    const bitLenInt* controls, const bitLenInt& controlLen, const bitLenInt& target, const complex* mtrx)
{
    if (IsIdentity(mtrx, true)) {
        return;
    }

    if ((norm(mtrx[1]) == 0) && (norm(mtrx[2]) == 0)) {
        ApplyAntiControlledSinglePhase(controls, controlLen, target, mtrx[0], mtrx[3]);
        return;
    }

    if ((norm(mtrx[0]) == 0) && (norm(mtrx[3]) == 0)) {
        ApplyAntiControlledSingleInvert(controls, controlLen, target, mtrx[1], mtrx[2]);
        return;
    }

    CTRLED_GEN_WRAP(ApplyAntiControlledSingleBit(CTRL_GEN_ARGS), ApplySingleBit(mtrx, target), true);
}

void QUnit::CSwap(
    const bitLenInt* controls, const bitLenInt& controlLen, const bitLenInt& qubit1, const bitLenInt& qubit2)
{
    CTRLED_SWAP_WRAP(CSwap(CTRL_S_ARGS), Swap(qubit1, qubit2), false);
}

void QUnit::AntiCSwap(
    const bitLenInt* controls, const bitLenInt& controlLen, const bitLenInt& qubit1, const bitLenInt& qubit2)
{
    CTRLED_SWAP_WRAP(AntiCSwap(CTRL_S_ARGS), Swap(qubit1, qubit2), true);
}

void QUnit::CSqrtSwap(
    const bitLenInt* controls, const bitLenInt& controlLen, const bitLenInt& qubit1, const bitLenInt& qubit2)
{
    CTRLED_SWAP_WRAP(CSqrtSwap(CTRL_S_ARGS), SqrtSwap(qubit1, qubit2), false);
}

void QUnit::AntiCSqrtSwap(
    const bitLenInt* controls, const bitLenInt& controlLen, const bitLenInt& qubit1, const bitLenInt& qubit2)
{
    CTRLED_SWAP_WRAP(AntiCSqrtSwap(CTRL_S_ARGS), SqrtSwap(qubit1, qubit2), true);
}

void QUnit::CISqrtSwap(
    const bitLenInt* controls, const bitLenInt& controlLen, const bitLenInt& qubit1, const bitLenInt& qubit2)
{
    CTRLED_SWAP_WRAP(CISqrtSwap(CTRL_S_ARGS), ISqrtSwap(qubit1, qubit2), false);
}

void QUnit::AntiCISqrtSwap(
    const bitLenInt* controls, const bitLenInt& controlLen, const bitLenInt& qubit1, const bitLenInt& qubit2)
{
    CTRLED_SWAP_WRAP(AntiCISqrtSwap(CTRL_S_ARGS), ISqrtSwap(qubit1, qubit2), true);
}

template <typename CF, typename F>
void QUnit::ApplyEitherControlled(const bitLenInt* controls, const bitLenInt& controlLen,
    const std::vector<bitLenInt> targets, const bool& anti, CF cfn, F fn, const bool& inCurrentBasis)
{
    bitLenInt i;

    // If the controls start entirely separated from the targets, it's probably worth checking to see if the have
    // total or no probability of altering the targets, such that we can still keep them separate.

    std::vector<bitLenInt> controlVec;

    QEngineShard shard;
    for (i = 0; i < controlLen; i++) {
        // If the shard's probability is cached, then it's free to check it, so we advance the loop.
        bool isEigenstate = false;
        if (!shards[controls[i]].isProbDirty) {
            // This might determine that we can just skip out of the whole gate, in which case it returns this
            // method:
            if (!inCurrentBasis) {
                RevertBellBasis(controls[i]);
                RevertPlusMinusBasis(controls[i]);
                RevertBasis2Qb(controls[i], ONLY_INVERT);
            }
            ProbBase(controls[i]);
            shard = shards[controls[i]];
            if (IS_NORM_ZERO(shard.amp1)) {
                if (!inCurrentBasis) {
                    Flush0Eigenstate(controls[i]);
                }
                if (!anti) {
                    /* This gate does nothing, so return without applying anything. */
                    return;
                }
                /* This control has 100% chance to "fire," so don't entangle it. */
                isEigenstate = true;
            } else if (IS_NORM_ZERO(shard.amp0)) {
                if (!inCurrentBasis) {
                    Flush1Eigenstate(controls[i]);
                }
                if (anti) {
                    /* This gate does nothing, so return without applying anything. */
                    return;
                }
                /* This control has 100% chance to "fire," so don't entangle it. */
                isEigenstate = true;
            }
        }

        if (!isEigenstate) {
            if (!inCurrentBasis) {
                ToPermBasis(controls[i]);
            }
            controlVec.push_back(controls[i]);
        }
    }

    if (!inCurrentBasis) {
        for (i = 0; i < controlVec.size(); i++) {
            RevertBasis2Qb(controlVec[i]);
        }
    }

    for (i = 0; i < targets.size(); i++) {
        RevertBellBasis(targets[i]);
    }
    for (i = 0; i < targets.size(); i++) {
        RevertBasis2Qb(targets[i]);
    }

    if (controlVec.size() == 0) {
        // Here, the gate is guaranteed to act as if it wasn't controlled, so we apply the gate without controls,
        // avoiding an entangled representation.
        fn();

        return;
    }

    // TODO: If controls that survive the "first order" check above start out entangled,
    // then it might be worth checking whether there is any intra-unit chance of control bits
    // being conditionally all 0 or all 1, in any unit, due to entanglement.

    // If we've made it this far, we have to form the entangled representation and apply the gate.
    std::vector<bitLenInt> allBits(controlVec.size() + targets.size());
    std::copy(controlVec.begin(), controlVec.end(), allBits.begin());
    std::copy(targets.begin(), targets.end(), allBits.begin() + controlVec.size());
    // (Incidentally, we sort for the efficiency of QUnit's limited "mapper," a 1 dimensional array of qubits without
    // nearest neighbor restriction.)
    std::sort(allBits.begin(), allBits.end());

    std::vector<bitLenInt*> ebits(allBits.size());
    for (i = 0; i < ebits.size(); i++) {
        ebits[i] = &allBits[i];
    }

    QInterfacePtr unit = EntangleInCurrentBasis(ebits.begin(), ebits.end());

    std::vector<bitLenInt> controlsMapped(controlVec.size());
    for (i = 0; i < controlVec.size(); i++) {
        QEngineShard& cShard = shards[controlVec[i]];
        controlsMapped[i] = cShard.mapped;
        cShard.isPhaseDirty = true;
    }

    // This is the original method with the maximum number of non-entangled controls excised, (potentially leaving a
    // target bit in |+>/|-> basis and acting as if |0>/|1> basis by commutation).
    cfn(unit, controlsMapped);

    for (i = 0; i < targets.size(); i++) {
        shards[targets[i]].MakeDirty();
    }
}

bool QUnit::CArithmeticOptimize(bitLenInt* controls, bitLenInt controlLen, std::vector<bitLenInt>* controlVec)
{
    if (controlLen == 0) {
        return false;
    }

    for (bitLenInt i = 0; i < controlLen; i++) {
        // If any control has a cached zero probability, this gate will do nothing, and we can avoid basically all
        // overhead.
        if (CACHED_ZERO(shards[controls[i]])) {
            return true;
        }
    }

    controlVec->resize(controlLen);
    std::copy(controls, controls + controlLen, controlVec->begin());
    bitLenInt controlIndex = 0;

    for (bitLenInt i = 0; i < controlLen; i++) {
        real1 prob = Prob(controls[i]);
        if (IS_ZERO_R1(prob)) {
            // If any control has zero probability, this gate will do nothing.
            return true;
        } else if (IS_ONE_R1(prob)) {
            // If any control has full probability, we can avoid entangling it.
            controlVec->erase(controlVec->begin() + controlIndex);
        } else {
            controlIndex++;
        }
    }

    return false;
}

void QUnit::CINC(bitCapInt toMod, bitLenInt start, bitLenInt length, bitLenInt* controls, bitLenInt controlLen)
{
    // Try to optimize away the whole gate, or as many controls as is opportune.
    std::vector<bitLenInt> controlVec;
    if (CArithmeticOptimize(controls, controlLen, &controlVec)) {
        // We've determined we can skip the entire gate.
        return;
    }

    // All cached classical control bits have been removed from controlVec.
    bitLenInt* lControls = new bitLenInt[controlVec.size()];
    std::copy(controlVec.begin(), controlVec.end(), lControls);

    INT(toMod, start, length, 0xFF, false, lControls, controlVec.size());

    delete[] lControls;
}

void QUnit::INCx(INCxFn fn, bitCapInt toMod, bitLenInt start, bitLenInt length, bitLenInt flagIndex)
{
    EntangleRange(start, length);

    QInterfacePtr unit = Entangle({ start, flagIndex });

    ((*unit).*fn)(toMod, shards[start].mapped, length, shards[flagIndex].mapped);

    DirtyShardRange(start, length);
    shards[flagIndex].MakeDirty();
}

void QUnit::INCxx(
    INCxxFn fn, bitCapInt toMod, bitLenInt start, bitLenInt length, bitLenInt flag1Index, bitLenInt flag2Index)
{
    /* Make sure the flag bits are entangled in the same QU. */
    EntangleRange(start, length);

    QInterfacePtr unit = Entangle({ start, flag1Index, flag2Index });

    ((*unit).*fn)(toMod, shards[start].mapped, length, shards[flag1Index].mapped, shards[flag2Index].mapped);

    DirtyShardRange(start, length);
    shards[flag1Index].MakeDirty();
    shards[flag2Index].MakeDirty();
}

/// Check if overflow arithmetic can be optimized
bool QUnit::INTSOptimize(bitCapInt toMod, bitLenInt start, bitLenInt length, bool isAdd, bitLenInt overflowIndex)
{
    return INTSCOptimize(toMod, start, length, isAdd, 0xFF, overflowIndex);
}

/// Check if carry arithmetic can be optimized
bool QUnit::INTCOptimize(bitCapInt toMod, bitLenInt start, bitLenInt length, bool isAdd, bitLenInt carryIndex)
{
    return INTSCOptimize(toMod, start, length, isAdd, carryIndex, 0xFF);
}

/// Check if arithmetic with both carry and overflow can be optimized
bool QUnit::INTSCOptimize(
    bitCapInt toMod, bitLenInt start, bitLenInt length, bool isAdd, bitLenInt carryIndex, bitLenInt overflowIndex)
{
    if (!CheckBitsPermutation(start, length)) {
        return false;
    }

    bool carry = (carryIndex < 0xFF);
    bool carryIn = carry && M(carryIndex);
    if (carry && (carryIn == isAdd)) {
        toMod++;
    }

    bitCapInt lengthPower = pow2(length);
    bitCapInt signMask = pow2(length - 1U);
    bitCapInt inOutInt = GetCachedPermutation(start, length);
    bitCapInt inInt = toMod;

    bool isOverflow;
    bitCapInt outInt;
    if (isAdd) {
        isOverflow = (overflowIndex < 0xFF) && isOverflowAdd(inOutInt, inInt, signMask, lengthPower);
        outInt = inOutInt + toMod;
    } else {
        isOverflow = (overflowIndex < 0xFF) && isOverflowSub(inOutInt, inInt, signMask, lengthPower);
        outInt = (inOutInt + lengthPower) - toMod;
    }

    bool carryOut = (outInt >= lengthPower);
    if (carryOut) {
        outInt &= (lengthPower - ONE_BCI);
    }
    if (carry && (carryIn != carryOut)) {
        X(carryIndex);
    }

    SetReg(start, length, outInt);

    if (isOverflow) {
        Z(overflowIndex);
    }

    return true;
}

void QUnit::INT(bitCapInt toMod, bitLenInt start, bitLenInt length, bitLenInt carryIndex, bool hasCarry,
    bitLenInt* controls, bitLenInt controlLen)
{
    // Keep the bits separate, if cheap to do so:
    toMod &= pow2Mask(length);
    if (toMod == 0) {
        return;
    }

    if (!hasCarry && CheckBitsPlus(start, length)) {
        // This operation happens to do nothing.
        return;
    }

    std::vector<bitLenInt> allBits(controlLen + 1U);
    std::copy(controls, controls + controlLen, allBits.begin());
    std::sort(allBits.begin(), allBits.begin() + controlLen);

    std::vector<bitLenInt*> ebits(allBits.size());
    for (bitLenInt i = 0; i < (ebits.size() - 1U); i++) {
        ebits[i] = &allBits[i];
    }

    bitLenInt* lControls = new bitLenInt[controlLen];

    // Try ripple addition, to avoid entanglement.
    bool toAdd, inReg;
    bool carry = false;
    int total;
    bitLenInt origLength = length;
    bitLenInt i = 0;
    while (i < origLength) {
        toAdd = (toMod & ONE_BCI) != 0;

        if (toAdd == carry) {
            toMod >>= ONE_BCI;
            start++;
            length--;
            i++;
            // Nothing is changed, in this bit. (The carry gets promoted to the next bit.)
            continue;
        }

        if (CheckBitPermutation(start)) {
            inReg = SHARD_STATE(shards[start]);
            total = (toAdd ? 1 : 0) + (inReg ? 1 : 0) + (carry ? 1 : 0);
            if (inReg != (total & 1)) {
                if (controlLen == 1U) {
                    CNOT(controls[0], start);
                } else if (controlLen) {
                    ApplyControlledSingleInvert(controls, controlLen, start, ONE_CMPLX, ONE_CMPLX);
                } else {
                    X(start);
                }
            }
            carry = (total > 1);

            toMod >>= ONE_BCI;
            start++;
            length--;
            i++;
        } else {
            // The carry-in is classical.
            if (carry) {
                carry = false;
                toMod++;
            }

            if (length == 1) {
                // We need at least two quantum bits left to try to achieve further separability.
                break;
            }

            // We're blocked by needing to add 1 to a bit in an indefinite state, which would superpose the
            // carry-out. However, if we hit another index where the qubit is known and toAdd == inReg, the
            // carry-out is guaranteed not to be superposed.

            // Load the first bit:
            bitCapInt bitMask = ONE_BCI;
            bitCapInt partMod = toMod & bitMask;
            bitLenInt partLength = 1U;
            bitLenInt partStart;
            i++;

            do {
                // Guaranteed to need to load the second bit
                partLength++;
                i++;
                bitMask <<= ONE_BCI;

                toAdd = (toMod & bitMask) != 0;
                partMod |= toMod & bitMask;

                partStart = start + partLength - ONE_BCI;
                if (!CheckBitPermutation(partStart)) {
                    // If the quantum bit at this position is superposed, then we can't determine that the carry
                    // won't be superposed. Advance the loop.
                    continue;
                }

                inReg = SHARD_STATE(shards[partStart]);
                if (toAdd != inReg) {
                    // If toAdd != inReg, the carry out might be superposed. Advance the loop.
                    continue;
                }

                // If toAdd == inReg, this prevents superposition of the carry-out. The carry out of the truth table
                // is independent of the superposed output value of the quantum bit.
                EntangleRange(start, partLength);
                DirtyShardRange(start, partLength);
                if (controlLen) {
                    allBits[controlLen] = start;
                    ebits[controlLen] = &allBits[controlLen];
                    QInterfacePtr unit = Entangle(ebits);
                    DirtyShardIndexVector(allBits);
                    for (bitLenInt cIndex = 0; cIndex < controlLen; cIndex++) {
                        lControls[cIndex] = shards[cIndex].mapped;
                    }
                    unit->CINC(partMod, shards[start].mapped, partLength, lControls, controlLen);
                } else {
                    shards[start].unit->INC(partMod, shards[start].mapped, partLength);
                }

                carry = toAdd;
                toMod >>= (bitCapIntOcl)partLength;
                start += partLength;
                length -= partLength;

                // Break out of the inner loop and return to the flow of the containing loop.
                // (Otherwise, we hit the "continue" calls above.)
                break;
            } while (i < origLength);
        }
    }

    if ((toMod == 0) && (length == 0)) {
        // We were able to avoid entangling the carry.
        if (hasCarry && carry) {
            if (controlLen == 1U) {
                CNOT(controls[0], carryIndex);
            } else if (controlLen) {
                ApplyControlledSingleInvert(controls, controlLen, carryIndex, ONE_CMPLX, ONE_CMPLX);
            } else {
                X(carryIndex);
            }
        }
        delete[] lControls;
        return;
    }

    // Otherwise, we have one unit left that needs to be entangled, plus carry bit.
    if (hasCarry) {
        if (controlLen) {
            // NOTE: This case is not actually exposed by the public API. It would only become exposed if
            // "CINCC"/"CDECC" were implemented in the public interface, in which case it would become "trivial" to
            // implement, once the QEngine methods were in place.
            throw "ERROR: Controlled-with-carry arithmetic is not implemented!";
        } else {
            EntangleRange(start, length, carryIndex, 1);
            shards[start].unit->INCC(toMod, shards[start].mapped, length, shards[carryIndex].mapped);
            DirtyShardRange(start, length);
            DirtyShardRange(carryIndex, 1U);
        }
    } else {
        EntangleRange(start, length);
        DirtyShardRange(start, length);
        if (controlLen) {
            allBits[controlLen] = start;
            ebits[controlLen] = &allBits[controlLen];
            QInterfacePtr unit = Entangle(ebits);
            DirtyShardIndexVector(allBits);
            for (bitLenInt cIndex = 0; cIndex < controlLen; cIndex++) {
                lControls[cIndex] = shards[cIndex].mapped;
            }
            unit->CINC(toMod, shards[start].mapped, length, lControls, controlLen);
        } else {
            shards[start].unit->INC(toMod, shards[start].mapped, length);
        }
    }
    delete[] lControls;
}

void QUnit::INC(bitCapInt toMod, bitLenInt start, bitLenInt length) { INT(toMod, start, length, 0xFF, false); }

/// Add integer (without sign, with carry)
void QUnit::INCC(bitCapInt toAdd, const bitLenInt inOutStart, const bitLenInt length, const bitLenInt carryIndex)
{
    if (M(carryIndex)) {
        X(carryIndex);
        toAdd++;
    }

    INT(toAdd, inOutStart, length, carryIndex, true);
}

/// Subtract integer (without sign, with carry)
void QUnit::DECC(bitCapInt toSub, const bitLenInt inOutStart, const bitLenInt length, const bitLenInt carryIndex)
{
    if (M(carryIndex)) {
        X(carryIndex);
    } else {
        toSub++;
    }

    bitCapInt invToSub = pow2(length) - toSub;
    INT(invToSub, inOutStart, length, carryIndex, true);
}

void QUnit::INTS(
    bitCapInt toMod, bitLenInt start, bitLenInt length, bitLenInt overflowIndex, bitLenInt carryIndex, bool hasCarry)
{
    toMod &= pow2Mask(length);
    if (toMod == 0) {
        return;
    }

    bitLenInt signBit = start + length - 1U;
    bool knewFlagSet = CheckBitPermutation(overflowIndex);
    bool flagSet = SHARD_STATE(shards[overflowIndex]);

    if (knewFlagSet && !flagSet) {
        // Overflow detection is disabled
        INT(toMod, start, length, carryIndex, hasCarry);
        return;
    }

    bool addendNeg = (toMod & pow2(length - 1U)) != 0;
    bool knewSign = CheckBitPermutation(signBit);
    bool quantumNeg = SHARD_STATE(shards[signBit]);

    if (knewSign && (addendNeg != quantumNeg)) {
        // No chance of overflow
        INT(toMod, start, length, carryIndex, hasCarry);
        return;
    }

    // Otherwise, form the potentially entangled representation:
    if (hasCarry) {
        // Keep the bits separate, if cheap to do so:
        if (INTSCOptimize(toMod, start, length, true, carryIndex, overflowIndex)) {
            return;
        }
        INCxx(&QInterface::INCSC, toMod, start, length, overflowIndex, carryIndex);
    } else {
        // Keep the bits separate, if cheap to do so:
        if (INTSOptimize(toMod, start, length, true, overflowIndex)) {
            return;
        }
        INCx(&QInterface::INCS, toMod, start, length, overflowIndex);
    }
}

void QUnit::INCS(bitCapInt toMod, bitLenInt start, bitLenInt length, bitLenInt overflowIndex)
{
    INTS(toMod, start, length, overflowIndex, 0xFF, false);
}

void QUnit::INCSC(
    bitCapInt toAdd, bitLenInt inOutStart, bitLenInt length, bitLenInt overflowIndex, bitLenInt carryIndex)
{
    if (M(carryIndex)) {
        X(carryIndex);
        toAdd++;
    }

    INTS(toAdd, inOutStart, length, overflowIndex, carryIndex, true);
}

void QUnit::DECSC(
    bitCapInt toSub, bitLenInt inOutStart, bitLenInt length, bitLenInt overflowIndex, bitLenInt carryIndex)
{
    if (M(carryIndex)) {
        X(carryIndex);
    } else {
        toSub++;
    }

    bitCapInt invToSub = pow2(length) - toSub;
    INTS(invToSub, inOutStart, length, overflowIndex, carryIndex, true);
}

void QUnit::INCSC(bitCapInt toMod, bitLenInt start, bitLenInt length, bitLenInt carryIndex)
{
    // The phase effect of the overflow is undetectable, if this check passes:
    if (INTCOptimize(toMod, start, length, true, carryIndex)) {
        return;
    }

    // Otherwise, form the potentially entangled representation:
    INCx(&QInterface::INCSC, toMod, start, length, carryIndex);
}

void QUnit::INCBCD(bitCapInt toMod, bitLenInt start, bitLenInt length)
{
    // BCD variants are low priority for optimization, for the time being.
    EntangleRange(start, length);
    shards[start].unit->INCBCD(toMod, shards[start].mapped, length);
    DirtyShardRange(start, length);
}

void QUnit::INCBCDC(bitCapInt toMod, bitLenInt start, bitLenInt length, bitLenInt carryIndex)
{
    // BCD variants are low priority for optimization, for the time being.
    INCx(&QInterface::INCBCDC, toMod, start, length, carryIndex);
}

void QUnit::DECSC(bitCapInt toMod, bitLenInt start, bitLenInt length, bitLenInt carryIndex)
{
    // The phase effect of the overflow is undetectable, if this check passes:
    if (INTCOptimize(toMod, start, length, false, carryIndex)) {
        return;
    }

    // Otherwise, form the potentially entangled representation:
    INCx(&QInterface::DECSC, toMod, start, length, carryIndex);
}

void QUnit::DECBCD(bitCapInt toMod, bitLenInt start, bitLenInt length)
{
    // BCD variants are low priority for optimization, for the time being.
    EntangleRange(start, length);
    shards[start].unit->DECBCD(toMod, shards[start].mapped, length);
    DirtyShardRange(start, length);
}

void QUnit::DECBCDC(bitCapInt toMod, bitLenInt start, bitLenInt length, bitLenInt carryIndex)
{
    // BCD variants are low priority for optimization, for the time being.
    INCx(&QInterface::DECBCDC, toMod, start, length, carryIndex);
}

void QUnit::MUL(bitCapInt toMul, bitLenInt inOutStart, bitLenInt carryStart, bitLenInt length)
{
    // Keep the bits separate, if cheap to do so:
    if (toMul == 0U) {
        SetReg(inOutStart, length, 0U);
        SetReg(carryStart, length, 0U);
        return;
    } else if (toMul == ONE_BCI) {
        SetReg(carryStart, length, 0U);
        return;
    }

    if (CheckBitsPermutation(inOutStart, length)) {
        bitCapInt lengthMask = pow2Mask(length);
        bitCapInt res = GetCachedPermutation(inOutStart, length) * toMul;
        SetReg(inOutStart, length, res & lengthMask);
        SetReg(carryStart, length, (res >> (bitCapIntOcl)length) & lengthMask);
        return;
    }

    // Otherwise, form the potentially entangled representation:
    EntangleRange(inOutStart, length, carryStart, length);
    shards[inOutStart].unit->MUL(toMul, shards[inOutStart].mapped, shards[carryStart].mapped, length);
    DirtyShardRange(inOutStart, length);
    DirtyShardRange(carryStart, length);
}

void QUnit::DIV(bitCapInt toDiv, bitLenInt inOutStart, bitLenInt carryStart, bitLenInt length)
{
    // Keep the bits separate, if cheap to do so:
    if (toDiv == ONE_BCI) {
        return;
    }

    if (CheckBitsPermutation(inOutStart, length) && CheckBitsPermutation(carryStart, length)) {
        bitCapInt lengthMask = pow2Mask(length);
        bitCapInt origRes =
            GetCachedPermutation(inOutStart, length) | (GetCachedPermutation(carryStart, length) << length);
        bitCapInt res = origRes / toDiv;
        if (origRes == (res * toDiv)) {
            SetReg(inOutStart, length, res & lengthMask);
            SetReg(carryStart, length, (res >> (bitCapIntOcl)length) & lengthMask);
        }
        return;
    }

    // Otherwise, form the potentially entangled representation:
    EntangleRange(inOutStart, length, carryStart, length);
    shards[inOutStart].unit->DIV(toDiv, shards[inOutStart].mapped, shards[carryStart].mapped, length);
    DirtyShardRange(inOutStart, length);
    DirtyShardRange(carryStart, length);
}

void QUnit::xMULModNOut(
    bitCapInt toMod, bitCapInt modN, bitLenInt inStart, bitLenInt outStart, bitLenInt length, bool inverse)
{
    // Inexpensive edge case
    if (toMod == 0U) {
        SetReg(outStart, length, 0U);
        return;
    }

    // Keep the bits separate, if cheap to do so:
    if (CheckBitsPermutation(inStart, length)) {
        bitCapInt res = (GetCachedPermutation(inStart, length) * toMod) % modN;
        if (inverse) {
            DEC(res, outStart, length);
        } else {
            SetReg(outStart, length, res);
        }
        return;
    }

    if (!inverse) {
        SetReg(outStart, length, 0U);
    }

    // If "modN" is a power of 2, we have an optimized way of handling this.
    if (isPowerOfTwo(modN)) {
        bool isFullyEntangled = true;
        for (bitLenInt i = 1; i < length; i++) {
            if (shards[inStart].unit != shards[inStart + i].unit) {
                isFullyEntangled = false;
                break;
            }
        }

        if (!isFullyEntangled) {
            bitCapInt toModExp = toMod;
            bitLenInt controls[1];
            for (bitLenInt i = 0; i < length; i++) {
                controls[0] = inStart + i;
                if (inverse) {
                    CDEC(toModExp, outStart, length, controls, 1U);
                } else {
                    CINC(toModExp, outStart, length, controls, 1U);
                }
                toModExp <<= ONE_BCI;
            }
            return;
        }
    }

    // Otherwise, form the potentially entangled representation:
    EntangleRange(inStart, length, outStart, length);
    if (inverse) {
        shards[inStart].unit->IMULModNOut(toMod, modN, shards[inStart].mapped, shards[outStart].mapped, length);
    } else {
        shards[inStart].unit->MULModNOut(toMod, modN, shards[inStart].mapped, shards[outStart].mapped, length);
    }
    DirtyShardRangePhase(inStart, length);
    DirtyShardRange(outStart, length);
}

void QUnit::MULModNOut(bitCapInt toMod, bitCapInt modN, bitLenInt inStart, bitLenInt outStart, bitLenInt length)
{
    xMULModNOut(toMod, modN, inStart, outStart, length, false);
}

void QUnit::IMULModNOut(bitCapInt toMod, bitCapInt modN, bitLenInt inStart, bitLenInt outStart, bitLenInt length)
{
    xMULModNOut(toMod, modN, inStart, outStart, length, true);
}

void QUnit::POWModNOut(bitCapInt toMod, bitCapInt modN, bitLenInt inStart, bitLenInt outStart, bitLenInt length)
{
    if (toMod == ONE_BCI) {
        SetReg(outStart, length, ONE_BCI);
        return;
    }

    // Keep the bits separate, if cheap to do so:
    if (CheckBitsPermutation(inStart, length)) {
        bitCapInt res = intPow(toMod, GetCachedPermutation(inStart, length)) % modN;
        SetReg(outStart, length, res);
        return;
    }

    SetReg(outStart, length, 0);

    // Otherwise, form the potentially entangled representation:
    EntangleRange(inStart, length, outStart, length);
    shards[inStart].unit->POWModNOut(toMod, modN, shards[inStart].mapped, shards[outStart].mapped, length);
    DirtyShardRangePhase(inStart, length);
    DirtyShardRange(outStart, length);
}

QInterfacePtr QUnit::CMULEntangle(std::vector<bitLenInt> controlVec, bitLenInt start, bitLenInt carryStart,
    bitLenInt length, std::vector<bitLenInt>* controlsMapped)
{
    EntangleRange(start, length);
    EntangleRange(carryStart, length);
    DirtyShardRange(carryStart, length);

    std::vector<bitLenInt> bits(controlVec.size() + 2);
    for (bitLenInt i = 0; i < controlVec.size(); i++) {
        bits[i] = controlVec[i];
    }
    bits[controlVec.size()] = start;
    bits[controlVec.size() + 1] = carryStart;
    std::sort(bits.begin(), bits.end());

    std::vector<bitLenInt*> ebits(controlVec.size() + 2);
    for (bitLenInt i = 0; i < (controlVec.size() + 2); i++) {
        ebits[i] = &bits[i];
    }

    QInterfacePtr unit = Entangle(ebits);

    controlsMapped->resize(controlVec.size() == 0 ? 1 : controlVec.size());
    for (bitLenInt i = 0; i < controlVec.size(); i++) {
        (*controlsMapped)[i] = shards[controlVec[i]].mapped;
        shards[controlVec[i]].isPhaseDirty = true;
    }

    return unit;
}

void QUnit::CMULx(CMULFn fn, bitCapInt toMod, bitLenInt start, bitLenInt carryStart, bitLenInt length,
    bitLenInt* controls, bitLenInt controlLen)
{
    // Try to optimize away the whole gate, or as many controls as is opportune.
    std::vector<bitLenInt> controlVec;
    if (CArithmeticOptimize(controls, controlLen, &controlVec)) {
        // We've determined we can skip the entire operation:
        return;
    }

    // Otherwise, we have to "dirty" the register.
    std::vector<bitLenInt> controlsMapped;
    QInterfacePtr unit = CMULEntangle(controlVec, start, carryStart, length, &controlsMapped);

    ((*unit).*fn)(
        toMod, shards[start].mapped, shards[carryStart].mapped, length, &(controlsMapped[0]), controlVec.size());

    DirtyShardRange(start, length);
}

void QUnit::CMULModx(CMULModFn fn, bitCapInt toMod, bitCapInt modN, bitLenInt start, bitLenInt carryStart,
    bitLenInt length, std::vector<bitLenInt> controlVec)
{
    std::vector<bitLenInt> controlsMapped;
    QInterfacePtr unit = CMULEntangle(controlVec, start, carryStart, length, &controlsMapped);

    ((*unit).*fn)(
        toMod, modN, shards[start].mapped, shards[carryStart].mapped, length, &(controlsMapped[0]), controlVec.size());

    DirtyShardRangePhase(start, length);
}

void QUnit::CMUL(
    bitCapInt toMod, bitLenInt start, bitLenInt carryStart, bitLenInt length, bitLenInt* controls, bitLenInt controlLen)
{
    if (controlLen == 0U) {
        MUL(toMod, start, carryStart, length);
        return;
    }

    CMULx(&QInterface::CMUL, toMod, start, carryStart, length, controls, controlLen);
}

void QUnit::CDIV(
    bitCapInt toMod, bitLenInt start, bitLenInt carryStart, bitLenInt length, bitLenInt* controls, bitLenInt controlLen)
{
    if (controlLen == 0U) {
        DIV(toMod, start, carryStart, length);
        return;
    }

    CMULx(&QInterface::CDIV, toMod, start, carryStart, length, controls, controlLen);
}

void QUnit::CxMULModNOut(bitCapInt toMod, bitCapInt modN, bitLenInt inStart, bitLenInt outStart, bitLenInt length,
    bitLenInt* controls, bitLenInt controlLen, bool inverse)
{
    // Try to optimize away the whole gate, or as many controls as is opportune.
    std::vector<bitLenInt> controlVec;
    if (CArithmeticOptimize(controls, controlLen, &controlVec)) {
        // We've determined we can skip the entire operation:
        return;
    }

    if (controlVec.size() == 0U) {
        if (inverse) {
            IMULModNOut(toMod, modN, inStart, outStart, length);
        } else {
            MULModNOut(toMod, modN, inStart, outStart, length);
        }
        return;
    }

    if (!inverse) {
        SetReg(outStart, length, 0U);
    }

    // If "modN" is a power of 2, we have an optimized way of handling this.
    if (isPowerOfTwo(modN)) {
        bool isFullyEntangled = true;
        for (bitLenInt i = 1; i < length; i++) {
            if (shards[inStart].unit != shards[inStart + i].unit) {
                isFullyEntangled = false;
                break;
            }
        }

        if (!isFullyEntangled) {
            bitCapInt toModExp = toMod;
            bitLenInt* lControls = new bitLenInt[controlVec.size() + 1U];
            std::copy(controlVec.begin(), controlVec.end(), lControls);
            for (bitLenInt i = 0; i < length; i++) {
                lControls[controlVec.size()] = inStart + i;
                if (inverse) {
                    CDEC(toModExp, outStart, length, lControls, controlVec.size() + 1U);
                } else {
                    CINC(toModExp, outStart, length, lControls, controlVec.size() + 1U);
                }
                toModExp <<= ONE_BCI;
            }
            delete[] lControls;
            return;
        }
    }

    if (inverse) {
        CMULModx(&QInterface::CIMULModNOut, toMod, modN, inStart, outStart, length, controlVec);
    } else {
        CMULModx(&QInterface::CMULModNOut, toMod, modN, inStart, outStart, length, controlVec);
    }
}

void QUnit::CMULModNOut(bitCapInt toMod, bitCapInt modN, bitLenInt inStart, bitLenInt outStart, bitLenInt length,
    bitLenInt* controls, bitLenInt controlLen)
{
    CxMULModNOut(toMod, modN, inStart, outStart, length, controls, controlLen, false);
}

void QUnit::CIMULModNOut(bitCapInt toMod, bitCapInt modN, bitLenInt inStart, bitLenInt outStart, bitLenInt length,
    bitLenInt* controls, bitLenInt controlLen)
{
    CxMULModNOut(toMod, modN, inStart, outStart, length, controls, controlLen, true);
}

void QUnit::CPOWModNOut(bitCapInt toMod, bitCapInt modN, bitLenInt inStart, bitLenInt outStart, bitLenInt length,
    bitLenInt* controls, bitLenInt controlLen)
{
    if (controlLen == 0U) {
        POWModNOut(toMod, modN, inStart, outStart, length);
        return;
    }

    SetReg(outStart, length, 0U);

    // Try to optimize away the whole gate, or as many controls as is opportune.
    std::vector<bitLenInt> controlVec;
    if (CArithmeticOptimize(controls, controlLen, &controlVec)) {
        // We've determined we can skip the entire operation:
        return;
    }

    CMULModx(&QInterface::CPOWModNOut, toMod, modN, inStart, outStart, length, controlVec);
}

void QUnit::ZeroPhaseFlip(bitLenInt start, bitLenInt length)
{
    bitLenInt min1 = length - 1U;
    bitLenInt* controls = new bitLenInt[min1];
    for (bitLenInt i = 0; i < min1; i++) {
        controls[i] = start + i + 1U;
    }
    ApplyAntiControlledSinglePhase(controls, min1, start, -ONE_CMPLX, ONE_CMPLX);
    delete[] controls;
}

void QUnit::PhaseFlipIfLess(bitCapInt greaterPerm, bitLenInt start, bitLenInt length)
{
    // Keep the bits separate, if cheap to do so:
    if (CheckBitsPermutation(start, length)) {
        if (GetCachedPermutation(start, length) < greaterPerm) {
            // This has no physical effect, but we do it to respect direct simulator check of amplitudes:
            QEngineShard& shard = shards[start];
            if (DIRTY(shard)) {
                shard.MakeDirty();
                shard.unit->PhaseFlip();
                return;
            }

            shard.amp0 = -shard.amp0;
            shard.amp1 = -shard.amp1;
        }
        return;
    }

    // Otherwise, form the potentially entangled representation:
    EntangleRange(start, length);
    shards[start].unit->PhaseFlipIfLess(greaterPerm, shards[start].mapped, length);
    DirtyShardRange(start, length);
}

void QUnit::CPhaseFlipIfLess(bitCapInt greaterPerm, bitLenInt start, bitLenInt length, bitLenInt flagIndex)
{
    // Keep the bits separate, if cheap to do so:
    if (!shards[flagIndex].isProbDirty) {
        real1 prob = Prob(flagIndex);
        if (IS_ZERO_R1(prob)) {
            return;
        } else if (IS_ONE_R1(prob)) {
            PhaseFlipIfLess(greaterPerm, start, length);
            return;
        }
    }

    // Otherwise, form the potentially entangled representation:
    EntangleRange(start, length, flagIndex, 1);
    shards[start].unit->CPhaseFlipIfLess(greaterPerm, shards[start].mapped, length, shards[flagIndex].mapped);
    DirtyShardRange(start, length);
    shards[flagIndex].isPhaseDirty = true;
}

void QUnit::PhaseFlip()
{
    QEngineShard& shard = shards[0];
    if (!randGlobalPhase) {
<<<<<<< HEAD
        RevertBellBasis(0);
        RevertPlusMinusBasis(0);
        ApplyOrEmulate(shard, [&](QEngineShard& shard) { shard.unit->PhaseFlip(); });
=======
        RevertBasis1Qb(0);

        if (DIRTY(shard)) {
            shard.MakeDirty();
            shard.unit->PhaseFlip();
            return;
        }

        shard.amp0 = -shard.amp0;
>>>>>>> 7bdbf5a2
        shard.amp1 = -shard.amp1;
    }
}

bitCapInt QUnit::GetIndexedEigenstate(
    bitLenInt indexStart, bitLenInt indexLength, bitLenInt valueStart, bitLenInt valueLength, unsigned char* values)
{
    bitCapIntOcl indexInt = (bitCapIntOcl)GetCachedPermutation(indexStart, indexLength);
    bitLenInt valueBytes = (valueLength + 7U) / 8U;
    bitCapInt value = 0;
    for (bitCapIntOcl j = 0; j < valueBytes; j++) {
        value |= values[indexInt * valueBytes + j] << (8U * j);
    }

    return value;
}

bitCapInt QUnit::GetIndexedEigenstate(bitLenInt start, bitLenInt length, unsigned char* values)
{
    bitCapIntOcl indexInt = (bitCapIntOcl)GetCachedPermutation(start, length);
    bitLenInt bytes = (length + 7U) / 8U;
    bitCapInt value = 0;
    for (bitCapIntOcl j = 0; j < bytes; j++) {
        value |= values[indexInt * bytes + j] << (8U * j);
    }

    return value;
}

bitCapInt QUnit::IndexedLDA(bitLenInt indexStart, bitLenInt indexLength, bitLenInt valueStart, bitLenInt valueLength,
    unsigned char* values, bool resetValue)
{
    // TODO: Index bits that have exactly 0 or 1 probability can be optimized out of the gate.
    // This could follow the logic of UniformlyControlledSingleBit().
    // In the meantime, checking if all index bits are in eigenstates takes very little overhead.
    if (CheckBitsPermutation(indexStart, indexLength)) {
        bitCapInt value = GetIndexedEigenstate(indexStart, indexLength, valueStart, valueLength, values);
        SetReg(valueStart, valueLength, value);
#if ENABLE_VM6502Q_DEBUG
        return value;
#else
        return 0;
#endif
    }

    EntangleRange(indexStart, indexLength, valueStart, valueLength);

    bitCapInt toRet = shards[indexStart].unit->IndexedLDA(
        shards[indexStart].mapped, indexLength, shards[valueStart].mapped, valueLength, values, resetValue);

    DirtyShardRangePhase(indexStart, indexLength);
    DirtyShardRange(valueStart, valueLength);

    return toRet;
}

bitCapInt QUnit::IndexedADC(bitLenInt indexStart, bitLenInt indexLength, bitLenInt valueStart, bitLenInt valueLength,
    bitLenInt carryIndex, unsigned char* values)
{
#if ENABLE_VM6502Q_DEBUG
    if (CheckBitsPermutation(indexStart, indexLength) && CheckBitsPermutation(valueStart, valueLength)) {
        bitCapInt value = GetIndexedEigenstate(indexStart, indexLength, valueStart, valueLength, values);
        value = GetCachedPermutation(valueStart, valueLength) + value;
        bitCapInt valueMask = pow2Mask(valueLength);
        bool carry = false;
        if (value > valueMask) {
            value &= valueMask;
            carry = true;
        }
        SetReg(valueStart, valueLength, value);
        if (carry) {
            X(carryIndex);
        }
        return value;
    }
#else
    if (CheckBitsPermutation(indexStart, indexLength)) {
        bitCapInt value = GetIndexedEigenstate(indexStart, indexLength, valueStart, valueLength, values);
        INCC(value, valueStart, valueLength, carryIndex);
        return 0;
    }
#endif

    EntangleRange(indexStart, indexLength, valueStart, valueLength, carryIndex, 1);

    bitCapInt toRet = shards[indexStart].unit->IndexedADC(shards[indexStart].mapped, indexLength,
        shards[valueStart].mapped, valueLength, shards[carryIndex].mapped, values);

    DirtyShardRangePhase(indexStart, indexLength);
    DirtyShardRange(valueStart, valueLength);
    shards[carryIndex].MakeDirty();

    return toRet;
}

bitCapInt QUnit::IndexedSBC(bitLenInt indexStart, bitLenInt indexLength, bitLenInt valueStart, bitLenInt valueLength,
    bitLenInt carryIndex, unsigned char* values)
{
#if ENABLE_VM6502Q_DEBUG
    if (CheckBitsPermutation(indexStart, indexLength) && CheckBitsPermutation(valueStart, valueLength)) {
        bitCapInt value = GetIndexedEigenstate(indexStart, indexLength, valueStart, valueLength, values);
        value = GetCachedPermutation(valueStart, valueLength) - value;
        bitCapInt valueMask = pow2Mask(valueLength);
        bool carry = false;
        if (value > valueMask) {
            value &= valueMask;
            carry = true;
        }
        SetReg(valueStart, valueLength, value);
        if (carry) {
            X(carryIndex);
        }
        return value;
    }
#else
    if (CheckBitsPermutation(indexStart, indexLength)) {
        bitCapInt value = GetIndexedEigenstate(indexStart, indexLength, valueStart, valueLength, values);
        DECC(value, valueStart, valueLength, carryIndex);
        return 0;
    }
#endif

    EntangleRange(indexStart, indexLength, valueStart, valueLength, carryIndex, 1);

    bitCapInt toRet = shards[indexStart].unit->IndexedSBC(shards[indexStart].mapped, indexLength,
        shards[valueStart].mapped, valueLength, shards[carryIndex].mapped, values);

    DirtyShardRangePhase(indexStart, indexLength);
    DirtyShardRange(valueStart, valueLength);
    shards[carryIndex].MakeDirty();

    return toRet;
}

void QUnit::Hash(bitLenInt start, bitLenInt length, unsigned char* values)
{
    if (CheckBitsPlus(start, length)) {
        // This operation happens to do nothing.
        return;
    }

    if (CheckBitsPermutation(start, length)) {
        bitCapInt value = GetIndexedEigenstate(start, length, values);
        SetReg(start, length, value);
        return;
    }

    EntangleRange(start, length);
    shards[start].unit->Hash(shards[start].mapped, length, values);
    DirtyShardRangePhase(start, length);
}

bool QUnit::ParallelUnitApply(ParallelUnitFn fn, real1 param1, real1 param2, int32_t param3)
{
    std::vector<QInterfacePtr> units;
    for (bitLenInt i = 0; i < shards.size(); i++) {
        QInterfacePtr toFind = shards[i].unit;
        if (toFind && (find(units.begin(), units.end(), toFind) == units.end())) {
            units.push_back(toFind);
            if (!fn(toFind, param1, param2, param3)) {
                return false;
            }
        }
    }

    return true;
}

void QUnit::UpdateRunningNorm(real1 norm_thresh)
{
    EndAllEmulation();
    ParallelUnitApply(
        [](QInterfacePtr unit, real1 norm_thresh, real1 unused2, int32_t unused3) {
            unit->UpdateRunningNorm(norm_thresh);
            return true;
        },
        norm_thresh);
}

void QUnit::NormalizeState(real1 nrm, real1 norm_thresh)
{
    EndAllEmulation();
    ParallelUnitApply(
        [](QInterfacePtr unit, real1 nrm, real1 norm_thresh, int32_t unused) {
            unit->NormalizeState(nrm, norm_thresh);
            return true;
        },
        nrm, norm_thresh);
}

void QUnit::Finish()
{
    ParallelUnitApply([](QInterfacePtr unit, real1 unused1, real1 unused2, int32_t unused3) {
        unit->Finish();
        return true;
    });
}

void QUnit::Dump()
{
    ParallelUnitApply([](QInterfacePtr unit, real1 unused1, real1 unused2, int32_t unused3) {
        unit.reset();
        return true;
    });
}

bool QUnit::isFinished()
{
    return ParallelUnitApply(
        [](QInterfacePtr unit, real1 unused1, real1 unused2, int32_t unused3) { return unit->isFinished(); });
}

bool QUnit::ApproxCompare(QUnitPtr toCompare)
{
    // If the qubit counts are unequal, these can't be approximately equal objects.
    if (qubitCount != toCompare->qubitCount) {
        return false;
    }

    EndAllEmulation();

    QUnitPtr thisCopy = std::dynamic_pointer_cast<QUnit>(Clone());
    thisCopy->EntangleAll();
    thisCopy->OrderContiguous(thisCopy->shards[0].unit);

    QUnitPtr thatCopy = std::dynamic_pointer_cast<QUnit>(toCompare->Clone());
    thatCopy->EntangleAll();
    thatCopy->OrderContiguous(thatCopy->shards[0].unit);

    return thisCopy->shards[0].unit->ApproxCompare(thatCopy->shards[0].unit);
}

QInterfacePtr QUnit::Clone()
{
    // TODO: Copy buffers instead of flushing?
    ToPermBasisAll();
    EndAllEmulation();

    QUnitPtr copyPtr = std::make_shared<QUnit>(
        engine, subEngine, qubitCount, 0, rand_generator, ONE_CMPLX, doNormalize, randGlobalPhase, useHostRam);

    return CloneBody(copyPtr);
}

QInterfacePtr QUnit::CloneBody(QUnitPtr copyPtr)
{
    std::vector<QInterfacePtr> shardEngines;
    std::vector<QInterfacePtr> dupeEngines;
    std::vector<QInterfacePtr>::iterator origEngine;
    bitLenInt engineIndex;
    for (bitLenInt i = 0; i < qubitCount; i++) {
        if (find(shardEngines.begin(), shardEngines.end(), shards[i].unit) == shardEngines.end()) {
            shardEngines.push_back(shards[i].unit);
            dupeEngines.push_back(shards[i].unit->Clone());
        }

        origEngine = find(shardEngines.begin(), shardEngines.end(), shards[i].unit);
        engineIndex = origEngine - shardEngines.begin();

        copyPtr->shards[i] = QEngineShard(shards[i]);
        copyPtr->shards[i].unit = dupeEngines[engineIndex];
    }

    return copyPtr;
}

void QUnit::ApplyBuffer(PhaseShardPtr phaseShard, const bitLenInt& control, const bitLenInt& target, const bool& isAnti)
{
    const bitLenInt controls[1] = { control };

    complex polarDiff = phaseShard->cmplxDiff;
    complex polarSame = phaseShard->cmplxSame;

    freezeBasis = true;
    if (phaseShard->isInvert) {
        if (isAnti) {
            ApplyAntiControlledSingleInvert(controls, 1U, target, polarSame, polarDiff);
        } else {
            ApplyControlledSingleInvert(controls, 1U, target, polarDiff, polarSame);
        }
    } else {
        if (isAnti) {
            ApplyAntiControlledSinglePhase(controls, 1U, target, polarSame, polarDiff);
        } else {
            ApplyControlledSinglePhase(controls, 1U, target, polarDiff, polarSame);
        }
    }
    freezeBasis = false;
}

void QUnit::ApplyBufferMap(const bitLenInt& bitIndex, ShardToPhaseMap bufferMap, const RevertExclusivity& exclusivity,
    const bool& isControl, const bool& isAnti, std::set<bitLenInt> exceptPartners, const bool& dumpSkipped)
{
    QEngineShard& shard = shards[bitIndex];

    ShardToPhaseMap::iterator phaseShard;

    while (bufferMap.size() > 0) {
        phaseShard = bufferMap.begin();
        QEngineShardPtr partner = phaseShard->first;

        if (((exclusivity == ONLY_INVERT) && !phaseShard->second->isInvert) ||
            ((exclusivity == ONLY_PHASE) && phaseShard->second->isInvert)) {
            bufferMap.erase(phaseShard);
            if (dumpSkipped) {
                shard.RemovePhaseTarget(partner);
            }
            continue;
        }

<<<<<<< HEAD
        bitLenInt partnerIndex = FindShardIndex(*partner);
        RevertBellBasis(partnerIndex);
=======
        bitLenInt partnerIndex = FindShardIndex(partner);
>>>>>>> 7bdbf5a2

        if (exceptPartners.find(partnerIndex) != exceptPartners.end()) {
            bufferMap.erase(phaseShard);
            if (dumpSkipped) {
                if (isControl) {
                    if (isAnti) {
                        shard.RemovePhaseAntiTarget(partner);
                    } else {
                        shard.RemovePhaseTarget(partner);
                    }
                } else {
                    if (isAnti) {
                        shard.RemovePhaseAntiControl(partner);
                    } else {
                        shard.RemovePhaseControl(partner);
                    }
                }
            }
            continue;
        }

        if (isControl) {
            ApplyBuffer(phaseShard->second, bitIndex, partnerIndex, isAnti);
        } else {
            ApplyBuffer(phaseShard->second, partnerIndex, bitIndex, isAnti);
        }

        bufferMap.erase(phaseShard);

        if (isControl) {
            if (isAnti) {
                shard.RemovePhaseAntiTarget(partner);
            } else {
                shard.RemovePhaseTarget(partner);
            }
        } else {
            if (isAnti) {
                shard.RemovePhaseAntiControl(partner);
            } else {
                shard.RemovePhaseControl(partner);
            }
        }
    }
}

void QUnit::RevertBasis2Qb(const bitLenInt& i, const RevertExclusivity& exclusivity,
    const RevertControl& controlExclusivity, const RevertAnti& antiExclusivity, std::set<bitLenInt> exceptControlling,
    std::set<bitLenInt> exceptTargetedBy, const bool& dumpSkipped, const bool& skipOptimize)
{
    QEngineShard& shard = shards[i];

    if (freezeBasis || !QUEUED_PHASE(shard)) {
        // Recursive call that should be blocked,
        // or already in target basis.
        return;
    }

    RevertBellBasis(i);

    shard.CombineGates();

    if (!skipOptimize && (controlExclusivity == ONLY_CONTROLS) && (exclusivity != ONLY_INVERT)) {
        if (antiExclusivity != ONLY_ANTI) {
            shard.OptimizeControls();
        }
        if (antiExclusivity != ONLY_CTRL) {
            shard.OptimizeAntiControls();
        }
    } else if (!skipOptimize && (controlExclusivity == ONLY_TARGETS) && (exclusivity != ONLY_INVERT)) {
        if (antiExclusivity == CTRL_AND_ANTI) {
            shard.OptimizeBothTargets();
        } else if (antiExclusivity == ONLY_CTRL) {
            shard.OptimizeTargets();
        } else if (antiExclusivity == ONLY_ANTI) {
            shard.OptimizeAntiTargets();
        }
    }

    if (controlExclusivity != ONLY_TARGETS) {
        if (antiExclusivity != ONLY_ANTI) {
            ApplyBufferMap(i, shard.controlsShards, exclusivity, true, false, exceptControlling, dumpSkipped);
        }
        if (antiExclusivity != ONLY_CTRL) {
            ApplyBufferMap(i, shard.antiControlsShards, exclusivity, true, true, exceptControlling, dumpSkipped);
        }
    }

    if (controlExclusivity == ONLY_CONTROLS) {
        return;
    }

    if (antiExclusivity != ONLY_ANTI) {
        ApplyBufferMap(i, shard.targetOfShards, exclusivity, false, false, exceptTargetedBy, dumpSkipped);
    }
    if (antiExclusivity != ONLY_CTRL) {
        ApplyBufferMap(i, shard.antiTargetOfShards, exclusivity, false, true, exceptTargetedBy, dumpSkipped);
    }
}

void QUnit::CommuteH(const bitLenInt& bitIndex)
{
    QEngineShard& shard = shards[bitIndex];

    if (!QUEUED_PHASE(shard)) {
        return;
    }

    real1 amplitudeThreshold = doNormalize ? amplitudeFloor : ZERO_R1;

    complex polarDiff, polarSame;
    ShardToPhaseMap::iterator phaseShard;
    QEngineShardPtr partner;
    PhaseShardPtr buffer;
    bitLenInt control;

    ShardToPhaseMap controlsShards = shard.controlsShards;

    for (phaseShard = controlsShards.begin(); phaseShard != controlsShards.end(); phaseShard++) {
        buffer = phaseShard->second;
        partner = phaseShard->first;

        polarDiff = buffer->cmplxDiff;
        polarSame = buffer->cmplxSame;

        if (partner->isPlusMinus || buffer->isInvert) {
            continue;
        }

        if (IS_ARG_0(polarDiff) && IS_ARG_PI(polarSame)) {
            shard.RemovePhaseTarget(partner);
            shard.AddPhaseAngles(partner, ONE_CMPLX, -ONE_CMPLX);
        } else if (IS_ARG_PI(polarDiff) && IS_ARG_0(polarSame)) {
            shard.RemovePhaseTarget(partner);
            shard.AddAntiPhaseAngles(partner, -ONE_CMPLX, ONE_CMPLX);
        }
    }

    controlsShards = shard.antiControlsShards;

    for (phaseShard = controlsShards.begin(); phaseShard != controlsShards.end(); phaseShard++) {
        buffer = phaseShard->second;
        partner = phaseShard->first;

        polarDiff = buffer->cmplxDiff;
        polarSame = buffer->cmplxSame;

        if (partner->isPlusMinus || buffer->isInvert) {
            continue;
        }

        if (IS_ARG_0(polarDiff) && IS_ARG_PI(polarSame)) {
            shard.RemovePhaseAntiTarget(partner);
            shard.AddAntiPhaseAngles(partner, ONE_CMPLX, -ONE_CMPLX);
        } else if (IS_ARG_PI(polarDiff) && IS_ARG_0(polarSame)) {
            shard.RemovePhaseAntiTarget(partner);
            shard.AddPhaseAngles(partner, -ONE_CMPLX, ONE_CMPLX);
        }
    }

    RevertBasis2Qb(bitIndex, INVERT_AND_PHASE, ONLY_CONTROLS, CTRL_AND_ANTI, {}, {}, false, true);

    if (!QUEUED_PHASE(shard)) {
        return;
    }

    bool isSame, isOpposite;

    ShardToPhaseMap targetOfShards = shard.targetOfShards;

    for (phaseShard = targetOfShards.begin(); phaseShard != targetOfShards.end(); phaseShard++) {
        buffer = phaseShard->second;

        polarDiff = buffer->cmplxDiff;
        polarSame = buffer->cmplxSame;

        partner = phaseShard->first;

        // If isSame and !isInvert, application of this buffer is already "efficient."
        isSame =
            (buffer->isInvert || !partner->isPlusMinus || !partner->IsInvertTarget()) && IS_SAME(polarDiff, polarSame);
        isOpposite = !buffer->isInvert && IS_OPPOSITE(polarDiff, polarSame);

        if (isSame || isOpposite) {
            continue;
        }

        control = FindShardIndex(partner);
        ApplyBuffer(buffer, control, bitIndex, false);
        shard.RemovePhaseControl(partner);
    }

    targetOfShards = shard.antiTargetOfShards;

    for (phaseShard = targetOfShards.begin(); phaseShard != targetOfShards.end(); phaseShard++) {
        buffer = phaseShard->second;

        polarDiff = buffer->cmplxDiff;
        polarSame = buffer->cmplxSame;

        partner = phaseShard->first;

        // If isSame and !isInvert, application of this buffer is already "efficient."
        isSame =
            (buffer->isInvert || !partner->isPlusMinus || !partner->IsInvertTarget()) && IS_SAME(polarDiff, polarSame);
        isOpposite = !buffer->isInvert && IS_OPPOSITE(polarDiff, polarSame);

        if (isSame || isOpposite) {
            continue;
        }

        control = FindShardIndex(partner);
        ApplyBuffer(buffer, control, bitIndex, true);
        shard.RemovePhaseAntiControl(partner);
    }

    shard.CommuteH();
}

} // namespace Qrack<|MERGE_RESOLUTION|>--- conflicted
+++ resolved
@@ -1682,11 +1682,9 @@
         return;
     }
 
-<<<<<<< HEAD
     RevertBellBasis(target);
-=======
+
     QEngineShard& shard = shards[target];
->>>>>>> 7bdbf5a2
 
     if (shard.IsInvertTarget()) {
         RevertPlusMinusBasis(target);
@@ -1788,14 +1786,10 @@
     if (!freezeBasis && (controlLen == 1U)) {
         bitLenInt control = controls[0];
         delete[] controls;
-<<<<<<< HEAD
 
         RevertBellBasis(control);
         RevertBellBasis(target);
 
-        // Not safe to use tShard from above
-=======
->>>>>>> 7bdbf5a2
         QEngineShard& cShard = shards[control];
         QEngineShard& tShard = shards[target];
         if (!cShard.IsInvertTarget() && UNSAFE_CACHED_CLASSICAL(cShard)) {
@@ -1899,14 +1893,10 @@
     if (!freezeBasis && (controlLen == 1U)) {
         bitLenInt control = controls[0];
         delete[] controls;
-<<<<<<< HEAD
 
         RevertBellBasis(control);
         RevertBellBasis(target);
 
-        // Not safe to use tShard from above
-=======
->>>>>>> 7bdbf5a2
         QEngineShard& cShard = shards[control];
         QEngineShard& tShard = shards[target];
         if (!cShard.IsInvertTarget() && UNSAFE_CACHED_CLASSICAL(cShard)) {
@@ -3048,11 +3038,7 @@
 {
     QEngineShard& shard = shards[0];
     if (!randGlobalPhase) {
-<<<<<<< HEAD
         RevertBellBasis(0);
-        RevertPlusMinusBasis(0);
-        ApplyOrEmulate(shard, [&](QEngineShard& shard) { shard.unit->PhaseFlip(); });
-=======
         RevertBasis1Qb(0);
 
         if (DIRTY(shard)) {
@@ -3062,7 +3048,6 @@
         }
 
         shard.amp0 = -shard.amp0;
->>>>>>> 7bdbf5a2
         shard.amp1 = -shard.amp1;
     }
 }
@@ -3373,12 +3358,8 @@
             continue;
         }
 
-<<<<<<< HEAD
-        bitLenInt partnerIndex = FindShardIndex(*partner);
+        bitLenInt partnerIndex = FindShardIndex(partner);
         RevertBellBasis(partnerIndex);
-=======
-        bitLenInt partnerIndex = FindShardIndex(partner);
->>>>>>> 7bdbf5a2
 
         if (exceptPartners.find(partnerIndex) != exceptPartners.end()) {
             bufferMap.erase(phaseShard);
