--- conflicted
+++ resolved
@@ -717,12 +717,7 @@
         return TrySeparateClifford(qubit);
     }
 
-<<<<<<< HEAD
-=======
-    const bool canHyperSeparate = (separabilityThreshold > FP_NORM_EPSILON);
-    bool willSeparate = false;
-
->>>>>>> 31f77e75
+
     real1_f prob;
     real1_f probX = ZERO_R1;
     real1_f probY = ZERO_R1;
