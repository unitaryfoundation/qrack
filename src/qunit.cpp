//////////////////////////////////////////////////////////////////////////////////////
//
// (C) Daniel Strano and the Qrack contributors 2017, 2018. All rights reserved.
//
// QUnit maintains explicit separability of qubits as an optimization on a QEngine.
// See https://arxiv.org/abs/1710.05867
// (The makers of Qrack have no affiliation with the authors of that paper.)
//
// Licensed under the GNU Lesser General Public License V3.
// See LICENSE.md in the project root or https://www.gnu.org/licenses/lgpl-3.0.en.html
// for details.

#include <ctime>
#include <initializer_list>
#include <map>

#include "qfactory.hpp"
#include "qunit.hpp"

namespace Qrack {

QUnit::QUnit(
    QInterfaceEngine eng, bitLenInt qBitCount, bitCapInt initState, std::shared_ptr<std::default_random_engine> rgp)
    : QUnit(eng, eng, qBitCount, initState, rgp)
{
    // Intentionally left blank
}

QUnit::QUnit(QInterfaceEngine eng, QInterfaceEngine subEng, bitLenInt qBitCount, bitCapInt initState,
    std::shared_ptr<std::default_random_engine> rgp)
    : QInterface(qBitCount)
    , engine(eng)
    , subengine(subEng)
{
    if (rgp == nullptr) {
        /* Used to control the random seed for all allocated interfaces. */
        rand_generator = std::make_shared<std::default_random_engine>();
        rand_generator->seed(std::time(0));
    } else {
        rand_generator = rgp;
    }

    shards.resize(qBitCount);

    for (bitLenInt i = 0; i < qBitCount; i++) {
        shards[i].unit = CreateQuantumInterface(engine, subengine, 1, ((1 << i) & initState) >> i, rand_generator);
        shards[i].mapped = 0;
    }
}

void QUnit::CopyState(QUnitPtr orig) { CopyState(orig.get()); }

// protected method
void QUnit::CopyState(QUnit* orig)
{
    SetQubitCount(orig->GetQubitCount());
    shards.clear();

    /* Set up the shards to refer to the new unit. */
    std::map<QInterfacePtr, QInterfacePtr> otherUnits;
    for (auto&& otherShard : orig->shards) {
        QEngineShard shard;
        shard.mapped = otherShard.mapped;
        if (otherUnits.find(otherShard.unit) == otherUnits.end()) {
            otherUnits[otherShard.unit] = CreateQuantumInterface(engine, subengine, 1, 0, rand_generator);
            otherUnits[otherShard.unit]->CopyState(otherShard.unit);
        }
        shard.unit = otherUnits[otherShard.unit];
        shards.push_back(shard);
    }
}

void QUnit::CopyState(QInterfacePtr orig)
{
    QInterfacePtr unit = CreateQuantumInterface(engine, subengine, orig->GetQubitCount(), 0, rand_generator);
    unit->CopyState(orig);

    SetQubitCount(orig->GetQubitCount());
    shards.clear();

    /* Set up the shards to refer to the new unit. */
    for (bitLenInt i = 0; i < (orig->GetQubitCount()); i++) {
        QEngineShard shard;
        shard.unit = unit;
        shard.mapped = i;
        shards.push_back(shard);
    }
}

void QUnit::SetQuantumState(complex* inputState)
{
    knowIsPhaseSeparable = false;

    auto unit = CreateQuantumInterface(engine, subengine, qubitCount, 0, rand_generator);
    unit->SetQuantumState(inputState);

    int idx = 0;
    for (auto&& shard : shards) {
        shard.unit = unit;
        shard.mapped = idx++;
    }

    for (bitLenInt i = 0; i < qubitCount; i++) {
        if (!TrySeparate({ i })) {
            shards[i].isPhaseDirty = true;
        }
    }
}

void QUnit::GetQuantumState(complex* outputState)
{
    QUnit qUnitCopy(engine, subengine, 1, 0);
    qUnitCopy.CopyState((QUnit*)this);
    qUnitCopy.EntangleAll()->GetQuantumState(outputState);
}

complex QUnit::GetAmplitude(bitCapInt perm)
{
    complex result(ONE_R1, ZERO_R1);

    std::map<QInterfacePtr, bitCapInt> perms;

    for (bitLenInt i = 0; i < qubitCount; i++) {
        if (perms.find(shards[i].unit) == perms.end()) {
            perms[shards[i].unit] = 0U;
        }
        if (perm & (1U << i)) {
            perms[shards[i].unit] |= 1U << shards[i].mapped;
        }
    }

    for (auto&& qi : perms) {
        result *= qi.first->GetAmplitude(qi.second);
    }

    return result;
}

/*
 * Append QInterface to the end of the unit.
 */
bitLenInt QUnit::Cohere(QInterfacePtr toCopy)
{
    bitLenInt oldCount = qubitCount;

    /* Increase the number of bits in this object. */
    SetQubitCount(qubitCount + toCopy->GetQubitCount());

    /* Create a clone of the quantum state in toCopy. */
    QInterfacePtr clone(toCopy);

    /* Update shards to reference the cloned state. */
    for (bitLenInt i = 0; i < clone->GetQubitCount(); i++) {
        shards[i + oldCount].unit = clone;
        shards[i + oldCount].mapped = i;
    }

    return oldCount;
}

void QUnit::Detach(bitLenInt start, bitLenInt length, QInterfacePtr dest)
{
    /* TODO: This method should compose the bits for the destination without cohering the length first */

    if (length > 1) {
        EntangleRange(start, length);
        OrderContiguous(shards[start].unit);
    }

    QInterfacePtr unit = shards[start].unit;
    bitLenInt mapped = shards[start].mapped;
    bitLenInt unitLength = unit->GetQubitCount();

    if (dest && unit->GetQubitCount() > length) {
        unit->Decohere(mapped, length, dest);
    } else if (dest) {
        dest->CopyState(unit);
    } else {
        unit->Dispose(mapped, length);
    }

    shards.erase(shards.begin() + start, shards.begin() + start + length);
    SetQubitCount(qubitCount - length);

    if (unitLength == length) {
        return;
    }

    /* Find the rest of the qubits. */
    for (auto&& shard : shards) {
        if (shard.unit == unit && shard.mapped > (mapped + length)) {
            shard.mapped -= length;
        }
    }
}

void QUnit::Decohere(bitLenInt start, bitLenInt length, QInterfacePtr dest) { Detach(start, length, dest); }

void QUnit::Dispose(bitLenInt start, bitLenInt length) { Detach(start, length, nullptr); }

QInterfacePtr QUnit::EntangleIterator(std::vector<bitLenInt*>::iterator first, std::vector<bitLenInt*>::iterator last)
{
    std::vector<QInterfacePtr> units;
    units.reserve((int)(last - first));

    QInterfacePtr unit1 = shards[**first].unit;
    std::map<QInterfacePtr, bool> found;

    found[unit1] = true;

    /* Walk through all of the supplied bits and create a unique list to cohere. */
    for (auto bit = first + 1; bit != last; ++bit) {
        if (found.find(shards[**bit].unit) == found.end()) {
            found[shards[**bit].unit] = true;
            units.push_back(shards[**bit].unit);
        }
    }

    /* Collapse all of the other units into unit1, returning a map to the new bit offset. */
    if (units.size() != 0) {
        auto&& offsets = unit1->Cohere(units);

        /* Since each unit will be collapsed in-order, one set of bits at a time. */
        for (auto&& shard : shards) {
            auto search = offsets.find(shard.unit);
            if (search != offsets.end()) {
                shard.mapped += search->second;
                shard.unit = unit1;
            }
        }
    }

    /* Change the source parameters to the correct newly mapped bit indexes. */
    for (auto bit = first; bit != last; ++bit) {
        **bit = shards[**bit].mapped;
    }

    return unit1;
}

QInterfacePtr QUnit::Entangle(std::vector<bitLenInt*> bits) { return EntangleIterator(bits.begin(), bits.end()); }

QInterfacePtr QUnit::EntangleRange(bitLenInt start, bitLenInt length)
{
    if (length == 1) {
        return shards[start].unit;
    }

    std::vector<bitLenInt> bits(length);
    std::vector<bitLenInt*> ebits(length);
    for (auto i = 0; i < length; i++) {
        bits[i] = i + start;
        ebits[i] = &bits[i];
    }

    QInterfacePtr toRet = EntangleIterator(ebits.begin(), ebits.end());
    OrderContiguous(shards[start].unit);
    return toRet;
}

QInterfacePtr QUnit::EntangleRange(bitLenInt start1, bitLenInt length1, bitLenInt start2, bitLenInt length2)
{
    std::vector<bitLenInt> bits(length1 + length2);
    std::vector<bitLenInt*> ebits(length1 + length2);

    for (auto i = 0; i < length1; i++) {
        bits[i] = i + start1;
        ebits[i] = &bits[i];
    }

    for (auto i = 0; i < length2; i++) {
        bits[i + length1] = i + start2;
        ebits[i + length1] = &bits[i + length1];
    }

    QInterfacePtr toRet = EntangleIterator(ebits.begin(), ebits.end());
    OrderContiguous(shards[start1].unit);
    return toRet;
}

QInterfacePtr QUnit::EntangleRange(
    bitLenInt start1, bitLenInt length1, bitLenInt start2, bitLenInt length2, bitLenInt start3, bitLenInt length3)
{
    std::vector<bitLenInt> bits(length1 + length2 + length3);
    std::vector<bitLenInt*> ebits(length1 + length2 + length3);

    for (auto i = 0; i < length1; i++) {
        bits[i] = i + start1;
        ebits[i] = &bits[i];
    }

    for (auto i = 0; i < length2; i++) {
        bits[i + length1] = i + start2;
        ebits[i + length1] = &bits[i + length1];
    }

    for (auto i = 0; i < length3; i++) {
        bits[i + length1 + length2] = i + start3;
        ebits[i + length1 + length2] = &bits[i + length1 + length2];
    }

    QInterfacePtr toRet = EntangleIterator(ebits.begin(), ebits.end());
    OrderContiguous(shards[start1].unit);
    return toRet;
}

QInterfacePtr QUnit::EntangleAll()
{
    std::vector<QInterfacePtr> units;
    units.reserve(qubitCount);

    QInterfacePtr unit1 = shards[0].unit;
    std::map<QInterfacePtr, bool> found;

    found[unit1] = true;

    /* Walk through all of the supplied bits and create a unique list to cohere. */
    for (bitLenInt bit = 1; bit < qubitCount; bit++) {
        if (found.find(shards[bit].unit) == found.end()) {
            found[shards[bit].unit] = true;
            units.push_back(shards[bit].unit);
        }
    }

    /* Collapse all of the other units into unit1, returning a map to the new bit offset. */
    if (units.size() != 0) {
        auto&& offsets = unit1->QInterface::Cohere(units);

        /* Since each unit will be collapsed in-order, one set of bits at a time. */
        for (auto&& shard : shards) {
            auto search = offsets.find(shard.unit);
            if (search != offsets.end()) {
                shard.mapped += search->second;
                shard.unit = unit1;
            }
        }
    }

    return unit1;
}

/*
 * Accept a variable number of bits, entangle them all into a single QInterface
 * object, and then call the supplied function on that object.
 */
template <typename F, typename... B> void QUnit::EntangleAndCallMember(F fn, B... bits)
{
    auto qbits = Entangle({ &bits... });
    ((*qbits).*fn)(bits...);
}

template <typename F, typename... B> void QUnit::EntangleAndCall(F fn, B... bits)
{
    auto qbits = Entangle({ &bits... });
    fn(qbits, bits...);
}

template <typename F, typename... B> void QUnit::EntangleAndCallMemberRot(F fn, real1 radians, B... bits)
{
    auto qbits = Entangle({ &bits... });
    ((*qbits).*fn)(radians, bits...);
}

bool QUnit::TrySeparate(std::vector<bitLenInt> bits)
{
    bool didSeparate = false;
<<<<<<< HEAD
    QEngineShard shard;
    for (bitLenInt i = 0; i < (bits.size()); i++) {
        shard = shards[bits[i]];
        if (shard.unit->GetQubitCount() > 1) {
            QInterfacePtr unitCopy = CreateQuantumInterface(engine, subengine, shard.unit->GetQubitCount(), 0, rand_generator);
            unitCopy->CopyState(shard.unit);

            QInterfacePtr testBit = CreateQuantumInterface(engine, subengine, 1, 0, rand_generator);
            unitCopy->Decohere(shard.mapped, 1, testBit);
            unitCopy->Cohere(testBit);

            didSeparate = unitCopy->ApproxCompare(shard.unit);
            if (didSeparate) {
                // The bit is separable. Keep the test unit, and update the shard mappings.
                shards[bits[i]].unit = testBit;
                shards[bits[i]].mapped = 0;
                shard.unit->Dispose(shard.mapped, 1);
                for (auto&& shrd : shards) {
                    if ((shrd.unit == shard.unit) && (shrd.mapped > shard.mapped)) {
                        shrd.mapped--;
                    }
=======
    QInterfacePtr unit;
    for (bitLenInt i = 0; i < (bits.size()); i++) {
        unit = shards[bits[i]].unit;
        if (unit->GetQubitCount() > 1) {
            if (unit->IsPhaseSeparable()) {
                // If the unit IsPhaseSeparable, then all bits in the unit can be assumed to be "not phase dirty."
                for (bitLenInt j = 0; j < qubitCount; j++) {
                    if (shards[j].unit == unit) {
                        shards[j].isPhaseDirty = false;
                    }
                }
                real1 oneChance = Prob(bits[i]);
                if (oneChance <= min_norm) {
                    didSeparate = true;
                    ForceM(bits[i], false);
                } else if (oneChance >= (ONE_R1 - min_norm)) {
                    didSeparate = true;
                    ForceM(bits[i], true);
>>>>>>> ba28e75e
                }

                //if (shard.isPhaseDirty && testBit->IsPhaseSeparable()) {
                //    shards[bits[i]].isPhaseDirty = false;
                //}
            }
        }
    }
    return didSeparate;
}

void QUnit::OrderContiguous(QInterfacePtr unit)
{
    /* Before we call OrderContinguous, when we are cohering lists of shards, we should always proactively sort the
     * order in which we cohere qubits into a single engine. This is a cheap way to reduce the need for costly qubit
     * swap gates, later. */

    if (unit->GetQubitCount() == 1) {
        return;
    }

    /* Create a sortable collection of all of the bits that are in the unit. */
    std::vector<QSortEntry> bits(unit->GetQubitCount());

    int j = 0;
    for (int i = 0; i < qubitCount; i++) {
        if (shards[i].unit == unit) {
            bits[j].mapped = shards[i].mapped;
            bits[j].bit = i;
            j++;
        }
    }

    SortUnit(unit, bits, 0, bits.size() - 1);
}

/* Sort a container of bits, calling Swap() on each. */
void QUnit::SortUnit(QInterfacePtr unit, std::vector<QSortEntry>& bits, bitLenInt low, bitLenInt high)
{
    bitLenInt i = low, j = high;
    if (i == (j - 1)) {
        if (bits[j] < bits[i]) {
            unit->Swap(bits[i].mapped, bits[j].mapped); /* Change the location in the QE itself. */
            std::swap(shards[bits[i].bit].mapped, shards[bits[j].bit].mapped); /* Change the global mapping. */
            std::swap(bits[i].mapped, bits[j].mapped); /* Change the contents of the sorting array. */
        }
        return;
    }
    QSortEntry pivot = bits[(low + high) / 2];

    while (i <= j) {
        while (bits[i] < pivot) {
            i++;
        }
        while (bits[j] > pivot) {
            j--;
        }
        if (i < j) {
            unit->Swap(bits[i].mapped, bits[j].mapped); /* Change the location in the QE itself. */
            std::swap(shards[bits[i].bit].mapped, shards[bits[j].bit].mapped); /* Change the global mapping. */
            std::swap(bits[i].mapped, bits[j].mapped); /* Change the contents of the sorting array. */
            i++;
            j--;
        } else if (i == j) {
            i++;
            j--;
        }
    }
    if (low < j) {
        SortUnit(unit, bits, low, j);
    }
    if (i < high) {
        SortUnit(unit, bits, i, high);
    }
}

void QUnit::DumpShards()
{
    int i = 0;
    for (auto shard : shards) {
        printf("%2d.\t%p[%d]\n", i++, shard.unit.get(), shard.mapped);
    }
}

bool QUnit::IsPhaseSeparable(bool forceCheck)
{
    if ((!forceCheck) && knowIsPhaseSeparable) {
        return isPhaseSeparable;
    }

    bool toRet = true;

    std::vector<QInterfacePtr> units;
    units.reserve((int)(qubitCount));
    std::map<QInterfacePtr, bool> found;

    /* Walk through all of the supplied bits and create a unique list to check. */
    for (bitLenInt bit = 0; bit < qubitCount; ++bit) {
        if (found.find(shards[bit].unit) == found.end()) {
            found[shards[bit].unit] = true;
            units.push_back(shards[bit].unit);
        }
    }

    for (bitLenInt i = 0; i < (units.size()); i++) {
        if (!(units[i]->IsPhaseSeparable())) {
            toRet = false;
            break;
        }
    }

    knowIsPhaseSeparable = true;
    isPhaseSeparable = toRet;

    return toRet;
}

bool QUnit::IsPhaseSeparable(bitLenInt qubit) { return shards[qubit].unit->IsPhaseSeparable(qubit); }

real1 QUnit::Prob(bitLenInt qubit)
{
    QEngineShard& shard = shards[qubit];
    return (shard.unit->Prob)(shard.mapped);
}

real1 QUnit::ProbAll(bitCapInt perm)
{
    real1 result = ONE_R1;

    std::map<QInterfacePtr, bitCapInt> perms;

    for (bitLenInt i = 0; i < qubitCount; i++) {
        if (perms.find(shards[i].unit) == perms.end()) {
            perms[shards[i].unit] = 0U;
        }
        if (perm & (1U << i)) {
            perms[shards[i].unit] |= 1U << shards[i].mapped;
        }
    }

    for (auto&& qi : perms) {
        result *= qi.first->ProbAll(qi.second);
    }

    return result;
}

bool QUnit::ForceM(bitLenInt qubit, bool res, bool doForce, real1 nrmlzr)
{
    shards[qubit].isPhaseDirty = false;

    bool result = shards[qubit].unit->ForceM(shards[qubit].mapped, res, doForce, nrmlzr);

    QInterfacePtr unit = shards[qubit].unit;
    bitLenInt mapped = shards[qubit].mapped;

    if (unit->GetQubitCount() == 1) {
        /* If we're keeping the bits, and they're already in their own unit, there's nothing to do. */
        return result;
    }

    QInterfacePtr dest = CreateQuantumInterface(engine, subengine, 1, result ? 1 : 0, rand_generator);
    unit->Dispose(mapped, 1);

    /* Update the mappings. */
    shards[qubit].unit = dest;
    shards[qubit].mapped = 0;
    for (auto&& shard : shards) {
        if (shard.unit == unit && shard.mapped > mapped) {
            shard.mapped--;
        }
    }

    return result;
}

/// Set register bits to given permutation
void QUnit::SetReg(bitLenInt start, bitLenInt length, bitCapInt value)
{
    MReg(start, length);

    for (bitLenInt i = 0; i < length; i++) {
        shards[i + start].unit->SetPermutation((value & (1 << i)) > 0 ? 1 : 0);
    }
}

void QUnit::Swap(bitLenInt qubit1, bitLenInt qubit2)
{
    QEngineShard& shard1 = shards[qubit1];
    QEngineShard& shard2 = shards[qubit2];

    QEngineShard tmp;

    // Swap the bit mapping.
    tmp.mapped = shard1.mapped;
    shard1.mapped = shard2.mapped;
    shard2.mapped = tmp.mapped;

    // Swap the QInterface object.
    tmp.unit = shard1.unit;
    shard1.unit = shard2.unit;
    shard2.unit = tmp.unit;
}

/* Unfortunately, many methods are overloaded, which prevents using just the address-to-member. */
#define PTR3(OP) (void (QInterface::*)(bitLenInt, bitLenInt, bitLenInt))(&QInterface::OP)
#define PTR2(OP) (void (QInterface::*)(bitLenInt, bitLenInt))(&QInterface::OP)
#define PTR1(OP) (void (QInterface::*)(bitLenInt))(&QInterface::OP)
#define PTR2A(OP) (void (QInterface::*)(real1, bitLenInt, bitLenInt))(&QInterface::OP)
#define PTRA(OP) (void (QInterface::*)(real1, bitLenInt))(&QInterface::OP)

void QUnit::SqrtSwap(bitLenInt qubit1, bitLenInt qubit2) { EntangleAndCallMember(PTR2(SqrtSwap), qubit1, qubit2); }

void QUnit::ISqrtSwap(bitLenInt qubit1, bitLenInt qubit2) { EntangleAndCallMember(PTR2(ISqrtSwap), qubit1, qubit2); }

void QUnit::ApplySingleBit(const complex* mtrx, bool doCalcNorm, bitLenInt qubit)
{
    bool doesShift = false;
    real1 phase = -M_PI * 2;
    for (int i = 0; i < 4; i++) {
        if (norm(mtrx[i]) > min_norm) {
            if (phase < -M_PI) {
                phase = arg(mtrx[i]);
                continue;
            }

            real1 diff = arg(mtrx[i]) - phase;
            if (diff < ZERO_R1) {
                diff = -diff;
            }
            if (diff > M_PI) {
                diff = (2 * M_PI) - diff;
            }
            if (diff > min_norm) {
                doesShift = true;
                break;
            }
        }
    }

    // If this operation can induce a superposition of phase, mark the shard "isPhaseDirty." This is necessary to track
    // entanglement.
    if (doesShift) {
        shards[qubit].isPhaseDirty = true;
        // This operation might make a "phase dirty" bit into a "phase clean" bit for entanglement, but we can't detect
        // that, yet.
    }
    shards[qubit].unit->ApplySingleBit(mtrx, doCalcNorm, shards[qubit].mapped);
}

void QUnit::ApplyControlledSingleBit(
    const bitLenInt* controls, const bitLenInt& controlLen, const bitLenInt& target, const complex* mtrx)
{
    ApplyEitherControlled(controls, controlLen, { target }, false,
        [&](QInterfacePtr unit, bitLenInt* mappedControls) {
            unit->ApplyControlledSingleBit(mappedControls, controlLen, shards[target].mapped, mtrx);
            return TrySeparate({ target });
        },
        [&]() { ApplySingleBit(mtrx, true, target); });
}

void QUnit::ApplyAntiControlledSingleBit(
    const bitLenInt* controls, const bitLenInt& controlLen, const bitLenInt& target, const complex* mtrx)
{
    ApplyEitherControlled(controls, controlLen, { target }, true,
        [&](QInterfacePtr unit, bitLenInt* mappedControls) {
            unit->ApplyAntiControlledSingleBit(mappedControls, controlLen, shards[target].mapped, mtrx);
            return TrySeparate({ target });
        },
        [&]() { ApplySingleBit(mtrx, true, target); });
}

void QUnit::CSwap(
    const bitLenInt* controls, const bitLenInt& controlLen, const bitLenInt& qubit1, const bitLenInt& qubit2)
{
    ApplyEitherControlled(controls, controlLen, { qubit1, qubit2 }, false,
        [&](QInterfacePtr unit, bitLenInt* mappedControls) {
            unit->CSwap(mappedControls, controlLen, shards[qubit1].mapped, shards[qubit2].mapped);
            return TrySeparate({ qubit1, qubit2 });
        },
        [&]() { Swap(qubit1, qubit2); });
}

void QUnit::AntiCSwap(
    const bitLenInt* controls, const bitLenInt& controlLen, const bitLenInt& qubit1, const bitLenInt& qubit2)
{
    ApplyEitherControlled(controls, controlLen, { qubit1, qubit2 }, true,
        [&](QInterfacePtr unit, bitLenInt* mappedControls) {
            unit->AntiCSwap(mappedControls, controlLen, shards[qubit1].mapped, shards[qubit2].mapped);
            return TrySeparate({ qubit1, qubit2 });
        },
        [&]() { Swap(qubit1, qubit2); });
}

void QUnit::CSqrtSwap(
    const bitLenInt* controls, const bitLenInt& controlLen, const bitLenInt& qubit1, const bitLenInt& qubit2)
{
    ApplyEitherControlled(controls, controlLen, { qubit1, qubit2 }, false,
        [&](QInterfacePtr unit, bitLenInt* mappedControls) {
            unit->CSqrtSwap(mappedControls, controlLen, shards[qubit1].mapped, shards[qubit2].mapped);
            return TrySeparate({ qubit1, qubit2 });
        },
        [&]() { SqrtSwap(qubit1, qubit2); });
}

void QUnit::AntiCSqrtSwap(
    const bitLenInt* controls, const bitLenInt& controlLen, const bitLenInt& qubit1, const bitLenInt& qubit2)
{
    ApplyEitherControlled(controls, controlLen, { qubit1, qubit2 }, true,
        [&](QInterfacePtr unit, bitLenInt* mappedControls) {
            unit->AntiCSqrtSwap(mappedControls, controlLen, shards[qubit1].mapped, shards[qubit2].mapped);
            return TrySeparate({ qubit1, qubit2 });
        },
        [&]() { SqrtSwap(qubit1, qubit2); });
}

void QUnit::CISqrtSwap(
    const bitLenInt* controls, const bitLenInt& controlLen, const bitLenInt& qubit1, const bitLenInt& qubit2)
{
    ApplyEitherControlled(controls, controlLen, { qubit1, qubit2 }, false,
        [&](QInterfacePtr unit, bitLenInt* mappedControls) {
            unit->CISqrtSwap(mappedControls, controlLen, shards[qubit1].mapped, shards[qubit2].mapped);
            return TrySeparate({ qubit1, qubit2 });
        },
        [&]() { ISqrtSwap(qubit1, qubit2); });
}

void QUnit::AntiCISqrtSwap(
    const bitLenInt* controls, const bitLenInt& controlLen, const bitLenInt& qubit1, const bitLenInt& qubit2)
{
    ApplyEitherControlled(controls, controlLen, { qubit1, qubit2 }, true,
        [&](QInterfacePtr unit, bitLenInt* mappedControls) {
            unit->AntiCISqrtSwap(mappedControls, controlLen, shards[qubit1].mapped, shards[qubit2].mapped);
            return TrySeparate({ qubit1, qubit2 });
        },
        [&]() { ISqrtSwap(qubit1, qubit2); });
}

template <typename CF, typename F>
void QUnit::ApplyEitherControlled(const bitLenInt* controls, const bitLenInt& controlLen,
    const std::vector<bitLenInt> targets, const bool& anti, CF cfn, F fn)
{
    int i, j;
    real1 prob = ONE_R1;
    for (i = 0; i < controlLen; i++) {
        if (anti) {
            prob *= ONE_R1 - Prob(controls[i]);
        } else {
            prob *= Prob(controls[i]);
        }
        if (prob <= min_norm) {
            break;
        }
    }
    if (prob <= min_norm) {
        return;
    } else if (min_norm >= (ONE_R1 - prob)) {
        for (i = 0; i < controlLen; i++) {
            if (!shards[controls[i]].isPhaseDirty) {
                ForceM(controls[i], !anti);
            }
        }

        fn();
        return;
    }

    std::vector<bitLenInt> allBits(controlLen + targets.size());
    for (i = 0; i < controlLen; i++) {
        allBits[i] = controls[i];
    }
    for (i = 0; i < (int)targets.size(); i++) {
        allBits[controlLen + i] = targets[i];
    }
    std::sort(allBits.begin() + controlLen, allBits.end());

    std::vector<bitLenInt*> ebits(controlLen + targets.size());
    for (i = 0; i < (int)(controlLen + targets.size()); i++) {
        ebits[i] = &allBits[i];
    }

    QInterfacePtr unit = EntangleIterator(ebits.begin(), ebits.end());

    bitLenInt* controlsMapped = new bitLenInt[controlLen];
    for (i = 0; i < controlLen; i++) {
        controlsMapped[i] = shards[controls[i]].mapped;
    }

    if (!cfn(unit, controlsMapped)) {
        // If "cfn" returns true, it was able to separate bits. This only happens if all permutations are in phase.
        // Otherwise, the phase might be dirty if the controls have dirty phase.
        for (i = 0; i < controlLen; i++) {
            if (shards[controls[i]].isPhaseDirty) {
                for (j = 0; j < (int)targets.size(); j++) {
                    shards[targets[j]].isPhaseDirty = true;
                }
                break;
            }
        }
    }

    delete[] controlsMapped;
}

void QUnit::AND(bitLenInt inputStart1, bitLenInt inputStart2, bitLenInt outputStart, bitLenInt length)
{
    if (!((inputStart1 == inputStart2) && (inputStart2 == outputStart))) {
        for (bitLenInt i = 0; i < length; i++) {
            AND(inputStart1 + i, inputStart2 + i, outputStart + i);
        }
    }
}

void QUnit::CLAND(bitLenInt qInputStart, bitCapInt classicalInput, bitLenInt outputStart, bitLenInt length)
{
    bool cBit;
    for (bitLenInt i = 0; i < length; i++) {
        cBit = (1 << i) & classicalInput;
        CLAND(qInputStart + i, cBit, outputStart + i);
    }
}

void QUnit::OR(bitLenInt inputStart1, bitLenInt inputStart2, bitLenInt outputStart, bitLenInt length)
{
    if (!((inputStart1 == inputStart2) && (inputStart2 == outputStart))) {
        for (bitLenInt i = 0; i < length; i++) {
            OR(inputStart1 + i, inputStart2 + i, outputStart + i);
        }
    }
}

void QUnit::CLOR(bitLenInt qInputStart, bitCapInt classicalInput, bitLenInt outputStart, bitLenInt length)
{
    bool cBit;
    for (bitLenInt i = 0; i < length; i++) {
        cBit = (1 << i) & classicalInput;
        CLOR(qInputStart + i, cBit, outputStart + i);
    }
}

void QUnit::XOR(bitLenInt inputStart1, bitLenInt inputStart2, bitLenInt outputStart, bitLenInt length)
{
    for (bitLenInt i = 0; i < length; i++) {
        XOR(inputStart1 + i, inputStart2 + i, outputStart + i);
    }
}

void QUnit::CLXOR(bitLenInt qInputStart, bitCapInt classicalInput, bitLenInt outputStart, bitLenInt length)
{
    bool cBit;
    for (bitLenInt i = 0; i < length; i++) {
        cBit = (1 << i) & classicalInput;
        CLXOR(qInputStart + i, cBit, outputStart + i);
    }
}

void QUnit::INC(bitCapInt toMod, bitLenInt start, bitLenInt length)
{
    EntangleRange(start, length);
    shards[start].unit->INC(toMod, shards[start].mapped, length);
}

void QUnit::CINT(
    CINTFn fn, bitCapInt toMod, bitLenInt start, bitLenInt length, bitLenInt* controls, bitLenInt controlLen)
{
    EntangleRange(start, length);
    std::vector<bitLenInt> bits(controlLen + 1);
    for (auto i = 0; i < controlLen; i++) {
        bits[i] = controls[i];
    }
    bits[controlLen] = start;
    std::sort(bits.begin(), bits.end());

    std::vector<bitLenInt*> ebits(controlLen + 1);
    for (auto i = 0; i < (controlLen + 1); i++) {
        ebits[i] = &bits[i];
    }

    QInterfacePtr unit = EntangleIterator(ebits.begin(), ebits.end());

    bitLenInt* controlsMapped = new bitLenInt[controlLen];
    for (auto i = 0; i < controlLen; i++) {
        controlsMapped[i] = shards[controls[i]].mapped;
    }

    ((*unit).*fn)(toMod, shards[start].mapped, length, controlsMapped, controlLen);

    delete[] controlsMapped;
}

void QUnit::CINC(bitCapInt toMod, bitLenInt start, bitLenInt length, bitLenInt* controls, bitLenInt controlLen)
{
    if (controlLen == 0) {
        INC(toMod, start, length);
        return;
    }

    CINT(&QInterface::CINC, toMod, start, length, controls, controlLen);
}

void QUnit::CDEC(bitCapInt toMod, bitLenInt start, bitLenInt length, bitLenInt* controls, bitLenInt controlLen)
{
    if (controlLen == 0) {
        DEC(toMod, start, length);
        return;
    }

    CINT(&QInterface::CDEC, toMod, start, length, controls, controlLen);
}

void QUnit::INCx(INCxFn fn, bitCapInt toMod, bitLenInt start, bitLenInt length, bitLenInt flagIndex)
{
    /*
     * FUTURE: If start[length] and carry are already in the same QE, then it
     * doesn't make sense to Decompose and re-entangle them.
     */
    M(flagIndex);

    /* Make sure the flag bit is entangled in the same QU. */
    EntangleRange(start, length);

    std::vector<bitLenInt> bits(2);
    bits[0] = start;
    bits[1] = flagIndex;
    std::sort(bits.begin(), bits.end());

    std::vector<bitLenInt*> ebits(2);
    ebits[0] = &bits[0];
    ebits[1] = &bits[1];

    QInterfacePtr unit = EntangleIterator(ebits.begin(), ebits.end());

    ((*unit).*fn)(toMod, shards[start].mapped, length, shards[flagIndex].mapped);
}

void QUnit::INCxx(
    INCxxFn fn, bitCapInt toMod, bitLenInt start, bitLenInt length, bitLenInt flag1Index, bitLenInt flag2Index)
{
    /*
     * FUTURE: If start[length] and carry are already in the same QE, then it
     * doesn't make sense to Decompose and re-entangle them.
     */

    /*
     * Overflow flag should not be measured, however the carry flag still needs
     * to be measured.
     */
    M(flag2Index);

    /* Make sure the flag bits are entangled in the same QU. */
    EntangleRange(start, length);
    std::vector<bitLenInt> bits(3);
    bits[0] = start;
    bits[1] = flag1Index;
    bits[2] = flag2Index;
    std::sort(bits.begin(), bits.end());

    std::vector<bitLenInt*> ebits(3);
    ebits[0] = &bits[0];
    ebits[1] = &bits[1];
    ebits[2] = &bits[2];

    QInterfacePtr unit = EntangleIterator(ebits.begin(), ebits.end());

    ((*unit).*fn)(toMod, shards[start].mapped, length, shards[flag1Index].mapped, shards[flag2Index].mapped);
}

void QUnit::INCC(bitCapInt toMod, bitLenInt start, bitLenInt length, bitLenInt carryIndex)
{
    INCx(&QInterface::INCC, toMod, start, length, carryIndex);
}

void QUnit::INCS(bitCapInt toMod, bitLenInt start, bitLenInt length, bitLenInt overflowIndex)
{
    INCx(&QInterface::INCS, toMod, start, length, overflowIndex);
}

void QUnit::INCSC(bitCapInt toMod, bitLenInt start, bitLenInt length, bitLenInt overflowIndex, bitLenInt carryIndex)
{
    INCxx(&QInterface::INCSC, toMod, start, length, overflowIndex, carryIndex);
}

void QUnit::INCSC(bitCapInt toMod, bitLenInt start, bitLenInt length, bitLenInt carryIndex)
{
    INCx(&QInterface::INCSC, toMod, start, length, carryIndex);
}

void QUnit::INCBCD(bitCapInt toMod, bitLenInt start, bitLenInt length)
{
    EntangleRange(start, length);
    shards[start].unit->INCBCD(toMod, shards[start].mapped, length);
}

void QUnit::INCBCDC(bitCapInt toMod, bitLenInt start, bitLenInt length, bitLenInt carryIndex)
{
    INCx(&QInterface::INCBCDC, toMod, start, length, carryIndex);
}

void QUnit::DEC(bitCapInt toMod, bitLenInt start, bitLenInt length)
{
    EntangleRange(start, length);
    shards[start].unit->DEC(toMod, shards[start].mapped, length);
}

void QUnit::DECC(bitCapInt toMod, bitLenInt start, bitLenInt length, bitLenInt carryIndex)
{
    INCx(&QInterface::DECC, toMod, start, length, carryIndex);
}

void QUnit::DECS(bitCapInt toMod, bitLenInt start, bitLenInt length, bitLenInt overflowIndex)
{
    INCx(&QInterface::DECS, toMod, start, length, overflowIndex);
}

void QUnit::DECSC(bitCapInt toMod, bitLenInt start, bitLenInt length, bitLenInt overflowIndex, bitLenInt carryIndex)
{
    INCxx(&QInterface::DECSC, toMod, start, length, overflowIndex, carryIndex);
}

void QUnit::DECSC(bitCapInt toMod, bitLenInt start, bitLenInt length, bitLenInt carryIndex)
{
    INCx(&QInterface::DECSC, toMod, start, length, carryIndex);
}

void QUnit::DECBCD(bitCapInt toMod, bitLenInt start, bitLenInt length)
{
    EntangleRange(start, length);
    shards[start].unit->DECBCD(toMod, shards[start].mapped, length);
}

void QUnit::DECBCDC(bitCapInt toMod, bitLenInt start, bitLenInt length, bitLenInt carryIndex)
{
    INCx(&QInterface::DECBCDC, toMod, start, length, carryIndex);
}

void QUnit::MUL(bitCapInt toMul, bitLenInt inOutStart, bitLenInt carryStart, bitLenInt length)
{
    EntangleRange(inOutStart, length, carryStart, length);
    shards[inOutStart].unit->MUL(toMul, shards[inOutStart].mapped, shards[carryStart].mapped, length);
}

void QUnit::DIV(bitCapInt toDiv, bitLenInt inOutStart, bitLenInt carryStart, bitLenInt length)
{
    EntangleRange(inOutStart, length, carryStart, length);
    shards[inOutStart].unit->DIV(toDiv, shards[inOutStart].mapped, shards[carryStart].mapped, length);
}

void QUnit::CMULx(CMULFn fn, bitCapInt toMod, bitLenInt start, bitLenInt carryStart, bitLenInt length,
    bitLenInt* controls, bitLenInt controlLen)
{
    EntangleRange(start, length);
    EntangleRange(carryStart, length);
    std::vector<bitLenInt> bits(controlLen + 2);
    for (auto i = 0; i < controlLen; i++) {
        bits[i] = controls[i];
    }
    bits[controlLen] = start;
    bits[controlLen + 1] = carryStart;
    std::sort(bits.begin(), bits.end());

    std::vector<bitLenInt*> ebits(controlLen + 2);
    for (auto i = 0; i < (controlLen + 2); i++) {
        ebits[i] = &bits[i];
    }

    QInterfacePtr unit = EntangleIterator(ebits.begin(), ebits.end());

    bitLenInt* controlsMapped = new bitLenInt[controlLen];
    for (auto i = 0; i < controlLen; i++) {
        controlsMapped[i] = shards[controls[i]].mapped;
    }

    ((*unit).*fn)(toMod, shards[start].mapped, shards[carryStart].mapped, length, controlsMapped, controlLen);

    delete[] controlsMapped;
}

void QUnit::CMUL(
    bitCapInt toMod, bitLenInt start, bitLenInt carryStart, bitLenInt length, bitLenInt* controls, bitLenInt controlLen)
{
    if (controlLen == 0) {
        MUL(toMod, start, carryStart, length);
        return;
    }

    CMULx(&QInterface::CMUL, toMod, start, carryStart, length, controls, controlLen);
}

void QUnit::CDIV(
    bitCapInt toMod, bitLenInt start, bitLenInt carryStart, bitLenInt length, bitLenInt* controls, bitLenInt controlLen)
{
    if (controlLen == 0) {
        DIV(toMod, start, carryStart, length);
        return;
    }

    CMULx(&QInterface::CDIV, toMod, start, carryStart, length, controls, controlLen);
}

void QUnit::ZeroPhaseFlip(bitLenInt start, bitLenInt length)
{
    knowIsPhaseSeparable = false;

    EntangleRange(start, length);
    shards[start].unit->ZeroPhaseFlip(shards[start].mapped, length);

    for (bitLenInt i = 0; i < length; i++) {
        shards[start + i].isPhaseDirty = true;
    }
}

void QUnit::PhaseFlipIfLess(bitCapInt greaterPerm, bitLenInt start, bitLenInt length)
{
    knowIsPhaseSeparable = false;

    EntangleRange(start, length);
    shards[start].unit->PhaseFlipIfLess(greaterPerm, shards[start].mapped, length);

    for (bitLenInt i = 0; i < length; i++) {
        shards[start + i].isPhaseDirty = true;
    }
}

void QUnit::CPhaseFlipIfLess(bitCapInt greaterPerm, bitLenInt start, bitLenInt length, bitLenInt flagIndex)
{
    knowIsPhaseSeparable = false;

    EntangleRange(start, length);

    std::vector<bitLenInt> bits(2);
    bits[0] = start;
    bits[1] = flagIndex;
    std::sort(bits.begin(), bits.end());

    std::vector<bitLenInt*> ebits(2);
    ebits[0] = &bits[0];
    ebits[1] = &bits[1];

    QInterfacePtr unit = EntangleIterator(ebits.begin(), ebits.end());

    unit->CPhaseFlipIfLess(greaterPerm, shards[start].mapped, length, shards[flagIndex].mapped);

    for (bitLenInt i = 0; i < length; i++) {
        shards[start + i].isPhaseDirty = true;
    }
    shards[flagIndex].isPhaseDirty = true;
}

void QUnit::PhaseFlip() { shards[0].unit->PhaseFlip(); }

bitCapInt QUnit::IndexedLDA(
    bitLenInt indexStart, bitLenInt indexLength, bitLenInt valueStart, bitLenInt valueLength, unsigned char* values)
{
    EntangleRange(indexStart, indexLength, valueStart, valueLength);

    return shards[indexStart].unit->IndexedLDA(
        shards[indexStart].mapped, indexLength, shards[valueStart].mapped, valueLength, values);
}

bitCapInt QUnit::IndexedADC(bitLenInt indexStart, bitLenInt indexLength, bitLenInt valueStart, bitLenInt valueLength,
    bitLenInt carryIndex, unsigned char* values)
{
    EntangleRange(indexStart, indexLength, valueStart, valueLength, carryIndex, 1);

    return shards[indexStart].unit->IndexedADC(shards[indexStart].mapped, indexLength, shards[valueStart].mapped,
        valueLength, shards[carryIndex].mapped, values);
}

bitCapInt QUnit::IndexedSBC(bitLenInt indexStart, bitLenInt indexLength, bitLenInt valueStart, bitLenInt valueLength,
    bitLenInt carryIndex, unsigned char* values)
{
    EntangleRange(indexStart, indexLength, valueStart, valueLength, carryIndex, 1);

    return shards[indexStart].unit->IndexedSBC(shards[indexStart].mapped, indexLength, shards[valueStart].mapped,
        valueLength, shards[carryIndex].mapped, values);
}

bool QUnit::ApproxCompare(QUnitPtr toCompare) {
    // If the qubit counts are unequal, these can't be approximately equal objects.
    if (qubitCount != toCompare->qubitCount) {
        return false;
    }

    QUnit thisCopy(engine, subengine, 1, 0);
    thisCopy.CopyState((QUnit*)this);
    thisCopy.EntangleAll();

    QUnit thatCopy(engine, subengine, 1, 0);
    thatCopy.CopyState(toCompare);
    thatCopy.EntangleAll();

    return thisCopy.shards[0].unit->ApproxCompare(thatCopy.shards[0].unit);
}

} // namespace Qrack<|MERGE_RESOLUTION|>--- conflicted
+++ resolved
@@ -364,7 +364,6 @@
 bool QUnit::TrySeparate(std::vector<bitLenInt> bits)
 {
     bool didSeparate = false;
-<<<<<<< HEAD
     QEngineShard shard;
     for (bitLenInt i = 0; i < (bits.size()); i++) {
         shard = shards[bits[i]];
@@ -386,31 +385,11 @@
                     if ((shrd.unit == shard.unit) && (shrd.mapped > shard.mapped)) {
                         shrd.mapped--;
                     }
-=======
-    QInterfacePtr unit;
-    for (bitLenInt i = 0; i < (bits.size()); i++) {
-        unit = shards[bits[i]].unit;
-        if (unit->GetQubitCount() > 1) {
-            if (unit->IsPhaseSeparable()) {
-                // If the unit IsPhaseSeparable, then all bits in the unit can be assumed to be "not phase dirty."
-                for (bitLenInt j = 0; j < qubitCount; j++) {
-                    if (shards[j].unit == unit) {
-                        shards[j].isPhaseDirty = false;
-                    }
                 }
-                real1 oneChance = Prob(bits[i]);
-                if (oneChance <= min_norm) {
-                    didSeparate = true;
-                    ForceM(bits[i], false);
-                } else if (oneChance >= (ONE_R1 - min_norm)) {
-                    didSeparate = true;
-                    ForceM(bits[i], true);
->>>>>>> ba28e75e
+
+                if (shard.isPhaseDirty && testBit->IsPhaseSeparable()) {
+                    shards[bits[i]].isPhaseDirty = false;
                 }
-
-                //if (shard.isPhaseDirty && testBit->IsPhaseSeparable()) {
-                //    shards[bits[i]].isPhaseDirty = false;
-                //}
             }
         }
     }
