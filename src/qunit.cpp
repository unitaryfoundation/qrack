--- conflicted
+++ resolved
@@ -2147,7 +2147,7 @@
     QEngineShard shard;
     for (i = 0; i < controlLen; i++) {
         if (!inCurrentBasis) {
-            RevertBasis1Qb(controls[i]);
+            RevertPlusMinusBasis(controls[i]);
             RevertBasis2Qb(controls[i], ONLY_INVERT, ONLY_TARGETS);
         }
         // If the shard's probability is cached, then it's free to check it, so we advance the loop.
@@ -2155,15 +2155,6 @@
         if (!shards[controls[i]].isProbDirty) {
             // This might determine that we can just skip out of the whole gate, in which case it returns this
             // method:
-<<<<<<< HEAD
-            if (!inCurrentBasis) {
-                RevertBellBasis(controls[i]);
-                RevertPlusMinusBasis(controls[i]);
-                RevertBasis2Qb(controls[i], ONLY_INVERT);
-            }
-            ProbBase(controls[i]);
-=======
->>>>>>> a629423a
             shard = shards[controls[i]];
             if (IS_NORM_ZERO(shard.amp1)) {
                 if (!inCurrentBasis) {
@@ -2193,22 +2184,6 @@
         }
     }
 
-<<<<<<< HEAD
-    if (!inCurrentBasis) {
-        for (i = 0; i < controlVec.size(); i++) {
-            RevertBasis2Qb(controlVec[i]);
-        }
-    }
-
-    for (i = 0; i < targets.size(); i++) {
-        RevertBellBasis(targets[i]);
-    }
-    for (i = 0; i < targets.size(); i++) {
-        RevertBasis2Qb(targets[i]);
-    }
-
-=======
->>>>>>> a629423a
     if (controlVec.size() == 0) {
         // Here, the gate is guaranteed to act as if it wasn't controlled, so we apply the gate without controls,
         // avoiding an entangled representation.
@@ -2217,13 +2192,10 @@
         return;
     }
 
-<<<<<<< HEAD
-=======
     for (i = 0; i < targets.size(); i++) {
         RevertBasis2Qb(targets[i]);
     }
 
->>>>>>> a629423a
     // TODO: If controls that survive the "first order" check above start out entangled,
     // then it might be worth checking whether there is any intra-unit chance of control bits
     // being conditionally all 0 or all 1, in any unit, due to entanglement.
