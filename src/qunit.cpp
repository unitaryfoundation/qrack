--- conflicted
+++ resolved
@@ -1084,17 +1084,12 @@
     if (!shard.isPlusMinus) {
         // If the target bit is in a |0>/|1> eigenstate, this gate has no effect.
         if (PHASE_MATTERS(shard)) {
-<<<<<<< HEAD
-            if (DIRTY(shard)) {
+            if (shard.unit->GetQubitCount() == 1) {
+                shard.isEmulated = true;
+            } else {
                 EndEmulation(shard);
                 shard.unit->ApplySinglePhase(topLeft, bottomRight, doCalcNorm, shard.mapped);
-            } else {
-                shard.isEmulated = true;
             }
-=======
-            EndEmulation(shard);
-            shard.unit->ApplySinglePhase(topLeft, bottomRight, doCalcNorm, shard.mapped);
->>>>>>> 6e9e0eea
             shard.amp0 *= topLeft;
             shard.amp1 *= bottomRight;
         }
