--- conflicted
+++ resolved
@@ -90,21 +90,12 @@
             if (true) {
                 std::lock_guard<std::mutex> lock0(b0->mtx);
                 std::lock_guard<std::mutex> lock1(b1->mtx);
-<<<<<<< HEAD
 
                 if (!leaf0 || !leaf1 || (leaf0->branches[bit] == leaf1->branches[bit])) {
                     // WARNING: Mutates loop control variable!
                     return (bitCapInt)(pow2(depth - j) - ONE_BCI);
                 }
 
-=======
-
-                if (!leaf0 || !leaf1 || (leaf0->branches[bit] == leaf1->branches[bit])) {
-                    // WARNING: Mutates loop control variable!
-                    return (bitCapInt)(pow2(depth - j) - ONE_BCI);
-                }
-
->>>>>>> a91a1f54
                 leaf0 = leaf0->branches[bit];
                 leaf1 = leaf1->branches[bit];
             }
