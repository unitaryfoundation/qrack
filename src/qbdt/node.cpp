//////////////////////////////////////////////////////////////////////////////////////
//
// (C) Daniel Strano and the Qrack contributors 2017-2023. All rights reserved.
//
// QBinaryDecision tree is an alternative approach to quantum state representation, as
// opposed to state vector representation. This is a compressed form that can be
// operated directly on while compressed. Inspiration for the Qrack implementation was
// taken from JKQ DDSIM, maintained by the Institute for Integrated Circuits at the
// Johannes Kepler University Linz:
//
// https://github.com/iic-jku/ddsim
//
// Licensed under the GNU Lesser General Public License V3.
// See LICENSE.md in the project root or https://www.gnu.org/licenses/lgpl-3.0.en.html
// for details.

#include "qbdt_node.hpp"
#include "qbdt_qstabilizer_node.hpp"

#if ENABLE_QBDT_CPU_PARALLEL && ENABLE_PTHREAD
#include <future>
#include <thread>
#endif

#define IS_NODE_0(c) (norm(c) <= _qrack_qbdt_sep_thresh)
#define IS_NORM_0(c) (norm(c) <= FP_NORM_EPSILON)
#define IS_CLIFFORD_PHASE_INVERT(top, bottom)                                                                          \
    (IS_SAME(top, bottom) || IS_SAME(top, -bottom) || IS_SAME(top, I_CMPLX * bottom) || IS_SAME(top, -I_CMPLX * bottom))
#define IS_CLIFFORD(mtrx)                                                                                              \
    ((IS_PHASE(mtrx) && IS_CLIFFORD_PHASE_INVERT(mtrx[0], mtrx[3])) ||                                                 \
        (IS_INVERT(mtrx) && IS_CLIFFORD_PHASE_INVERT(mtrx[1], mtrx[2])) ||                                             \
        ((IS_SAME(mtrx[0U], mtrx[1U]) || IS_SAME(mtrx[0U], -mtrx[1U]) || IS_SAME(mtrx[0U], I_CMPLX * mtrx[1U]) ||      \
             IS_SAME(mtrx[0U], -I_CMPLX * mtrx[1U])) &&                                                                \
            (IS_SAME(mtrx[0U], mtrx[2U]) || IS_SAME(mtrx[0U], -mtrx[2U]) || IS_SAME(mtrx[0U], I_CMPLX * mtrx[2U]) ||   \
                IS_SAME(mtrx[0U], -I_CMPLX * mtrx[2U])) &&                                                             \
            (IS_SAME(mtrx[0U], mtrx[3U]) || IS_SAME(mtrx[0U], -mtrx[3U]) || IS_SAME(mtrx[0U], I_CMPLX * mtrx[3U]) ||   \
                IS_SAME(mtrx[0U], -I_CMPLX * mtrx[3U]))))
#define IS_PHASE(mtrx) (IS_NORM_0(mtrx[1U]) && IS_NORM_0(mtrx[2U]))
#define IS_INVERT(mtrx) (IS_NORM_0(mtrx[0U]) && IS_NORM_0(mtrx[3U]))

namespace Qrack {

#if ENABLE_QBDT_CPU_PARALLEL && ENABLE_PTHREAD
const unsigned numThreads = std::thread::hardware_concurrency() << 1U;
#if ENABLE_ENV_VARS
const bitLenInt pStridePow =
    (((bitLenInt)(getenv("QRACK_PSTRIDEPOW") ? std::stoi(std::string(getenv("QRACK_PSTRIDEPOW"))) : PSTRIDEPOW)) +
        1U) >>
    1U;
#else
const bitLenInt pStridePow = (PSTRIDEPOW + 1U) >> 1U;
#endif
const bitCapInt pStride = pow2(pStridePow);
#endif

QBdtNodeInterfacePtr QBdtNode::Prune(bitLenInt depth, bitLenInt parDepth, const bool& isCliffordBlocked)
{
    if (!depth) {
        return shared_from_this();
    }

    // If scale of this node is zero, nothing under it makes a difference.
    if (IS_NODE_0(scale)) {
        SetZero();
        return shared_from_this();
    }

    QBdtNodeInterfacePtr b0 = branches[0U];
    if (!b0) {
        SetZero();
        return shared_from_this();
    }
    QBdtNodeInterfacePtr b1 = branches[1U];

    // Prune recursively to depth.
    --depth;

    if (b0.get() == b1.get()) {
        std::lock_guard<std::mutex> lock(*(b0->mtx.get()));
        branches[0U] = b0->Prune(depth, parDepth, isCliffordBlocked);
    } else {
        std::lock(*(b0->mtx.get()), *(b1->mtx.get()));
        std::lock_guard<std::mutex> lock0(*(b0->mtx.get()), std::adopt_lock);
        std::lock_guard<std::mutex> lock1(*(b1->mtx.get()), std::adopt_lock);

#if ENABLE_QBDT_CPU_PARALLEL && ENABLE_PTHREAD
        unsigned underThreads = (unsigned)(pow2(depth) / pStride);
        if (underThreads == 1U) {
            underThreads = 0U;
        }
        if ((depth >= pStridePow) && ((pow2(parDepth) * (underThreads + 1U)) <= numThreads)) {
            ++parDepth;

            std::future<void> future0 =
                std::async(std::launch::async, [&] { branches[0U] = b0->Prune(depth, parDepth, isCliffordBlocked); });
            branches[1U] = b1->Prune(depth, parDepth, isCliffordBlocked);

            future0.get();
        } else {
            branches[0U] = b0->Prune(depth, parDepth, isCliffordBlocked);
            branches[1U] = b1->Prune(depth, parDepth, isCliffordBlocked);
        }
#else
        branches[0U] = b0->Prune(depth, parDepth, isCliffordBlocked);
        branches[1U] = b1->Prune(depth, parDepth, isCliffordBlocked);
#endif
    }

    Normalize();

    QBdtNodeInterfacePtr b0Ref = b0;
    QBdtNodeInterfacePtr b1Ref = b1;

    b0 = branches[0U];
    b1 = branches[1U];

    // When we lock a peer pair of (distinct) nodes, deadlock can arise from not locking both at once.
    // However, we can't assume that peer pairs of nodes don't point to the same memory (and mutex).
    // As we're locked on the node above already, our shared_ptr copies are safe.
    if (b0.get() == b1.get()) {
        std::lock_guard<std::mutex> lock(*(b0->mtx.get()));

        const complex phaseFac = std::polar(ONE_R1, (real1)(std::arg(b0->scale)));
        scale *= phaseFac;
        b0->scale /= phaseFac;

        // Phase factor applied, and branches point to same object.
        return shared_from_this();
    }

    std::lock(*(b0->mtx.get()), *(b1->mtx.get()));
    std::lock_guard<std::mutex> lock0(*(b0->mtx.get()), std::adopt_lock);
    std::lock_guard<std::mutex> lock1(*(b1->mtx.get()), std::adopt_lock);

    if (IS_NODE_0(b0->scale)) {
        b0->SetZero();
        b1->scale /= abs(b1->scale);
    } else if (IS_NODE_0(b1->scale)) {
        b1->SetZero();
        b0->scale /= abs(b0->scale);
    }

    const complex phaseFac =
        std::polar(ONE_R1, (real1)((b0->scale == ZERO_CMPLX) ? std::arg(b1->scale) : std::arg(b0->scale)));
    scale *= phaseFac;

    b0->scale /= phaseFac;
    b1->scale /= phaseFac;

    if (b0->IsStabilizer() && b1->IsStabilizer()) {
        const QBdtQStabilizerNodePtr& b0s = std::dynamic_pointer_cast<QBdtQStabilizerNode>(b0);
        const QBdtQStabilizerNodePtr& b1s = std::dynamic_pointer_cast<QBdtQStabilizerNode>(b1);
        QUnitCliffordPtr qReg0 = b0s->GetReg();
        QUnitCliffordPtr qReg1 = b1s->GetReg();
        if (qReg0.get() != qReg1.get()) {
            std::lock(*(qReg0->mtx.get()), *(qReg1->mtx.get()));
            std::lock_guard<std::mutex> lLock(*(qReg0->mtx.get()), std::adopt_lock);
            std::lock_guard<std::mutex> rLock(*(qReg1->mtx.get()), std::adopt_lock);
            const bitLenInt qbCount0 = qReg0->GetQubitCount();
            const bitLenInt qbCount1 = qReg1->GetQubitCount();
            if (qbCount0 < qbCount1) {
                qReg0 = std::dynamic_pointer_cast<QUnitClifford>(qReg0->Clone());
                qReg0->Allocate(qbCount1 - qbCount0);
            } else if (qbCount1 < qbCount0) {
                qReg1 = std::dynamic_pointer_cast<QUnitClifford>(qReg1->Clone());
                qReg1->Allocate(qbCount0 - qbCount1);
            }
            if (qReg0->GlobalPhaseCompare(qReg1)) {
                b1s->SetReg(b0s->GetReg());
                b1s->ancillaCount = b0s->ancillaCount;
            }
        }
    }

    if (b0->IsStabilizer() || b1->IsStabilizer()) {
        if (isCliffordBlocked) {
            return shared_from_this();
        }

        const bool isB0Stabilizer = !IS_NODE_0(b0->scale) && b0->IsStabilizer();
        const bool isB1Stabilizer = !IS_NODE_0(b1->scale) && b1->IsStabilizer();
        if ((isB0Stabilizer || isB1Stabilizer) && b0->isEqualUnder(b1)) {
            const QBdtQStabilizerNodePtr& sNode =
                std::dynamic_pointer_cast<QBdtQStabilizerNode>(isB1Stabilizer ? b1 : b0);
            const real1 prob = std::min(ONE_R1, std::max(ZERO_R1, norm(b1->scale)));
            const real1 sqrtProb = sqrt(prob);
            const real1 sqrt1MinProb = sqrt(std::min(ONE_R1, std::max(ZERO_R1, ONE_R1 - prob)));
            const complex phase0 = IS_NODE_0(b0->scale) ? ONE_CMPLX : std::polar(ONE_R1, arg(b0->scale));
            const complex phase1 = IS_NODE_0(b1->scale) ? ONE_CMPLX : std::polar(ONE_R1, arg(b1->scale));
            const complex mtrx[4U]{ sqrt1MinProb * phase0, sqrtProb * phase0, sqrtProb * phase1,
                -sqrt1MinProb * phase1 };

            if (IS_CLIFFORD(mtrx)) {
                const QUnitCliffordPtr qReg = sNode->GetReg();
                sNode->scale = scale;
                sNode->mtx = mtx;
                if (true) {
                    std::lock_guard<std::mutex> lock(*(qReg->mtx.get()));
                    if (sNode->ancillaCount) {
                        // Reuse an ancilla if possible, before allocating a new qubit.
                        --(sNode->ancillaCount);
                        qReg->ROL(1U, 0U, qReg->GetQubitCount());
                    } else {
                        qReg->Allocate(0U, 1U);
                    }
                    qReg->Mtrx(mtrx, 0);
                }

                return sNode->Prune();
            }
        }

        return shared_from_this();
    }

    // Now, we try to combine pointers to equivalent branches.
    const bitCapInt depthPow = pow2(depth);
    // Combine single elements at bottom of full depth, up to where branches are equal below:
    _par_for_qbdt(depthPow, [&](const bitCapInt& i) {
        const size_t topBit = SelectBit(i, depth - 1U);
        QBdtNodeInterfacePtr leaf0 = b0->branches[topBit];
        QBdtNodeInterfacePtr leaf1 = b1->branches[topBit];

        if (!leaf0 || !leaf1 || (leaf0.get() == leaf1.get())) {
            // WARNING: Mutates loop control variable!
            return (bitCapInt)(pow2(depth) - ONE_BCI);
        }

        if (true) {
            std::lock(*(leaf0->mtx.get()), *(leaf1->mtx.get()));
            std::lock_guard<std::mutex> lock00(*(leaf0->mtx.get()), std::adopt_lock);
            std::lock_guard<std::mutex> lock11(*(leaf1->mtx.get()), std::adopt_lock);

            if (leaf0->isEqual(leaf1)) {
                b1->branches[topBit] = b0->branches[topBit];

                // WARNING: Mutates loop control variable!
                return (bitCapInt)(pow2(depth) - ONE_BCI);
            }
        }

        for (bitLenInt j = 1U; j < depth; ++j) {
            size_t bit = SelectBit(i, depth - (j + 1U));

            const QBdtNodeInterfacePtr& lRef = leaf0;
            const QBdtNodeInterfacePtr& rRef = leaf1;

            std::lock(*(lRef->mtx.get()), *(rRef->mtx.get()));
            std::lock_guard<std::mutex> lock0(*(lRef->mtx.get()), std::adopt_lock);
            std::lock_guard<std::mutex> lock1(*(rRef->mtx.get()), std::adopt_lock);

            if (leaf0->IsStabilizer() || leaf1->IsStabilizer()) {
                // Sets branches equal if true.
                leaf0->isEqualUnder(leaf1);

                // WARNING: Mutates loop control variable!
                return (bitCapInt)(pow2(depth - j) - ONE_BCI);
            }

            leaf0 = lRef->branches[bit];
            leaf1 = rRef->branches[bit];

            if (!leaf0 || !leaf1 || (leaf0.get() == leaf1.get())) {
                // WARNING: Mutates loop control variable!
                return (bitCapInt)(pow2(depth - j) - ONE_BCI);
            }

            std::lock(*(leaf0->mtx.get()), *(leaf1->mtx.get()));
            std::lock_guard<std::mutex> lock00(*(leaf0->mtx.get()), std::adopt_lock);
            std::lock_guard<std::mutex> lock11(*(leaf1->mtx.get()), std::adopt_lock);

            if (leaf0->isEqual(leaf1)) {
                lRef->branches[bit] = rRef->branches[bit];

                // WARNING: Mutates loop control variable!
                return (bitCapInt)(pow2(depth - j) - ONE_BCI);
            }
        }

        return (bitCapInt)0U;
    });

    if (b0 == b1) {
        branches[1U] = branches[0U];
    }

    return shared_from_this();
}

void QBdtNode::Branch(bitLenInt depth, bitLenInt parDepth)
{
    if (!depth) {
        return;
    }

    if (IS_NODE_0(scale)) {
        SetZero();
        return;
    }

    QBdtNodeInterfacePtr b0 = branches[0U];
    QBdtNodeInterfacePtr b1 = branches[1U];

    if (!b0) {
        branches[0U] = std::make_shared<QBdtNode>(SQRT1_2_R1);
        branches[1U] = std::make_shared<QBdtNode>(SQRT1_2_R1);
    } else {
        // Split all clones.
<<<<<<< HEAD
        if (true) {
            std::lock_guard<std::mutex> lock0(*(b0->mtx.get()));
            branches[0U] = b0->ShallowClone();
        }
        if (true) {
            std::lock_guard<std::mutex> lock1(*(b1->mtx.get()));
            branches[1U] = b1->ShallowClone();
        }
=======
        branches[0U] = b0->ShallowClone();
        branches[1U] = b1->ShallowClone();
>>>>>>> 6b8edd49
    }

    --depth;

    b0 = branches[0U];
    b1 = branches[1U];

#if ENABLE_QBDT_CPU_PARALLEL && ENABLE_PTHREAD
    if ((depth <= pStridePow) || (pow2(parDepth) > numThreads)) {
        b0->Branch(depth, parDepth);
        b1->Branch(depth, parDepth);
        return;
    }

    ++parDepth;

    std::future<void> future0 = std::async(std::launch::async, [&] { b0->Branch(depth, parDepth); });
    b1->Branch(depth, parDepth);
    future0.get();
#else
    b0->Branch(depth, parDepth);
    b1->Branch(depth, parDepth);
#endif
}

void QBdtNode::Normalize(bitLenInt depth)
{
    if (!depth) {
        return;
    }

    if (IS_NODE_0(scale)) {
        SetZero();
        return;
    }

    QBdtNodeInterfacePtr b0 = branches[0U];
    if (!b0) {
        SetZero();
        return;
    }
    QBdtNodeInterfacePtr b1 = branches[1U];

    --depth;
    if (b0.get() == b1.get()) {
        std::lock_guard<std::mutex> lock(*(b0->mtx.get()));

        const real1 nrm = (real1)sqrt(2 * norm(b0->scale));

        b0->Normalize(depth);
        b0->scale *= ONE_R1 / nrm;
    } else {
        std::lock(*(b0->mtx.get()), *(b1->mtx.get()));
        std::lock_guard<std::mutex> lock0(*(b0->mtx.get()), std::adopt_lock);
        std::lock_guard<std::mutex> lock1(*(b1->mtx.get()), std::adopt_lock);

        const real1 nrm = sqrt(norm(b0->scale) + norm(b1->scale));

        b0->Normalize(depth);
        b1->Normalize(depth);

        b0->scale *= ONE_R1 / nrm;
        b1->scale *= ONE_R1 / nrm;
    }
}

QBdtNodeInterfacePtr QBdtNode::PopSpecial(bitLenInt depth, bitLenInt parDepth)
{
    if (!depth) {
        return shared_from_this();
    }

    if (norm(scale) <= _qrack_qbdt_sep_thresh) {
        SetZero();
        return shared_from_this();
    }

    --depth;

    const QBdtNodeInterfacePtr b0 = branches[0U];
    const QBdtNodeInterfacePtr b1 = branches[1U];

    if (b0.get() == b1.get()) {
        std::lock_guard<std::mutex> lock(*(b0->mtx.get()));
        branches[0U] = b0->PopSpecial(depth, parDepth);
        branches[1U] = branches[0U];
    } else {
        std::lock(*(b0->mtx.get()), *(b1->mtx.get()));
        std::lock_guard<std::mutex> lock0(*(b0->mtx.get()), std::adopt_lock);
        std::lock_guard<std::mutex> lock1(*(b1->mtx.get()), std::adopt_lock);
        branches[0U] = b0->PopSpecial(depth, parDepth);
        branches[1U] = b1->PopSpecial(depth, parDepth);
    }

    return shared_from_this();
}

void QBdtNode::PopStateVector(bitLenInt depth, bitLenInt parDepth)
{
    if (!depth) {
        return;
    }

    if (IS_NODE_0(scale)) {
        SetZero();
        return;
    }

    QBdtNodeInterfacePtr b0 = branches[0U];
    if (!b0) {
        SetZero();
        return;
    }
    QBdtNodeInterfacePtr b1 = branches[1U];

    // Depth-first
    --depth;
    if (b0.get() == b1.get()) {
        std::lock_guard<std::mutex> lock(*(b0->mtx.get()));
        b0->PopStateVector(depth);

        const real1 nrm = (real1)(2 * norm(b0->scale));

        if (nrm <= _qrack_qbdt_sep_thresh) {
            scale = ZERO_CMPLX;
            branches[0U] = NULL;
            branches[1U] = NULL;

            return;
        }

        scale = std::polar((real1)sqrt(nrm), (real1)std::arg(b0->scale));
        b0->scale /= scale;

        return;
    }

    ++parDepth;

    std::lock(*(b0->mtx.get()), *(b1->mtx.get()));
    std::lock_guard<std::mutex> lock0(*(b0->mtx.get()), std::adopt_lock);
    std::lock_guard<std::mutex> lock1(*(b1->mtx.get()), std::adopt_lock);

    b0->PopStateVector(depth);
    b1->PopStateVector(depth);

    const real1 nrm0 = norm(b0->scale);
    const real1 nrm1 = norm(b1->scale);

    if ((nrm0 + nrm1) <= _qrack_qbdt_sep_thresh) {
        scale = ZERO_CMPLX;
        branches[0U] = NULL;
        branches[1U] = NULL;

        return;
    }

    if (nrm0 <= _qrack_qbdt_sep_thresh) {
        scale = b1->scale;
        b0->SetZero();
        b1->scale = ONE_CMPLX;
        return;
    }

    if (nrm1 <= _qrack_qbdt_sep_thresh) {
        scale = b0->scale;
        b0->scale = ONE_CMPLX;
        b1->SetZero();
        return;
    }

    scale = std::polar((real1)sqrt(nrm0 + nrm1), (real1)std::arg(b0->scale));
    b0->scale /= scale;
    b1->scale /= scale;
}

void QBdtNode::InsertAtDepth(QBdtNodeInterfacePtr b, bitLenInt depth, const bitLenInt& size, bitLenInt parDepth)
{
    if (!b) {
        return;
    }

    if (IS_NODE_0(scale)) {
        SetZero();
        return;
    }

    QBdtNodeInterfacePtr b0 = branches[0U];
    QBdtNodeInterfacePtr b1 = branches[1U];

    if (!depth) {
        if (!size) {
            return;
        }

        QBdtNodeInterfacePtr c = ShallowClone();
        scale = b->scale;

        branches[0U] = b->branches[0U]->ShallowClone();
        branches[1U] = b->branches[1U]->ShallowClone();

        InsertAtDepth(c, size, 0U, parDepth);

        return;
    }
    --depth;

    if (b0.get() == b1.get()) {
        if (!depth && size) {
            std::lock_guard<std::mutex> lock(*(b0->mtx.get()));
            QBdtNodeInterfacePtr n0 = std::make_shared<QBdtNode>(b0->scale, b->branches);
            branches[0U] = n0;
            branches[1U] = n0;
            std::lock_guard<std::mutex> nLock(*(n0->mtx.get()));
            n0->InsertAtDepth(b, size, 0U, parDepth);

            return;
        }

        std::lock_guard<std::mutex> lock(*(b0->mtx.get()));
        b0->InsertAtDepth(b, depth, size, parDepth);

        return;
    }

    if (!depth && size) {
        std::lock(*(b0->mtx.get()), *(b1->mtx.get()));
        std::lock_guard<std::mutex> lock0(*(b0->mtx.get()), std::adopt_lock);
        std::lock_guard<std::mutex> lock1(*(b1->mtx.get()), std::adopt_lock);

        if (IS_NODE_0(b0->scale)) {
            branches[1U] = std::make_shared<QBdtNode>(b1->scale, b->branches);
            QBdtNodeInterfacePtr n1 = branches[1U];
            std::lock_guard<std::mutex> nLock(*(n1->mtx.get()));
            n1->InsertAtDepth(b, size, 0U, parDepth);
        } else if (IS_NODE_0(b0->scale)) {
            branches[0U] = std::make_shared<QBdtNode>(b0->scale, b->branches);
            QBdtNodeInterfacePtr n0 = branches[0U];
            std::lock_guard<std::mutex> nLock(*(n0->mtx.get()));
            n0->InsertAtDepth(b, size, 0U, parDepth);
        } else {
            branches[0U] = std::make_shared<QBdtNode>(b0->scale, b->branches);
            branches[1U] = std::make_shared<QBdtNode>(b1->scale, b->branches);
            QBdtNodeInterfacePtr n0 = branches[0U];
            QBdtNodeInterfacePtr n1 = branches[1U];
            // These were just created, so there's no chance of deadlock in separate locks.
            std::lock_guard<std::mutex> nLock0(*(n0->mtx.get()));
            std::lock_guard<std::mutex> nLock1(*(n1->mtx.get()));

#if ENABLE_QBDT_CPU_PARALLEL && ENABLE_PTHREAD
            if ((depth >= pStridePow) && (pow2(parDepth) <= numThreads)) {
                ++parDepth;

                std::future<void> future0 =
                    std::async(std::launch::async, [&] { n0->InsertAtDepth(b, size, 0U, parDepth); });
                n1->InsertAtDepth(b, size, 0U, parDepth);

                future0.get();
            } else {
                n0->InsertAtDepth(b, size, 0U, parDepth);
                n1->InsertAtDepth(b, size, 0U, parDepth);
            }
#else
            n0->InsertAtDepth(b, size, 0U, parDepth);
            n1->InsertAtDepth(b, size, 0U, parDepth);
#endif
        }

        return;
    }

    std::lock(*(b0->mtx.get()), *(b1->mtx.get()));
    std::lock_guard<std::mutex> lock0(*(b0->mtx.get()), std::adopt_lock);
    std::lock_guard<std::mutex> lock1(*(b1->mtx.get()), std::adopt_lock);

#if ENABLE_QBDT_CPU_PARALLEL && ENABLE_PTHREAD
    if ((depth >= pStridePow) && (pow2(parDepth) <= numThreads)) {
        ++parDepth;

        std::future<void> future0 =
            std::async(std::launch::async, [&] { b0->InsertAtDepth(b, depth, size, parDepth); });
        b1->InsertAtDepth(b, depth, size, parDepth);

        future0.get();
    } else {
        b0->InsertAtDepth(b, depth, size, parDepth);
        b1->InsertAtDepth(b, depth, size, parDepth);
    }
#else
    b0->InsertAtDepth(b, depth, size, parDepth);
    b1->InsertAtDepth(b, depth, size, parDepth);
#endif
}

#if ENABLE_COMPLEX_X2
QBdtNodeInterfacePtr QBdtNode::Apply2x2(const complex2& mtrxCol1, const complex2& mtrxCol2,
    const complex2& mtrxColShuff1, const complex2& mtrxColShuff2, bitLenInt depth)
{
    if (!depth) {
        return shared_from_this();
    }

    Branch();
    QBdtNodeInterfacePtr b0 = branches[0U];
    QBdtNodeInterfacePtr b1 = branches[1U];

    if (IS_NORM_0(mtrxCol2.c(0U)) && IS_NORM_0(mtrxCol1.c(1U))) {
        if (true) {
            std::lock(*(b0->mtx.get()), *(b1->mtx.get()));
            std::lock_guard<std::mutex> lock0(*(b0->mtx.get()), std::adopt_lock);
            std::lock_guard<std::mutex> lock1(*(b1->mtx.get()), std::adopt_lock);

            b0->scale *= mtrxCol1.c(0U);
            b1->scale *= mtrxCol2.c(1U);
        }

        return Prune();
    }

    if (IS_NORM_0(mtrxCol1.c(0U)) && IS_NORM_0(mtrxCol2.c(1U))) {
        if (true) {
            std::lock(*(b0->mtx.get()), *(b1->mtx.get()));
            std::lock_guard<std::mutex> lock0(*(b0->mtx.get()), std::adopt_lock);
            std::lock_guard<std::mutex> lock1(*(b1->mtx.get()), std::adopt_lock);

            branches[0U].swap(branches[1U]);
            b1->scale *= mtrxCol2.c(0U);
            b0->scale *= mtrxCol1.c(1U);
        }

        return Prune();
    }

    PushStateVector(mtrxCol1, mtrxCol2, mtrxColShuff1, mtrxColShuff2, branches[0U], branches[1U], depth);

    return Prune(depth);
}

void QBdtNode::PushStateVector(const complex2& mtrxCol1, const complex2& mtrxCol2, const complex2& mtrxColShuff1,
    const complex2& mtrxColShuff2, QBdtNodeInterfacePtr& b0, QBdtNodeInterfacePtr& b1, bitLenInt depth,
    bitLenInt parDepth)
{
    std::lock(*(b0->mtx.get()), *(b1->mtx.get()));
    std::lock_guard<std::mutex> lock0(*(b0->mtx.get()), std::adopt_lock);
    std::lock_guard<std::mutex> lock1(*(b1->mtx.get()), std::adopt_lock);

    const bool isB0Zero = IS_NODE_0(b0->scale);
    const bool isB1Zero = IS_NODE_0(b1->scale);

    if (isB0Zero && isB1Zero) {
        b0->SetZero();
        b1->SetZero();

        return;
    }

    if (isB0Zero) {
        b0 = b1->ShallowClone();
        b0->scale = ZERO_CMPLX;
    }

    if (isB1Zero) {
        b1 = b0->ShallowClone();
        b1->scale = ZERO_CMPLX;
    }

    if (isB0Zero || isB1Zero) {
        complex2 qubit(b0->scale, b1->scale);
        qubit = matrixMul(mtrxCol1, mtrxCol2, mtrxColShuff1, mtrxColShuff2, qubit);
        b0->scale = qubit.c(0U);
        b1->scale = qubit.c(1U);

        return;
    }

    if (b0->IsStabilizer() != b1->IsStabilizer()) {
        if (b0->IsStabilizer()) {
            b0->Branch();
            b0 = b0->PopSpecial();
        } else {
            b1->Branch();
            b1 = b1->PopSpecial();
        }
    }

    if (b0->isEqualUnder(b1)) {
        complex2 qubit(b0->scale, b1->scale);
        qubit = matrixMul(mtrxCol1, mtrxCol2, mtrxColShuff1, mtrxColShuff2, qubit);
        b0->scale = qubit.c(0U);
        b1->scale = qubit.c(1U);

        return;
    }

    if (!depth) {
        throw std::out_of_range("QBdtNode::PushStateVector() not implemented at depth=0! (You didn't push to root "
                                "depth, or root depth lacks method implementation.)");
    }

    b0->Branch();
    b1->Branch();

    b0 = b0->PopSpecial();
    b1 = b1->PopSpecial();

    // For parallelism, keep shared_ptr from deallocating.
    QBdtNodeInterfacePtr& b00 = b0->branches[0U];
    QBdtNodeInterfacePtr& b01 = b0->branches[1U];
    QBdtNodeInterfacePtr& b10 = b1->branches[0U];
    QBdtNodeInterfacePtr& b11 = b1->branches[1U];

    if (true) {
        std::lock(*(b00->mtx.get()), *(b01->mtx.get()));
        std::lock_guard<std::mutex> lock0(*(b00->mtx.get()), std::adopt_lock);
        std::lock_guard<std::mutex> lock1(*(b01->mtx.get()), std::adopt_lock);
        b00->scale *= b0->scale;
        b01->scale *= b0->scale;
    }
    b0->scale = SQRT1_2_R1;

    if (true) {
        std::lock(*(b10->mtx.get()), *(b11->mtx.get()));
        std::lock_guard<std::mutex> lock0(*(b10->mtx.get()), std::adopt_lock);
        std::lock_guard<std::mutex> lock1(*(b11->mtx.get()), std::adopt_lock);
        b10->scale *= b1->scale;
        b11->scale *= b1->scale;
    }
    b1->scale = SQRT1_2_R1;

    --depth;
#if ENABLE_QBDT_CPU_PARALLEL && ENABLE_PTHREAD
    if ((depth >= pStridePow) && (pow2(parDepth) <= numThreads)) {
        ++parDepth;

        std::future<void> future0 = std::async(std::launch::async,
            [&] { b0->PushStateVector(mtrxCol1, mtrxCol2, mtrxColShuff1, mtrxColShuff2, b00, b10, depth, parDepth); });
        b1->PushStateVector(mtrxCol1, mtrxCol2, mtrxColShuff1, mtrxColShuff2, b01, b11, depth, parDepth);

        future0.get();
    } else {
        b0->PushStateVector(mtrxCol1, mtrxCol2, mtrxColShuff1, mtrxColShuff2, b00, b10, depth, parDepth);
        b1->PushStateVector(mtrxCol1, mtrxCol2, mtrxColShuff1, mtrxColShuff2, b01, b11, depth, parDepth);
    }
#else
    b0->PushStateVector(mtrxCol1, mtrxCol2, mtrxColShuff1, mtrxColShuff2, b00, b10, depth);
    b1->PushStateVector(mtrxCol1, mtrxCol2, mtrxColShuff1, mtrxColShuff2, b01, b11, depth);
#endif

    b0->PopStateVector();
    b1->PopStateVector();
}
#else
QBdtNodeInterfacePtr QBdtNode::Apply2x2(complex const* mtrx, bitLenInt depth)
{
    if (!depth) {
        return shared_from_this();
    }

    Branch();
    QBdtNodeInterfacePtr b0 = branches[0U];
    QBdtNodeInterfacePtr b1 = branches[1U];

    if (IS_NORM_0(mtrx[1U]) && IS_NORM_0(mtrx[2U])) {
        if (true) {
            std::lock(*(b0->mtx.get()), *(b1->mtx.get()));
            std::lock_guard<std::mutex> lock0(*(b0->mtx.get()), std::adopt_lock);
            std::lock_guard<std::mutex> lock1(*(b1->mtx.get()), std::adopt_lock);

            b0->scale *= mtrx[0U];
            b1->scale *= mtrx[3U];
        }

        return Prune();
    }

    if (IS_NORM_0(mtrx[0U]) && IS_NORM_0(mtrx[3U])) {
        if (true) {
            std::lock(*(b0->mtx.get()), *(b1->mtx.get()));
            std::lock_guard<std::mutex> lock0(*(b0->mtx.get()), std::adopt_lock);
            std::lock_guard<std::mutex> lock1(*(b1->mtx.get()), std::adopt_lock);

            branches[0U].swap(branches[1U]);
            b1->scale *= mtrx[1U];
            b0->scale *= mtrx[2U];
        }

        return Prune();
    }

    PushStateVector(mtrx, branches[0U], branches[1U], depth);

    return Prune();
}

void QBdtNode::PushStateVector(
    complex const* mtrx, QBdtNodeInterfacePtr& b0, QBdtNodeInterfacePtr& b1, bitLenInt depth, bitLenInt parDepth)
{
    std::lock(*(b0->mtx.get()), *(b1->mtx.get()));
    std::lock_guard<std::mutex> lock0(*(b0->mtx.get()), std::adopt_lock);
    std::lock_guard<std::mutex> lock1(*(b1->mtx.get()), std::adopt_lock);

    const bool isB0Zero = IS_NODE_0(b0->scale);
    const bool isB1Zero = IS_NODE_0(b1->scale);

    if (isB0Zero && isB1Zero) {
        b0->SetZero();
        b1->SetZero();

        return;
    }

    if (isB0Zero) {
        b0 = b1->ShallowClone();
        b0->scale = ZERO_CMPLX;
    }

    if (isB1Zero) {
        b1 = b0->ShallowClone();
        b1->scale = ZERO_CMPLX;
    }

    if (isB0Zero || isB1Zero) {
        const complex Y0 = b0->scale;
        const complex Y1 = b1->scale;
        b0->scale = mtrx[0U] * Y0 + mtrx[1U] * Y1;
        b1->scale = mtrx[2U] * Y0 + mtrx[3U] * Y1;

        return;
    }

    if (b0->IsStabilizer() != b1->IsStabilizer()) {
        if (b0->IsStabilizer()) {
            b0->Branch();
            b0 = b0->PopSpecial();
        } else {
            b1->Branch();
            b1 = b1->PopSpecial();
        }
    }

    if (b0->isEqualUnder(b1)) {
        const complex Y0 = b0->scale;
        const complex Y1 = b1->scale;
        b0->scale = mtrx[0U] * Y0 + mtrx[1U] * Y1;
        b1->scale = mtrx[2U] * Y0 + mtrx[3U] * Y1;

        return;
    }

    if (!depth) {
        throw std::out_of_range("QBdtNode::PushStateVector() not implemented at depth=0! (You didn't push to root "
                                "depth, or root depth lacks method implementation.)");
    }

    b0->Branch();
    b1->Branch();

    b0 = b0->PopSpecial();
    b1 = b1->PopSpecial();

    // For parallelism, keep shared_ptr from deallocating.
    QBdtNodeInterfacePtr& b00 = b0->branches[0U];
    QBdtNodeInterfacePtr& b01 = b0->branches[1U];
    QBdtNodeInterfacePtr& b10 = b1->branches[0U];
    QBdtNodeInterfacePtr& b11 = b1->branches[1U];

    if (true) {
        std::lock(*(b00->mtx.get()), *(b01->mtx.get()));
        std::lock_guard<std::mutex> lock0(*(b00->mtx.get()), std::adopt_lock);
        std::lock_guard<std::mutex> lock1(*(b01->mtx.get()), std::adopt_lock);
        b00->scale *= b0->scale;
        b01->scale *= b0->scale;
    }
    b0->scale = SQRT1_2_R1;

    if (true) {
        std::lock(*(b10->mtx.get()), *(b11->mtx.get()));
        std::lock_guard<std::mutex> lock0(*(b10->mtx.get()), std::adopt_lock);
        std::lock_guard<std::mutex> lock1(*(b11->mtx.get()), std::adopt_lock);
        b10->scale *= b1->scale;
        b11->scale *= b1->scale;
    }
    b1->scale = SQRT1_2_R1;

    --depth;
#if ENABLE_QBDT_CPU_PARALLEL && ENABLE_PTHREAD
    if ((depth >= pStridePow) && (pow2(parDepth) <= numThreads)) {
        ++parDepth;

        std::future<void> future0 =
            std::async(std::launch::async, [&] { b0->PushStateVector(mtrx, b00, b10, depth, parDepth); });
        b1->PushStateVector(mtrx, b01, b11, depth, parDepth);

        future0.get();
    } else {
        b0->PushStateVector(mtrx, b00, b10, depth, parDepth);
        b1->PushStateVector(mtrx, b01, b11, depth, parDepth);
    }
#else
    b0->PushStateVector(mtrx, b00, b10, depth);
    b1->PushStateVector(mtrx, b01, b11, depth);
#endif

    b0->PopStateVector();
    b1->PopStateVector();
}
#endif
} // namespace Qrack<|MERGE_RESOLUTION|>--- conflicted
+++ resolved
@@ -306,19 +306,8 @@
         branches[1U] = std::make_shared<QBdtNode>(SQRT1_2_R1);
     } else {
         // Split all clones.
-<<<<<<< HEAD
-        if (true) {
-            std::lock_guard<std::mutex> lock0(*(b0->mtx.get()));
-            branches[0U] = b0->ShallowClone();
-        }
-        if (true) {
-            std::lock_guard<std::mutex> lock1(*(b1->mtx.get()));
-            branches[1U] = b1->ShallowClone();
-        }
-=======
         branches[0U] = b0->ShallowClone();
         branches[1U] = b1->ShallowClone();
->>>>>>> 6b8edd49
     }
 
     --depth;
