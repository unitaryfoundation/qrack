--- conflicted
+++ resolved
@@ -1130,10 +1130,6 @@
     std::vector<bitLenInt> lControls(controls);
     lControls.push_back(target);
     std::sort(lControls.begin(), lControls.end());
-<<<<<<< HEAD
-    target = lControls.back();
-    lControls.pop_back();
-=======
     const bitLenInt lTarget = lControls.back();
     lControls.pop_back();
 
@@ -1147,7 +1143,6 @@
     if (qubit1 == qubit2) {
         return;
     }
->>>>>>> 5e87c00c
 
     const std::vector<bitLenInt> controls{ qubit1 };
     real1 sinTheta = (real1)sin(theta);
@@ -1176,37 +1171,4 @@
     ExecuteAsStateVector([&](QInterfacePtr eng) { eng->FSim(theta, phi, qubit1, qubit2); });
 }
 
-void QBdt::FSim(real1_f theta, real1_f phi, bitLenInt qubit1, bitLenInt qubit2)
-{
-    if (qubit1 == qubit2) {
-        return;
-    }
-
-    const std::vector<bitLenInt> controls{ qubit1 };
-    real1 sinTheta = (real1)sin(theta);
-
-    if ((sinTheta * sinTheta) <= FP_NORM_EPSILON) {
-        MCPhase(controls, ONE_CMPLX, exp(complex(ZERO_R1, (real1)phi)), qubit2);
-        return;
-    }
-
-    const complex expIPhi = exp(complex(ZERO_R1, (real1)phi));
-
-    const real1 sinThetaDiffNeg = ONE_R1 + sinTheta;
-    if ((sinThetaDiffNeg * sinThetaDiffNeg) <= FP_NORM_EPSILON) {
-        ISwap(qubit1, qubit2);
-        MCPhase(controls, ONE_CMPLX, expIPhi, qubit2);
-        return;
-    }
-
-    const real1 sinThetaDiffPos = ONE_R1 - sinTheta;
-    if ((sinThetaDiffPos * sinThetaDiffPos) <= FP_NORM_EPSILON) {
-        IISwap(qubit1, qubit2);
-        MCPhase(controls, ONE_CMPLX, expIPhi, qubit2);
-        return;
-    }
-
-    ExecuteAsStateVector([&](QInterfacePtr eng) { eng->FSim(theta, phi, qubit1, qubit2); });
-}
-
 } // namespace Qrack