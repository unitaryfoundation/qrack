--- conflicted
+++ resolved
@@ -1032,7 +1032,6 @@
     }
 }
 
-<<<<<<< HEAD
 void kernel cmul(global cmplx* stateVec, constant bitCapInt* bitCapIntPtr, global cmplx* nStateVec)
 {
     bitCapInt ID, Nthreads, lcv;
@@ -1103,9 +1102,6 @@
     }
 }
 
-
-=======
->>>>>>> ec5cb5d9
 void kernel indexedLda(
     global cmplx* stateVec, constant bitCapInt* bitCapIntPtr, global cmplx* nStateVec, constant bitLenInt* values)
 {
