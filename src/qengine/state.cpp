--- conflicted
+++ resolved
@@ -44,12 +44,6 @@
  */
 QEngineCPU::QEngineCPU(bitLenInt qBitCount, bitCapInt initState, qrack_rand_gen_ptr rgp, complex phaseFac, bool doNorm,
     bool randomGlobalPhase, bool useHostMem, int deviceID, bool useHardwareRNG, bool useSparseStateVec,
-<<<<<<< HEAD
-    real1_f norm_thresh, std::vector<int> devList, bitLenInt qubitThreshold)
-    : QEngine(qBitCount, rgp, doNorm, randomGlobalPhase, true, useHardwareRNG, norm_thresh)
-    , isSparse(useSparseStateVec)
-{
-=======
     real1_f norm_thresh, std::vector<int> devList, bitLenInt qubitThreshold, real1_f sep_thresh)
     : QEngine(qBitCount, rgp, doNorm, randomGlobalPhase, true, useHardwareRNG, norm_thresh)
     , isSparse(useSparseStateVec)
@@ -57,7 +51,6 @@
     pStridePow =
         getenv("QRACK_PSTRIDEPOW") ? (bitLenInt)std::stoi(std::string(getenv("QRACK_PSTRIDEPOW"))) : PSTRIDEPOW;
 
->>>>>>> 020e38b0
     SetConcurrency(std::thread::hardware_concurrency());
 
     stateVec = AllocStateVec(maxQPower);
@@ -120,13 +113,8 @@
     if (phaseFac == CMPLX_DEFAULT_ARG) {
         complex phase;
         if (randGlobalPhase) {
-<<<<<<< HEAD
-            real1 angle = Rand() * 2 * PI_R1;
-            phase = complex(cos(angle), sin(angle));
-=======
             real1_f angle = Rand() * 2 * PI_R1;
             phase = complex((real1)cos(angle), (real1)sin(angle));
->>>>>>> 020e38b0
         } else {
             phase = complex(ONE_R1, ZERO_R1);
         }
@@ -219,22 +207,14 @@
 
     doCalcNorm = (doCalcNorm || (runningNorm != ONE_R1)) && doNormalize && (bitCount == 1);
 
-<<<<<<< HEAD
-    real1 nrm = (doNormalize && (runningNorm != REAL1_DEFAULT_ARG)) ? (ONE_R1 / std::sqrt(runningNorm)) : ONE_R1;
-=======
     real1 nrm = (doNormalize && (runningNorm != REAL1_DEFAULT_ARG)) ? (ONE_R1 / (real1)sqrt(runningNorm)) : ONE_R1;
->>>>>>> 020e38b0
 
     if (doCalcNorm) {
         runningNorm = ONE_R1;
     }
 
     Dispatch([this, mtrx, qPowersSorted, offset1, offset2, bitCount, doCalcNorm, nrm, nrm_thresh] {
-<<<<<<< HEAD
-        real1 norm_thresh = (nrm_thresh < ZERO_R1) ? amplitudeFloor : nrm_thresh;
-=======
         real1_f norm_thresh = (nrm_thresh < ZERO_R1) ? amplitudeFloor : nrm_thresh;
->>>>>>> 020e38b0
         int numCores = GetConcurrencyLevel();
 
         ComplexUnion mtrxCol1(mtrx[0], mtrx[2]);
@@ -319,19 +299,11 @@
                 } else {
                     fn = [&](const bitCapInt& lcv, const int& cpu) {
                         ComplexUnion qubit(stateVec->read(lcv + offset1), stateVec->read(lcv + offset2));
-<<<<<<< HEAD
 
                         qubit.cmplx2 = matrixMul(mtrxCol1.cmplx2, mtrxCol2.cmplx2, qubit.cmplx2);
 
                         rngNrm[cpu] += norm(qubit.cmplx[0]) + norm(qubit.cmplx[1]);
 
-=======
-
-                        qubit.cmplx2 = matrixMul(mtrxCol1.cmplx2, mtrxCol2.cmplx2, qubit.cmplx2);
-
-                        rngNrm[cpu] += norm(qubit.cmplx[0]) + norm(qubit.cmplx[1]);
-
->>>>>>> 020e38b0
 #if FPPOW < 6
                         stateVec->write(lcv + offset1, qubit.cmplx[0]);
                         stateVec->write(lcv + offset2, qubit.cmplx[1]);
@@ -398,22 +370,14 @@
 
     doCalcNorm = (doCalcNorm || (runningNorm != ONE_R1)) && doNormalize && (bitCount == 1);
 
-<<<<<<< HEAD
-    real1 nrm = (doNormalize && (runningNorm != REAL1_DEFAULT_ARG)) ? (ONE_R1 / std::sqrt(runningNorm)) : ONE_R1;
-=======
     real1 nrm = (doNormalize && (runningNorm != REAL1_DEFAULT_ARG)) ? (ONE_R1 / (real1)sqrt(runningNorm)) : ONE_R1;
->>>>>>> 020e38b0
 
     if (doCalcNorm) {
         runningNorm = ONE_R1;
     }
 
     Dispatch([this, mtrx, qPowersSorted, offset1, offset2, bitCount, doCalcNorm, nrm, nrm_thresh] {
-<<<<<<< HEAD
-        real1 norm_thresh = (nrm_thresh < ZERO_R1) ? amplitudeFloor : nrm_thresh;
-=======
         real1_f norm_thresh = (nrm_thresh < ZERO_R1) ? amplitudeFloor : nrm_thresh;
->>>>>>> 020e38b0
         int numCores = GetConcurrencyLevel();
 
         real1* rngNrm = NULL;
@@ -438,7 +402,6 @@
                         } else {
                             rngNrm[cpu] += dotMulRes;
                         }
-<<<<<<< HEAD
 
                         dotMulRes = norm(qubit[1]);
                         if (dotMulRes < norm_thresh) {
@@ -453,22 +416,6 @@
                     fn = [&](const bitCapInt& lcv, const int& cpu) {
                         complex qubit[2];
 
-=======
-
-                        dotMulRes = norm(qubit[1]);
-                        if (dotMulRes < norm_thresh) {
-                            qubit[1] = ZERO_CMPLX;
-                        } else {
-                            rngNrm[cpu] += dotMulRes;
-                        }
-
-                        stateVec->write2(lcv + offset1, qubit[0], lcv + offset2, qubit[1]);
-                    };
-                } else {
-                    fn = [&](const bitCapInt& lcv, const int& cpu) {
-                        complex qubit[2];
-
->>>>>>> 020e38b0
                         complex Y0 = stateVec->read(lcv + offset1);
                         qubit[1] = stateVec->read(lcv + offset2);
 
@@ -643,13 +590,8 @@
     CHECK_ZERO_SKIP();
 
     Dispatch([this, mask, angle] {
-<<<<<<< HEAD
-        real1 cosine = cos(angle);
-        real1 sine = sin(angle);
-=======
         real1 cosine = (real1)cos(angle);
         real1 sine = (real1)sin(angle);
->>>>>>> 020e38b0
         complex phaseFac(cosine, sine);
         complex phaseFacAdj(cosine, -sine);
         ParallelFunc fn = [&](const bitCapInt lcv, const int cpu) {
@@ -692,13 +634,8 @@
             controlMask |= controlPowers[i];
         }
 
-<<<<<<< HEAD
-        real1 cosine = cos(angle);
-        real1 sine = sin(angle);
-=======
         real1 cosine = (real1)cos(angle);
         real1 sine = (real1)sin(angle);
->>>>>>> 020e38b0
         complex phaseFac(cosine, sine);
         complex phaseFacAdj(cosine, -sine);
 
@@ -730,11 +667,7 @@
     bitLenInt result = qubitCount;
     bitLenInt nQubitCount = qubitCount + toCopy->qubitCount;
 
-<<<<<<< HEAD
-    if (!stateVec) {
-=======
     if (!stateVec || !toCopy->stateVec) {
->>>>>>> 020e38b0
         // Compose will have a wider but 0 stateVec
         SetQubitCount(nQubitCount);
         return result;
@@ -894,10 +827,6 @@
         return;
     }
 
-<<<<<<< HEAD
-    if (!stateVec) {
-        SetQubitCount(qubitCount - length);
-=======
     bitLenInt nLength = qubitCount - length;
 
     if (!stateVec) {
@@ -906,7 +835,6 @@
         } else {
             SetQubitCount(nLength);
         }
->>>>>>> 020e38b0
         if (destination) {
             destination->ZeroAmplitudes();
         }
@@ -942,13 +870,8 @@
             j = lcv & pow2Mask(start);
             j |= (lcv ^ j) << length;
 
-<<<<<<< HEAD
-            real1 firstAngle = -16 * M_PI;
-            real1 currentAngle;
-=======
             real1_f firstAngle = -16 * PI_R1;
             real1_f currentAngle;
->>>>>>> 020e38b0
             real1 nrm;
 
             for (k = 0; k < partPower; k++) {
@@ -959,11 +882,7 @@
 
                 if (nrm > amplitudeFloor) {
                     currentAngle = arg(stateVec->read(l));
-<<<<<<< HEAD
-                    if (firstAngle < (-8 * M_PI)) {
-=======
                     if (firstAngle < (-8 * PI_R1)) {
->>>>>>> 020e38b0
                         firstAngle = currentAngle;
                     }
                     partStateAngle[k] = currentAngle - firstAngle;
@@ -976,13 +895,8 @@
             bitCapIntOcl k;
             j = lcv << start;
 
-<<<<<<< HEAD
-            real1 firstAngle = -16 * M_PI;
-            real1 currentAngle;
-=======
             real1_f firstAngle = -16 * PI_R1;
             real1_f currentAngle;
->>>>>>> 020e38b0
             real1 nrm;
 
             for (k = 0; k < remainderPower; k++) {
@@ -995,11 +909,7 @@
 
                 if (nrm > amplitudeFloor) {
                     currentAngle = arg(stateVec->read(l));
-<<<<<<< HEAD
-                    if (firstAngle < (-8 * M_PI)) {
-=======
                     if (firstAngle < (-8 * PI_R1)) {
->>>>>>> 020e38b0
                         firstAngle = currentAngle;
                     }
                     remainderStateAngle[k] = currentAngle - firstAngle;
@@ -1025,13 +935,8 @@
             bitCapIntOcl k;
             j = lcv << start;
 
-<<<<<<< HEAD
-            real1 firstAngle = -16 * M_PI;
-            real1 currentAngle;
-=======
             real1_f firstAngle = -16 * PI_R1;
             real1_f currentAngle;
->>>>>>> 020e38b0
 
             for (k = 0; k < remainderPower; k++) {
                 l = k & pow2Mask(start);
@@ -1040,11 +945,7 @@
 
                 if (norm(stateVec->read(l)) > amplitudeFloor) {
                     currentAngle = arg(stateVec->read(l));
-<<<<<<< HEAD
-                    if (firstAngle < (-8 * M_PI)) {
-=======
                     if (firstAngle < (-8 * PI_R1)) {
->>>>>>> 020e38b0
                         firstAngle = currentAngle;
                     }
                     remainderStateAngle[k] = currentAngle - firstAngle;
@@ -1097,10 +998,6 @@
         return;
     }
 
-<<<<<<< HEAD
-    if (!stateVec) {
-        SetQubitCount(qubitCount - length);
-=======
     bitLenInt nLength = qubitCount - length;
 
     if (!stateVec) {
@@ -1109,7 +1006,6 @@
         } else {
             SetQubitCount(nLength);
         }
->>>>>>> 020e38b0
         return;
     }
 
@@ -1300,11 +1196,7 @@
         return ZERO_R1;
     }
 
-<<<<<<< HEAD
-    real1 oddChance = 0;
-=======
     real1 oddChance = ZERO_R1;
->>>>>>> 020e38b0
 
     int numCores = GetConcurrencyLevel();
     real1* oddChanceBuff = new real1[numCores]();
@@ -1349,11 +1241,7 @@
         result = (Rand() <= ProbParity(mask));
     }
 
-<<<<<<< HEAD
-    real1 oddChance = 0;
-=======
     real1 oddChance = ZERO_R1;
->>>>>>> 020e38b0
 
     int numCores = GetConcurrencyLevel();
     real1* oddChanceBuff = new real1[numCores]();
