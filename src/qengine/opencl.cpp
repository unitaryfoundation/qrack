//////////////////////////////////////////////////////////////////////////////////////
//
// (C) Daniel Strano and the Qrack contributors 2017, 2018. All rights reserved.
//
// This is a multithreaded, universal quantum register simulation, allowing
// (nonphysical) register cloning and direct measurement of probability and
// phase, to leverage what advantages classical emulation of qubits can have.
//
// Licensed under the GNU Lesser General Public License V3.
// See LICENSE.md in the project root or https://www.gnu.org/licenses/lgpl-3.0.en.html
// for details.

#include <memory>

#include "oclengine.hpp"
#include "qengine_opencl.hpp"
#include "qfactory.hpp"

namespace Qrack {

#define CMPLX_NORM_LEN 5

// These are commonly used emplace patterns, for OpenCL buffer I/O.
#define DISPATCH_TEMP_WRITE(waitVec, buff, size, array, clEvent)                                                       \
    queue.enqueueWriteBuffer(buff, CL_FALSE, 0, size, array, waitVec, &clEvent);                                       \
    queue.flush();                                                                                                     \
    device_context->wait_events.push_back(clEvent)

#define DISPATCH_WRITE(waitVec, buff, size, array)                                                                     \
    device_context->wait_events.emplace_back();                                                                        \
    queue.enqueueWriteBuffer(buff, CL_FALSE, 0, size, array, waitVec, &(device_context->wait_events.back()));          \
    queue.flush()

#define DISPATCH_READ(waitVec, buff, size, array)                                                                      \
    device_context->wait_events.emplace_back();                                                                        \
    queue.enqueueReadBuffer(buff, CL_FALSE, 0, size, array, waitVec, &(device_context->wait_events.back()));           \
    queue.flush()

#define DISPATCH_FILL(waitVec, buff, size, value)                                                                      \
    device_context->wait_events.emplace_back();                                                                        \
    queue.enqueueFillBuffer(buff, value, 0, size, waitVec, &(device_context->wait_events.back()));                     \
    queue.flush()

#define WAIT_COPY(buff1, buff2, size)                                                                                  \
    device_context->wait_events.emplace_back();                                                                        \
    queue.enqueueCopyBuffer(buff1, buff2, 0, 0, size, NULL, &(device_context->wait_events.back()));                    \
    device_context->wait_events.back().wait();                                                                         \
    device_context->wait_events.pop_back()

#define WAIT_REAL1_SUM(waitVec, buff, size, array, sumPtr)                                                             \
    queue.enqueueMapBuffer(buff, CL_TRUE, CL_MAP_READ, 0, sizeof(real1) * (size), waitVec);                            \
    *(sumPtr) = ParSum(array, size);                                                                                   \
    device_context->wait_events.emplace_back();                                                                        \
    queue.enqueueUnmapMemObject(buff, array, NULL, &(device_context->wait_events.back()))

QEngineOCL::QEngineOCL(bitLenInt qBitCount, bitCapInt initState, std::shared_ptr<std::default_random_engine> rgp,
    complex phaseFac, bool doNorm, bool randomGlobalPhase, bool useHostMem, int devID)
    : QEngine(qBitCount, rgp, doNorm, randomGlobalPhase, useHostMem)
    , stateVec(NULL)
    , deviceID(devID)
    , nrmArray(NULL)
    , unlockHostMem(false)
{
    if (qBitCount > (sizeof(bitCapInt) * bitsInByte))
        throw std::invalid_argument(
            "Cannot instantiate a register with greater capacity than native types on emulating system.");

    runningNorm = ONE_R1;
    SetQubitCount(qBitCount);

    InitOCL(devID);

    SetPermutation(initState, phaseFac);
}

QEngineOCL::QEngineOCL(QEngineOCLPtr toCopy)
    : QEngine(
          toCopy->qubitCount, toCopy->rand_generator, toCopy->doNormalize, toCopy->randGlobalPhase, toCopy->useHostRam)
    , stateVec(NULL)
    , deviceID(-1)
    , nrmArray(NULL)
    , unlockHostMem(false)
{
    CopyState(toCopy);

    InitOCL(toCopy->deviceID);
}

void QEngineOCL::LockSync(cl_int flags)
{
    clFinish();

    if (stateVec) {
        unlockHostMem = true;
    } else {
        unlockHostMem = false;
        stateVec = AllocStateVec(maxQPower, true);
        BufferPtr nStateBuffer = MakeStateVecBuffer(stateVec);
        WAIT_COPY(*stateBuffer, *nStateBuffer, sizeof(complex) * maxQPower);
        stateBuffer = nStateBuffer;
    }

    queue.enqueueMapBuffer(*stateBuffer, CL_TRUE, flags, 0, sizeof(complex) * maxQPower, NULL);
}

void QEngineOCL::UnlockSync()
{
    std::vector<cl::Event> waitVec = device_context->ResetWaitEvents();
    cl::Event unmapEvent;
    queue.enqueueUnmapMemObject(*stateBuffer, stateVec, &waitVec, &unmapEvent);

    if (unlockHostMem) {
        device_context->wait_events.push_back(unmapEvent);
    } else {
        BufferPtr nStateBuffer = MakeStateVecBuffer(NULL);
        cl::Event copyEvent;

        unmapEvent.wait();

        WAIT_COPY(*stateBuffer, *nStateBuffer, sizeof(complex) * maxQPower);

        stateBuffer = nStateBuffer;
        free(stateVec);
        stateVec = NULL;
    }
}

void QEngineOCL::Sync()
{
    LockSync(CL_MAP_READ);
    UnlockSync();
}

void QEngineOCL::clFinish(bool doHard)
{
    if (device_context == NULL) {
        return;
    }

    if (doHard) {
        queue.finish();
    } else {
        for (unsigned int i = 0; i < (device_context->wait_events.size()); i++) {
            device_context->wait_events[i].wait();
        }
    }
    device_context->wait_events.clear();
}

size_t QEngineOCL::FixWorkItemCount(size_t maxI, size_t wic)
{
    if (wic > maxI) {
        // Guaranteed to be a power of two
        wic = maxI;
    } else {
        // Otherwise, clamp to a power of two
        size_t power = 2;
        while (power < wic) {
            power <<= 1U;
        }
        if (power > wic) {
            power >>= 1U;
        }
        wic = power;
    }
    return wic;
}

size_t QEngineOCL::FixGroupSize(size_t wic, size_t gs)
{
    if (gs > (wic / procElemCount)) {
        gs = (wic / procElemCount);
        if (gs == 0) {
            gs = 1;
        }
    }
    size_t frac = wic / gs;
    while ((frac * gs) != wic) {
        gs++;
        frac = wic / gs;
    }
    return gs;
}

cl::Event QEngineOCL::QueueCall(
    OCLAPI api_call, size_t workItemCount, size_t localGroupSize, std::vector<BufferPtr> args, size_t localBuffSize)
{
    // We have to reserve the kernel, because its argument hooks are unique. The same kernel therefore can't be used by
    // other QEngineOCL instances, until we're done queueing it.
    OCLDeviceCall ocl = device_context->Reserve(api_call);

    // Load the arguments.
    for (unsigned int i = 0; i < args.size(); i++) {
        ocl.call.setArg(i, *args[i]);
    }

    // For all of our kernels, if a local memory buffer is used, there is always only one, as the last argument.
    if (localBuffSize) {
        ocl.call.setArg(args.size(), cl::Local(localBuffSize));
    }

    // Dispatch the primary kernel, to apply the gate.
    cl::Event kernelEvent;
    std::vector<cl::Event> kernelWaitVec = device_context->ResetWaitEvents();
    queue.enqueueNDRangeKernel(ocl.call, cl::NullRange, // kernel, offset
        cl::NDRange(workItemCount), // global number of work items
        cl::NDRange(localGroupSize), // local number (per group)
        &kernelWaitVec, // vector of events to wait for
        &kernelEvent); // handle to wait for the kernel

    queue.flush();

    return kernelEvent;
}

void QEngineOCL::CopyState(QInterfacePtr orig)
{
    QEngineOCLPtr src = std::dynamic_pointer_cast<QEngineOCL>(orig);

    /* Set the size and reset the stateVec to the correct size. */
    SetQubitCount(orig->GetQubitCount());

    complex* nStateVec = AllocStateVec(maxQPower);
    BufferPtr nStateBuffer = MakeStateVecBuffer(nStateVec);
    ResetStateVec(nStateVec, nStateBuffer);

    src->LockSync(CL_MAP_READ);
    LockSync(CL_MAP_WRITE);
    runningNorm = src->runningNorm;
    std::copy(src->stateVec, src->stateVec + (1 << (src->qubitCount)), stateVec);
    src->UnlockSync();
    UnlockSync();
}

real1 QEngineOCL::ProbAll(bitCapInt fullRegister)
{
    if (doNormalize) {
        NormalizeState();
    }

    complex amp[1];
    std::vector<cl::Event> waitVec = device_context->ResetWaitEvents();
    queue.enqueueReadBuffer(*stateBuffer, CL_TRUE, sizeof(complex) * fullRegister, sizeof(complex), amp, &waitVec);
    return norm(amp[0]);
}

void QEngineOCL::SetDevice(const int& dID, const bool& forceReInit)
{
    bool didInit = (nrmArray != NULL);

    if (didInit) {
        // If we're "switching" to the device we already have, don't reinitialize.
        if ((!forceReInit) && (dID == deviceID)) {
            return;
        }

        // Otherwise, we're about to switch to a new device, so finish the queue, first.
        clFinish(true);
    }

    int oldDeviceID = deviceID;
    device_context = OCLEngine::Instance()->GetDeviceContextPtr(dID);
    deviceID = device_context->context_id;
    context = device_context->context;
    cl::CommandQueue oldQueue = queue;
    queue = device_context->queue;

    OCLDeviceCall ocl = device_context->Reserve(OCL_API_APPLY2X2_NORM);
    clFinish(true);

    bitCapInt oldNrmGroupCount = nrmGroupCount;
    nrmGroupSize = ocl.call.getWorkGroupInfo<CL_KERNEL_PREFERRED_WORK_GROUP_SIZE_MULTIPLE>(device_context->device);
    procElemCount = device_context->device.getInfo<CL_DEVICE_MAX_COMPUTE_UNITS>();

    // If the user wants to not use general host RAM, but we can't allocate enough on the device, fall back to host RAM
    // anyway.
    maxMem = device_context->device.getInfo<CL_DEVICE_GLOBAL_MEM_SIZE>();
    maxAlloc = device_context->device.getInfo<CL_DEVICE_MAX_MEM_ALLOC_SIZE>();
    size_t stateVecSize = maxQPower * sizeof(complex);
    bool usingHostRam;
    // Device RAM should be large enough for 2 times the size of the stateVec, plus some excess.
    if (useHostRam && !(stateVecSize > maxAlloc || (3 * stateVecSize) > maxMem)) {
        usingHostRam = true;
    } else {
        usingHostRam = false;
    }

    // constrain to a power of two
    size_t procElemPow = 2;
    while (procElemPow < procElemCount) {
        procElemPow <<= 1U;
    }
    procElemCount = procElemPow;
    nrmGroupCount = procElemCount * 2 * nrmGroupSize;
    maxWorkItems = device_context->device.getInfo<CL_DEVICE_MAX_WORK_ITEM_SIZES>()[0];
    if (nrmGroupCount > maxWorkItems) {
        nrmGroupCount = maxWorkItems;
    }
    nrmGroupCount = FixWorkItemCount(nrmGroupCount, nrmGroupCount);
    if (nrmGroupSize > (nrmGroupCount / procElemCount)) {
        nrmGroupSize = (nrmGroupCount / procElemCount);
        if (nrmGroupSize == 0) {
            nrmGroupSize = 1;
        }
    }
    size_t frac = nrmGroupCount / nrmGroupSize;
    while ((frac * nrmGroupSize) != nrmGroupCount) {
        nrmGroupSize++;
        frac = nrmGroupCount / nrmGroupSize;
    }

    size_t nrmVecAlignSize =
        ((sizeof(real1) * nrmGroupCount) < ALIGN_SIZE) ? ALIGN_SIZE : (sizeof(real1) * nrmGroupCount);

    if (!didInit) {
#ifdef __APPLE__
        posix_memalign((void**)&nrmArray, ALIGN_SIZE, nrmVecAlignSize);
#else
        nrmArray = (real1*)aligned_alloc(ALIGN_SIZE, nrmVecAlignSize);
#endif
    } else if ((oldDeviceID != deviceID) || (nrmGroupCount != oldNrmGroupCount)) {
        nrmBuffer = NULL;
        free(nrmArray);
        nrmArray = NULL;
#ifdef __APPLE__
        posix_memalign((void**)&nrmArray, ALIGN_SIZE, nrmVecAlignSize);
#else
        nrmArray = (real1*)aligned_alloc(ALIGN_SIZE, nrmVecAlignSize);
#endif
    }

    // create buffers on device (allocate space on GPU)
    if (didInit) {
        // In this branch, the QEngineOCL was previously allocated, and now we need to copy its memory to a buffer
        // that's accessible in a new device. (The old buffer is definitely not accessible to the new device.)

        if (!stateVec) {
            // We did not have host allocation, so we definitely have to copy device-local memory to host memory, then
            // to a new device.
            cl::CommandQueue nQueue = queue;
            queue = oldQueue;

            complex* nStateVec = AllocStateVec(maxQPower, true);
            BufferPtr nStateBuffer = MakeStateVecBuffer(nStateVec);

            WAIT_COPY(*stateBuffer, *nStateBuffer, sizeof(complex) * maxQPower);

            // Host RAM should now by synchronized.
            queue = nQueue;
            if (usingHostRam) {
                // If we're using host RAM from here out, just create the buffer from the array pointer, in the context
                // of the new device/queue.
                stateBuffer = MakeStateVecBuffer(nStateVec);
                stateVec = nStateVec;
            } else {
                // If we're not using host RAM from here, we need to copy into a device memory buffer.
                stateBuffer = MakeStateVecBuffer(NULL);
                queue.enqueueWriteBuffer(*stateBuffer, CL_TRUE, 0, sizeof(bitCapInt) * BCI_ARG_LEN, nStateVec);
                free(nStateVec);
            }
        } else if (usingHostRam) {
            // We had host allocation; we will continue to have it. Just make the array pointer a buffer in the new
            // context.
            stateBuffer = MakeStateVecBuffer(stateVec);
        } else {
            // We had host allocation; we will no longer have it. Just copy the array pointer into a buffer in the new
            // context.
            stateBuffer = MakeStateVecBuffer(NULL);
            queue.enqueueWriteBuffer(*stateBuffer, CL_TRUE, 0, sizeof(bitCapInt) * BCI_ARG_LEN, stateVec);
            free(stateVec);
            stateVec = NULL;
        }
    } else {
        // In this branch, the QEngineOCL is first being initialized, and no data needs to be copied between device
        // contexts.
        stateVec = AllocStateVec(maxQPower, usingHostRam);
        stateBuffer = MakeStateVecBuffer(stateVec);
    }

    cmplxBuffer = std::make_shared<cl::Buffer>(context, CL_MEM_READ_ONLY, sizeof(complex) * CMPLX_NORM_LEN);
    ulongBuffer = std::make_shared<cl::Buffer>(context, CL_MEM_READ_ONLY, sizeof(bitCapInt) * BCI_ARG_LEN);
    powersBuffer = std::make_shared<cl::Buffer>(context, CL_MEM_READ_ONLY, sizeof(bitCapInt) * sizeof(bitCapInt) * 8);

    if ((!didInit) || (oldDeviceID != deviceID) || (nrmGroupCount != oldNrmGroupCount)) {
        nrmBuffer = std::make_shared<cl::Buffer>(
            context, CL_MEM_USE_HOST_PTR | CL_MEM_READ_WRITE, sizeof(real1) * nrmGroupCount, nrmArray);
        // GPUs can't always tolerate uninitialized host memory, even if they're not reading from it
        DISPATCH_FILL(NULL, *nrmBuffer, sizeof(real1) * nrmGroupCount, ZERO_R1);
    }
}

void QEngineOCL::SetQubitCount(bitLenInt qb)
{
    qubitCount = qb;
    maxQPower = 1 << qubitCount;
}

real1 QEngineOCL::ParSum(real1* toSum, bitCapInt maxI)
{
    // This interface is potentially parallelizable, but, for now, better performance is probably given by implementing
    // it as a serial loop.
    real1 totNorm = 0;
    for (bitCapInt i = 0; i < maxI; i++) {
        totNorm += toSum[i];
    }
    return totNorm;
}

void QEngineOCL::InitOCL(int devID) { SetDevice(devID); }

void QEngineOCL::ResetStateVec(complex* nStateVec, BufferPtr nStateBuffer)
{
    stateBuffer = nStateBuffer;
    if (stateVec) {
        free(stateVec);
        stateVec = nStateVec;
    }
}

void QEngineOCL::SetPermutation(bitCapInt perm, complex phaseFac)
{
    std::vector<cl::Event> waitVec = device_context->ResetWaitEvents();

    cl::Event fillEvent1;
    queue.enqueueFillBuffer(
        *stateBuffer, complex(ZERO_R1, ZERO_R1), 0, sizeof(complex) * maxQPower, &waitVec, &fillEvent1);
    queue.flush();

    complex amp;
    if (phaseFac == complex(-999.0, -999.0)) {
        if (randGlobalPhase) {
            real1 angle = Rand() * 2.0 * PI_R1;
            amp = complex(cos(angle), sin(angle));
        } else {
            amp = complex(ONE_R1, ZERO_R1);
        }
    } else {
        amp = phaseFac;
    }

    fillEvent1.wait();

    cl::Event fillEvent2;
    queue.enqueueFillBuffer(*stateBuffer, amp, sizeof(complex) * perm, sizeof(complex), NULL, &fillEvent2);
    queue.flush();
    device_context->wait_events.push_back(fillEvent2);

    runningNorm = ONE_R1;
}

void QEngineOCL::ArithmeticCall(
    OCLAPI api_call, bitCapInt (&bciArgs)[BCI_ARG_LEN], unsigned char* values, bitCapInt valuesPower)
{
    CArithmeticCall(api_call, bciArgs, NULL, 0, values, valuesPower);
}

void QEngineOCL::CArithmeticCall(OCLAPI api_call, bitCapInt (&bciArgs)[BCI_ARG_LEN], bitCapInt* controlPowers,
    const bitLenInt controlLen, unsigned char* values, bitCapInt valuesPower)
{
    std::vector<cl::Event> waitVec = device_context->ResetWaitEvents();

    /* Allocate a temporary nStateVec, or use the one supplied. */
    complex* nStateVec = AllocStateVec(maxQPower);
    BufferPtr nStateBuffer;
    BufferPtr controlBuffer;
    if (controlLen > 0) {
        controlBuffer = std::make_shared<cl::Buffer>(
            context, CL_MEM_COPY_HOST_PTR | CL_MEM_READ_ONLY, sizeof(bitCapInt) * controlLen, controlPowers);
    }

    DISPATCH_WRITE(&waitVec, *ulongBuffer, sizeof(bitCapInt) * BCI_ARG_LEN, bciArgs);

    nStateBuffer = MakeStateVecBuffer(nStateVec);

    if (controlLen > 0) {
        device_context->wait_events.emplace_back();
        queue.enqueueCopyBuffer(*stateBuffer, *nStateBuffer, 0, 0, sizeof(complex) * maxQPower, &waitVec,
            &(device_context->wait_events.back()));
        queue.flush();
    } else {
        DISPATCH_FILL(&waitVec, *nStateBuffer, sizeof(complex) * maxQPower, complex(ZERO_R1, ZERO_R1));
    }

    bitCapInt maxI = bciArgs[0];
    size_t ngc = FixWorkItemCount(maxI, nrmGroupCount);
    size_t ngs = FixGroupSize(ngc, nrmGroupSize);

    std::vector<BufferPtr> oclArgs = { stateBuffer, ulongBuffer, nStateBuffer };

    BufferPtr loadBuffer;
    if (values) {
        loadBuffer = std::make_shared<cl::Buffer>(
            context, CL_MEM_COPY_HOST_PTR | CL_MEM_READ_ONLY, sizeof(unsigned char) * valuesPower, values);
        oclArgs.push_back(loadBuffer);
    }
    if (controlLen > 0) {
        oclArgs.push_back(controlBuffer);
    }

    QueueCall(api_call, ngc, ngs, oclArgs).wait();

    ResetStateVec(nStateVec, nStateBuffer);
}

void QEngineOCL::Apply2x2(bitCapInt offset1, bitCapInt offset2, const complex* mtrx, const bitLenInt bitCount,
    const bitCapInt* qPowersSorted, bool doCalcNorm)
{
    // We grab the wait event queue. We will replace it with three new asynchronous events, to wait for.
    std::vector<cl::Event> waitVec = device_context->ResetWaitEvents();

    // Arguments are concatenated into buffers by primitive type, such as integer or complex number.

    // Load the integer kernel arguments buffer.
    bitCapInt maxI = maxQPower >> bitCount;
    bitCapInt bciArgs[BCI_ARG_LEN] = { bitCount, maxI, offset1, offset2, 0, 0, 0, 0, 0, 0 };
    cl::Event writeArgsEvent;
    DISPATCH_TEMP_WRITE(&waitVec, *ulongBuffer, sizeof(bitCapInt) * 4, bciArgs, writeArgsEvent);

    // Load the 2x2 complex matrix and the normalization factor into the complex arguments buffer.
    complex cmplx[CMPLX_NORM_LEN];
    std::copy(mtrx, mtrx + 4, cmplx);

    // Is the vector already normalized, or is this method not appropriate for on-the-fly normalization?
    bool isUnitLength = (runningNorm == ONE_R1) || !(doNormalize && (bitCount == 1));
    cmplx[4] = complex(isUnitLength ? ONE_R1 : (ONE_R1 / std::sqrt(runningNorm)), ZERO_R1);
    size_t cmplxSize = ((isUnitLength && !doCalcNorm) ? 4 : 5);

    cl::Event writeGateEvent;
    DISPATCH_TEMP_WRITE(&waitVec, *cmplxBuffer, sizeof(complex) * cmplxSize, cmplx, writeGateEvent);

    // We have default OpenCL work item counts and group sizes, but we may need to use different values due to the total
    // amount of work in this method call instance.
    size_t ngc = FixWorkItemCount(maxI, nrmGroupCount);
    size_t ngs = FixGroupSize(ngc, nrmGroupSize);

    // Are we going to calculate the normalization factor, on the fly? We can't, if this call doesn't iterate through
    // every single permutation amplitude.
    doCalcNorm &= doNormalize && (bitCount == 1);

    // Load a buffer with the powers of 2 of each bit index involved in the operation.
    cl::Event writeControlsEvent;
    DISPATCH_TEMP_WRITE(&waitVec, *powersBuffer, sizeof(bitCapInt) * bitCount, qPowersSorted, writeControlsEvent);

    // We load the appropriate kernel, that does/doesn't CALCULATE the norm, and does/doesn't APPLY the norm.
    OCLAPI api_call;
    if (doCalcNorm) {
        api_call = OCL_API_APPLY2X2_NORM;
    } else {
        if (isUnitLength) {
            api_call = OCL_API_APPLY2X2_UNIT;
        } else {
            api_call = OCL_API_APPLY2X2;
        }
    }

    if (doCalcNorm) {
        device_context->wait_events.push_back(QueueCall(api_call, ngc, ngs,
            { stateBuffer, cmplxBuffer, ulongBuffer, powersBuffer, nrmBuffer }, sizeof(real1) * ngs));
    } else {
        device_context->wait_events.push_back(
            QueueCall(api_call, ngc, ngs, { stateBuffer, cmplxBuffer, ulongBuffer, powersBuffer }));
    }

    if (doCalcNorm) {
        // If we have calculated the norm of the state vector in this call, we need to sum the buffer of partial norm
        // values into a single normalization constant. We want to do this in a non-blocking, asynchronous way.

        // Until a norm calculation returns, don't change the stateVec length.
        runningNorm = ONE_R1;

        // This kernel is run on a single work group, but it lets us continue asynchronously.
        if (ngc / ngs > 1) {
            device_context->wait_events.push_back(
                QueueCall(OCL_API_NORMSUM, ngc / ngs, ngc / ngs, { nrmBuffer }, sizeof(real1) * ngc / ngs));
        }

        std::vector<cl::Event> waitVec2 = device_context->ResetWaitEvents();

        // Asynchronously, whenever the normalization result is ready, it will be placed in this QEngineOCL's
        // "runningNorm" variable.
        DISPATCH_READ(&waitVec2, *nrmBuffer, sizeof(real1), &runningNorm);
    }

    // Wait for buffer write from limited lifetime objects
    writeArgsEvent.wait();
    writeGateEvent.wait();
    writeControlsEvent.wait();
}

void QEngineOCL::UniformlyControlledSingleBit(
    const bitLenInt* controls, const bitLenInt& controlLen, bitLenInt qubitIndex, const complex* mtrxs)
{
    // If there are no controls, the base case should be the non-controlled single bit gate.
    if (controlLen == 0) {
        ApplySingleBit(mtrxs, true, qubitIndex);
        return;
    }

    // We grab the wait event queue. We will replace it with three new asynchronous events, to wait for.
    std::vector<cl::Event> waitVec = device_context->ResetWaitEvents();

    // Arguments are concatenated into buffers by primitive type, such as integer or complex number.

    // Load the integer kernel arguments buffer.
    bitCapInt maxI = maxQPower >> 1;
    bitCapInt bciArgs[BCI_ARG_LEN] = { maxI, (bitCapInt)(1 << qubitIndex), controlLen, 0, 0, 0, 0, 0, 0, 0 };
    cl::Event writeArgsEvent;
    DISPATCH_TEMP_WRITE(&waitVec, *ulongBuffer, sizeof(bitCapInt) * 3, bciArgs, writeArgsEvent);

<<<<<<< HEAD
    BufferPtr nrmInBuffer = std::make_shared<cl::Buffer>(context, CL_MEM_READ_ONLY, sizeof(real1));
=======
    BufferPtr nrmInBuffer =
        std::make_shared<cl::Buffer>(context, CL_MEM_READ_ONLY, sizeof(real1));
>>>>>>> e1bd43f9

    cl::Event writeNormEvent;
    DISPATCH_TEMP_WRITE(&waitVec, *nrmInBuffer, sizeof(real1), &runningNorm, writeNormEvent);

<<<<<<< HEAD
    BufferPtr uniformBuffer =
        std::make_shared<cl::Buffer>(context, CL_MEM_READ_ONLY, sizeof(complex) * 4 * (1U << controlLen));
=======
    BufferPtr uniformBuffer = std::make_shared<cl::Buffer>(
        context, CL_MEM_READ_ONLY, sizeof(complex) * 4 * (1U << controlLen));
>>>>>>> e1bd43f9

    cl::Event writeMatricesEvent;
    DISPATCH_TEMP_WRITE(&waitVec, *uniformBuffer, sizeof(complex) * 4 * (1U << controlLen), mtrxs, writeMatricesEvent);

    bitCapInt* qPowers = new bitCapInt[controlLen];
    for (bitLenInt i = 0; i < controlLen; i++) {
        qPowers[i] = 1 << controls[i];
    }

    // We have default OpenCL work item counts and group sizes, but we may need to use different values due to the total
    // amount of work in this method call instance.
    size_t ngc = FixWorkItemCount(maxI, nrmGroupCount);
    size_t ngs = FixGroupSize(ngc, nrmGroupSize);

    // Load a buffer with the powers of 2 of each bit index involved in the operation.
    cl::Event writeControlsEvent;
    DISPATCH_TEMP_WRITE(&waitVec, *powersBuffer, sizeof(bitCapInt) * controlLen, qPowers, writeControlsEvent);

    // We call the kernel, with global buffers and one local buffer.
    device_context->wait_events.push_back(QueueCall(OCL_API_UNIFORMLYCONTROLLED, ngc, ngs,
        { stateBuffer, ulongBuffer, powersBuffer, uniformBuffer, nrmInBuffer, nrmBuffer }, sizeof(real1) * ngs));

    // If we have calculated the norm of the state vector in this call, we need to sum the buffer of partial norm
    // values into a single normalization constant. We want to do this in a non-blocking, asynchronous way.

    // Until a norm calculation returns, don't change the stateVec length.
    runningNorm = ONE_R1;

    // This kernel is run on a single work group, but it lets us continue asynchronously.
    if (ngc / ngs > 1) {
        device_context->wait_events.push_back(
            QueueCall(OCL_API_NORMSUM, ngc / ngs, ngc / ngs, { nrmBuffer }, sizeof(real1) * ngc / ngs));
    }

    std::vector<cl::Event> waitVec2 = device_context->ResetWaitEvents();

    // Asynchronously, whenever the normalization result is ready, it will be placed in this QEngineOCL's
    // "runningNorm" variable.
    DISPATCH_READ(&waitVec2, *nrmBuffer, sizeof(real1), &runningNorm);

    // Wait for buffer write from limited lifetime objects
    writeNormEvent.wait();
    writeMatricesEvent.wait();
    writeArgsEvent.wait();
    writeControlsEvent.wait();

    delete[] qPowers;
}

void QEngineOCL::ApplyMx(OCLAPI api_call, bitCapInt* bciArgs, complex nrm)
{
    std::vector<cl::Event> waitVec = device_context->ResetWaitEvents();

    cl::Event writeArgsEvent;
    DISPATCH_TEMP_WRITE(&waitVec, *ulongBuffer, sizeof(bitCapInt) * 3, bciArgs, writeArgsEvent);
    DISPATCH_WRITE(&waitVec, *cmplxBuffer, sizeof(complex), &nrm);

    size_t ngc = FixWorkItemCount(bciArgs[0], nrmGroupCount);
    size_t ngs = FixGroupSize(ngc, nrmGroupSize);

    device_context->wait_events.push_back(QueueCall(api_call, ngc, ngs, { stateBuffer, ulongBuffer, cmplxBuffer }));

    // Wait for buffer write from limited lifetime objects
    writeArgsEvent.wait();
}

void QEngineOCL::ApplyM(bitCapInt qPower, bool result, complex nrm)
{
    bitCapInt powerTest = result ? qPower : 0;

    bitCapInt bciArgs[BCI_ARG_LEN] = { maxQPower >> 1, qPower, powerTest, 0, 0, 0, 0, 0, 0, 0 };

    ApplyMx(OCL_API_APPLYM, bciArgs, nrm);
}

void QEngineOCL::ApplyM(bitCapInt mask, bitCapInt result, complex nrm)
{
    bitCapInt bciArgs[BCI_ARG_LEN] = { maxQPower, mask, result, 0, 0, 0, 0, 0, 0, 0 };

    ApplyMx(OCL_API_APPLYMREG, bciArgs, nrm);
}

void QEngineOCL::Compose(OCLAPI apiCall, bitCapInt* bciArgs, QEngineOCLPtr toCopy)
{
    if (doNormalize) {
        NormalizeState();
    }

    if (toCopy->doNormalize) {
        toCopy->NormalizeState();
    }

    bitCapInt nMaxQPower = bciArgs[0];
    bitCapInt nQubitCount = bciArgs[1] + toCopy->qubitCount;

    size_t nStateVecSize = nMaxQPower * sizeof(complex);
    if (!stateVec && (nStateVecSize > maxAlloc || (2 * nStateVecSize) > maxMem)) {
        complex* nSV = AllocStateVec(maxQPower, true);
        BufferPtr nSB = MakeStateVecBuffer(nSV);

        WAIT_COPY(*stateBuffer, *nSB, sizeof(complex) * maxQPower);

        stateVec = nSV;
        stateBuffer = nSB;
    }

    std::vector<cl::Event> waitVec = device_context->ResetWaitEvents();

    DISPATCH_WRITE(&waitVec, *ulongBuffer, sizeof(bitCapInt) * 7, bciArgs);

    SetQubitCount(nQubitCount);

    size_t ngc = FixWorkItemCount(maxQPower, nrmGroupCount);
    size_t ngs = FixGroupSize(ngc, nrmGroupSize);

    complex* nStateVec = AllocStateVec(maxQPower);
    BufferPtr nStateBuffer = MakeStateVecBuffer(nStateVec);

    OCLDeviceCall ocl = device_context->Reserve(apiCall);

    BufferPtr otherStateBuffer;
    complex* otherStateVec;
    if (toCopy->deviceID == deviceID) {
        otherStateVec = toCopy->stateVec;
        otherStateBuffer = toCopy->stateBuffer;
    } else {
        otherStateVec = toCopy->AllocStateVec(toCopy->maxQPower, true);
        toCopy->LockSync(CL_MAP_READ);
        std::copy(toCopy->stateVec, toCopy->stateVec + toCopy->maxQPower, otherStateVec);
        toCopy->UnlockSync();
        otherStateBuffer = toCopy->MakeStateVecBuffer(otherStateVec);
    }

    runningNorm = ONE_R1;

    QueueCall(apiCall, ngc, ngs, { stateBuffer, otherStateBuffer, ulongBuffer, nStateBuffer }).wait();

    if (toCopy->deviceID != deviceID) {
        free(otherStateVec);
    }

    ResetStateVec(nStateVec, nStateBuffer);
}

bitLenInt QEngineOCL::Compose(QEngineOCLPtr toCopy)
{
    bitLenInt result = qubitCount;

    bitCapInt oQubitCount = toCopy->qubitCount;
    bitCapInt nQubitCount = qubitCount + oQubitCount;
    bitCapInt nMaxQPower = 1 << nQubitCount;
    bitCapInt startMask = (1 << qubitCount) - 1;
    bitCapInt endMask = ((1 << (toCopy->qubitCount)) - 1) << qubitCount;
    bitCapInt bciArgs[BCI_ARG_LEN] = { nMaxQPower, qubitCount, startMask, endMask, 0, 0, 0, 0, 0, 0 };

    Compose(OCL_API_COMPOSE, bciArgs, toCopy);

    return result;
}

bitLenInt QEngineOCL::Compose(QEngineOCLPtr toCopy, bitLenInt start)
{
    bitLenInt result = start;

    bitCapInt oQubitCount = toCopy->qubitCount;
    bitCapInt nQubitCount = qubitCount + oQubitCount;
    bitCapInt nMaxQPower = 1 << nQubitCount;
    bitCapInt startMask = (1 << start) - 1;
    bitCapInt midMask = ((1 << oQubitCount) - 1) << start;
    bitCapInt endMask = ((1 << (qubitCount + oQubitCount)) - 1) & ~(startMask | midMask);
    bitCapInt bciArgs[BCI_ARG_LEN] = { nMaxQPower, qubitCount, oQubitCount, startMask, midMask, endMask, start, 0, 0,
        0 };

    Compose(OCL_API_COMPOSE_MID, bciArgs, toCopy);

    return result;
}

void QEngineOCL::DecomposeDispose(bitLenInt start, bitLenInt length, QEngineOCLPtr destination)
{
    // "Dispose" is basically the same as decompose, except "Dispose" throws the removed bits away.

    if (length == 0) {
        return;
    }

    OCLAPI api_call = OCL_API_DECOMPOSEPROB;

    if (doNormalize) {
        NormalizeState();
    }

    bitCapInt partPower = 1 << length;
    bitCapInt remainderPower = 1 << (qubitCount - length);
    bitCapInt bciArgs[BCI_ARG_LEN] = { partPower, remainderPower, start, length, 0, 0, 0, 0, 0, 0 };

    std::vector<cl::Event> waitVec = device_context->ResetWaitEvents();

    DISPATCH_WRITE(&waitVec, *ulongBuffer, sizeof(bitCapInt) * 4, bciArgs);

    size_t ngc = FixWorkItemCount(maxQPower, nrmGroupCount);
    size_t ngs = FixGroupSize(ngc, nrmGroupSize);

    // The "remainder" bits will always be maintained.
    real1* remainderStateProb = new real1[remainderPower]();
    real1* remainderStateAngle = new real1[remainderPower]();
    BufferPtr probBuffer1 = std::make_shared<cl::Buffer>(
        context, CL_MEM_USE_HOST_PTR | CL_MEM_READ_WRITE, sizeof(real1) * remainderPower, remainderStateProb);
    BufferPtr angleBuffer1 = std::make_shared<cl::Buffer>(
        context, CL_MEM_USE_HOST_PTR | CL_MEM_READ_WRITE, sizeof(real1) * remainderPower, remainderStateAngle);

    // The removed "part" is only necessary for Decompose.
    real1* partStateProb = new real1[partPower]();
    real1* partStateAngle = new real1[partPower]();
    BufferPtr probBuffer2 = std::make_shared<cl::Buffer>(
        context, CL_MEM_USE_HOST_PTR | CL_MEM_READ_WRITE, sizeof(real1) * partPower, partStateProb);
    BufferPtr angleBuffer2 = std::make_shared<cl::Buffer>(
        context, CL_MEM_USE_HOST_PTR | CL_MEM_READ_WRITE, sizeof(real1) * partPower, partStateAngle);

    // Call the kernel that calculates bit probability and angle, retaining both parts.
    device_context->wait_events.push_back(QueueCall(
        api_call, ngc, ngs, { stateBuffer, ulongBuffer, probBuffer1, angleBuffer1, probBuffer2, angleBuffer2 }));

    if ((maxQPower - partPower) <= 0) {
        SetQubitCount(1);
    } else {
        SetQubitCount(qubitCount - length);
    }

    std::vector<cl::Event> waitVec2 = device_context->ResetWaitEvents();

    queue.enqueueMapBuffer(
        *probBuffer1, CL_TRUE, CL_MAP_READ | CL_MAP_WRITE, 0, sizeof(real1) * remainderPower, &waitVec2);
    queue.enqueueMapBuffer(*probBuffer2, CL_TRUE, CL_MAP_READ | CL_MAP_WRITE, 0, sizeof(real1) * partPower);
    queue.enqueueMapBuffer(*angleBuffer1, CL_TRUE, CL_MAP_READ | CL_MAP_WRITE, 0, sizeof(real1) * remainderPower);
    queue.enqueueMapBuffer(*angleBuffer2, CL_TRUE, CL_MAP_READ | CL_MAP_WRITE, 0, sizeof(real1) * partPower);

    bitCapInt i, j, k;
    i = 0;
    j = 0;
    k = 0;
    while (remainderStateProb[i] < min_norm) {
        i++;
    }
    k = i & ((1U << start) - 1);
    k |= (i ^ k) << (start + length);

    while (partStateProb[j] < min_norm) {
        j++;
    }
    k |= j << start;

    real1 refAngle = arg(GetAmplitude(k));
    real1 angleOffset = refAngle - (remainderStateAngle[i] + partStateAngle[j]);

    for (bitCapInt l = 0; l < partPower; l++) {
        partStateAngle[l] += angleOffset;
    }

    device_context->wait_events.resize(4);
    queue.enqueueUnmapMemObject(*probBuffer1, remainderStateProb, NULL, &(device_context->wait_events[0]));
    queue.enqueueUnmapMemObject(*probBuffer2, partStateProb, NULL, &(device_context->wait_events[1]));
    queue.enqueueUnmapMemObject(*angleBuffer1, remainderStateAngle, NULL, &(device_context->wait_events[2]));
    queue.enqueueUnmapMemObject(*angleBuffer2, partStateAngle, NULL, &(device_context->wait_events[3]));

    // If we Decompose, calculate the state of the bit system removed.
    if (destination != nullptr) {
        bciArgs[0] = partPower;

        std::vector<cl::Event> waitVec2 = device_context->ResetWaitEvents();
        DISPATCH_WRITE(&waitVec2, *ulongBuffer, sizeof(bitCapInt), bciArgs);

        size_t ngc2 = FixWorkItemCount(partPower, nrmGroupCount);
        size_t ngs2 = FixGroupSize(ngc2, nrmGroupSize);

        BufferPtr otherStateBuffer;
        complex* otherStateVec;
        if (destination->deviceID == deviceID) {
            otherStateVec = destination->stateVec;
            otherStateBuffer = destination->stateBuffer;
        } else {
            otherStateVec = destination->AllocStateVec(destination->maxQPower, true);
            otherStateBuffer = destination->MakeStateVecBuffer(otherStateVec);

            DISPATCH_FILL(
                &waitVec2, *otherStateBuffer, sizeof(complex) * destination->maxQPower, complex(ZERO_R1, ZERO_R1));
        }

        QueueCall(OCL_API_DECOMPOSEAMP, ngc2, ngs2, { probBuffer2, angleBuffer2, ulongBuffer, otherStateBuffer })
            .wait();

        size_t oNStateVecSize = maxQPower * sizeof(complex);

        if (destination->deviceID != deviceID) {
            destination->LockSync(CL_MAP_READ | CL_MAP_WRITE);
            std::copy(otherStateVec, otherStateVec + destination->maxQPower, destination->stateVec);
            destination->UnlockSync();
            free(otherStateVec);
        } else if (!(destination->useHostRam) && destination->stateVec && oNStateVecSize <= destination->maxAlloc &&
            (2 * oNStateVecSize) <= destination->maxMem) {

            BufferPtr nSB = destination->MakeStateVecBuffer(NULL);

            cl::Event copyEvent;
            destination->queue.enqueueCopyBuffer(
                *(destination->stateBuffer), *nSB, 0, 0, sizeof(complex) * destination->maxQPower, NULL, &copyEvent);
            copyEvent.wait();

            destination->stateBuffer = nSB;
            free(destination->stateVec);
            destination->stateVec = NULL;
        }
    }

    // If we either Decompose or Dispose, calculate the state of the bit system that remains.
    bciArgs[0] = maxQPower;
    std::vector<cl::Event> waitVec3 = device_context->ResetWaitEvents();
    DISPATCH_WRITE(&waitVec3, *ulongBuffer, sizeof(bitCapInt), bciArgs);

    ngc = FixWorkItemCount(maxQPower, nrmGroupCount);
    ngs = FixGroupSize(ngc, nrmGroupSize);

    size_t nStateVecSize = maxQPower * sizeof(complex);
    if (!useHostRam && stateVec && nStateVecSize <= maxAlloc && (2 * nStateVecSize) <= maxMem) {
        clFinish();
        free(stateVec);
        stateVec = NULL;
    }

    complex* nStateVec = AllocStateVec(maxQPower);
    BufferPtr nStateBuffer = MakeStateVecBuffer(nStateVec);

    runningNorm = ONE_R1;
    if (destination != nullptr) {
        destination->runningNorm = ONE_R1;
    }

    QueueCall(OCL_API_DECOMPOSEAMP, ngc, ngs, { probBuffer1, angleBuffer1, ulongBuffer, nStateBuffer }).wait();

    ResetStateVec(nStateVec, nStateBuffer);

    delete[] remainderStateProb;
    delete[] remainderStateAngle;
    delete[] partStateProb;
    delete[] partStateAngle;
}

void QEngineOCL::Decompose(bitLenInt start, bitLenInt length, QInterfacePtr destination)
{
    DecomposeDispose(start, length, std::dynamic_pointer_cast<QEngineOCL>(destination));
}

void QEngineOCL::Dispose(bitLenInt start, bitLenInt length)
{
    DecomposeDispose(start, length, (QEngineOCLPtr) nullptr);
}

real1 QEngineOCL::Probx(OCLAPI api_call, bitCapInt* bciArgs)
{
    if (doNormalize) {
        NormalizeState();
    }

    std::vector<cl::Event> waitVec = device_context->ResetWaitEvents();

    DISPATCH_WRITE(&waitVec, *ulongBuffer, sizeof(bitCapInt) * 4, bciArgs);

    bitCapInt maxI = bciArgs[0];
    size_t ngc = FixWorkItemCount(maxI, nrmGroupCount);
    size_t ngs = FixGroupSize(ngc, nrmGroupSize);

    device_context->wait_events.push_back(
        QueueCall(api_call, ngc, ngs, { stateBuffer, ulongBuffer, nrmBuffer }, sizeof(real1) * ngs));

    std::vector<cl::Event> waitVec2 = device_context->ResetWaitEvents();

    real1 oneChance;
    WAIT_REAL1_SUM(&waitVec2, *nrmBuffer, ngc / ngs, nrmArray, &oneChance);

    if (oneChance > ONE_R1)
        oneChance = ONE_R1;

    return oneChance;
}

/// PSEUDO-QUANTUM Direct measure of bit probability to be in |1> state
real1 QEngineOCL::Prob(bitLenInt qubit)
{
    if (qubitCount == 1) {
        return ProbAll(1);
    }

    bitCapInt qPower = 1 << qubit;

    bitCapInt bciArgs[BCI_ARG_LEN] = { maxQPower >> 1, qPower, 0, 0, 0, 0, 0, 0, 0, 0 };

    return Probx(OCL_API_PROB, bciArgs);
}

// Returns probability of permutation of the register
real1 QEngineOCL::ProbReg(const bitLenInt& start, const bitLenInt& length, const bitCapInt& permutation)
{
    bitCapInt perm = permutation << start;

    bitCapInt bciArgs[BCI_ARG_LEN] = { maxQPower >> length, perm, start, length, 0, 0, 0, 0, 0, 0 };

    return Probx(OCL_API_PROBREG, bciArgs);
}

void QEngineOCL::ProbRegAll(const bitLenInt& start, const bitLenInt& length, real1* probsArray)
{
    bitCapInt lengthPower = 1U << length;
    bitCapInt maxJ = maxQPower >> length;

    if (doNormalize) {
        NormalizeState();
    }

    if ((lengthPower * lengthPower) < nrmGroupCount) {
        // With "lengthPower" count of threads, compared to a redundancy of "lengthPower" with full utilization, this is
        // close to the point where it becomes more efficient to rely on iterating through ProbReg calls.
        QEngine::ProbRegAll(start, length, probsArray);
        return;
    }

    bitCapInt bciArgs[BCI_ARG_LEN] = { lengthPower, maxJ, start, length, 0, 0, 0, 0, 0, 0 };

    std::vector<cl::Event> waitVec = device_context->ResetWaitEvents();

    DISPATCH_WRITE(&waitVec, *ulongBuffer, sizeof(bitCapInt) * 4, bciArgs);

    BufferPtr probsBuffer =
        std::make_shared<cl::Buffer>(context, CL_MEM_ALLOC_HOST_PTR | CL_MEM_WRITE_ONLY, sizeof(real1) * lengthPower);

    size_t ngc = FixWorkItemCount(lengthPower, nrmGroupCount);
    size_t ngs = FixGroupSize(ngc, nrmGroupSize);

    device_context->wait_events.push_back(
        QueueCall(OCL_API_PROBREGALL, ngc, ngs, { stateBuffer, ulongBuffer, probsBuffer }));

    std::vector<cl::Event> waitVec2 = device_context->ResetWaitEvents();

    queue.enqueueReadBuffer(*probsBuffer, CL_TRUE, 0, sizeof(real1) * lengthPower, probsArray, &waitVec2);
}

// Returns probability of permutation of the register
real1 QEngineOCL::ProbMask(const bitCapInt& mask, const bitCapInt& permutation)
{
    bitCapInt v = mask; // count the number of bits set in v
    bitCapInt oldV;
    bitLenInt length; // c accumulates the total bits set in v
    std::vector<bitCapInt> skipPowersVec;
    for (length = 0; v; length++) {
        oldV = v;
        v &= v - 1; // clear the least significant bit set
        skipPowersVec.push_back((v ^ oldV) & oldV);
    }

    bitCapInt bciArgs[BCI_ARG_LEN] = { maxQPower >> length, mask, permutation, length, 0, 0, 0, 0, 0, 0 };

    if (doNormalize) {
        NormalizeState();
    }

    std::vector<cl::Event> waitVec = device_context->ResetWaitEvents();

    DISPATCH_WRITE(&waitVec, *ulongBuffer, sizeof(bitCapInt) * 4, bciArgs);

    bitCapInt* skipPowers = new bitCapInt[length];
    std::copy(skipPowersVec.begin(), skipPowersVec.end(), skipPowers);

    BufferPtr qPowersBuffer = std::make_shared<cl::Buffer>(
        context, CL_MEM_COPY_HOST_PTR | CL_MEM_READ_ONLY, sizeof(bitCapInt) * length, skipPowers);

    bitCapInt maxI = bciArgs[0];
    size_t ngc = FixWorkItemCount(maxI, nrmGroupCount);
    size_t ngs = FixGroupSize(ngc, nrmGroupSize);

    device_context->wait_events.push_back(QueueCall(
        OCL_API_PROBMASK, ngc, ngs, { stateBuffer, ulongBuffer, nrmBuffer, qPowersBuffer }, sizeof(real1) * ngs));

    std::vector<cl::Event> waitVec2 = device_context->ResetWaitEvents();

    real1 oneChance;
    WAIT_REAL1_SUM(&waitVec2, *nrmBuffer, ngc / ngs, nrmArray, &oneChance);

    delete[] skipPowers;

    if (oneChance > ONE_R1)
        oneChance = ONE_R1;

    return oneChance;
}

void QEngineOCL::ProbMaskAll(const bitCapInt& mask, real1* probsArray)
{
    bitCapInt v = mask; // count the number of bits set in v
    bitCapInt oldV;
    bitLenInt length;
    std::vector<bitCapInt> powersVec;
    for (length = 0; v; length++) {
        oldV = v;
        v &= v - 1; // clear the least significant bit set
        powersVec.push_back((v ^ oldV) & oldV);
    }

    bitCapInt lengthPower = 1U << length;
    bitCapInt maxJ = maxQPower >> length;

    if (doNormalize) {
        NormalizeState();
    }

    if ((lengthPower * lengthPower) < nrmGroupCount) {
        // With "lengthPower" count of threads, compared to a redundancy of "lengthPower" with full utilization, this is
        // close to the point where it becomes more efficient to rely on iterating through ProbReg calls.
        QEngine::ProbMaskAll(mask, probsArray);
        return;
    }

    v = ~mask; // count the number of bits set in v
    bitCapInt skipPower;
    bitCapInt maxPower = powersVec[powersVec.size() - 1];
    bitLenInt skipLength = 0; // c accumulates the total bits set in v
    std::vector<bitCapInt> skipPowersVec;
    for (skipLength = 0; v; skipLength++) {
        oldV = v;
        v &= v - 1; // clear the least significant bit set
        skipPower = (v ^ oldV) & oldV;
        if (skipPower < maxPower) {
            skipPowersVec.push_back(skipPower);
        } else {
            v = 0;
        }
    }

    bitCapInt bciArgs[BCI_ARG_LEN] = { lengthPower, maxJ, length, skipLength, 0, 0, 0, 0, 0, 0 };

    std::vector<cl::Event> waitVec = device_context->ResetWaitEvents();

    DISPATCH_WRITE(&waitVec, *ulongBuffer, sizeof(bitCapInt) * 4, bciArgs);

    BufferPtr probsBuffer =
        std::make_shared<cl::Buffer>(context, CL_MEM_COPY_HOST_PTR | CL_MEM_WRITE_ONLY, sizeof(real1) * lengthPower);

    bitCapInt* powers = new bitCapInt[length];
    std::copy(powersVec.begin(), powersVec.end(), powers);

    BufferPtr qPowersBuffer = std::make_shared<cl::Buffer>(
        context, CL_MEM_COPY_HOST_PTR | CL_MEM_READ_ONLY, sizeof(bitCapInt) * length, powers);

    bitCapInt* skipPowers = new bitCapInt[skipLength];
    std::copy(skipPowersVec.begin(), skipPowersVec.end(), skipPowers);

    BufferPtr qSkipPowersBuffer = std::make_shared<cl::Buffer>(
        context, CL_MEM_COPY_HOST_PTR | CL_MEM_READ_ONLY, sizeof(bitCapInt) * skipLength, skipPowers);

    size_t ngc = FixWorkItemCount(lengthPower, nrmGroupCount);
    size_t ngs = FixGroupSize(ngc, nrmGroupSize);

    device_context->wait_events.push_back(QueueCall(
        OCL_API_PROBMASKALL, ngc, ngs, { stateBuffer, ulongBuffer, probsBuffer, qPowersBuffer, qSkipPowersBuffer }));

    std::vector<cl::Event> waitVec2 = device_context->ResetWaitEvents();

    queue.enqueueReadBuffer(*probsBuffer, CL_TRUE, 0, sizeof(real1) * lengthPower, probsArray, &waitVec2);

    delete[] powers;
    delete[] skipPowers;
}

// Apply X ("not") gate to each bit in "length," starting from bit index
// "start"
void QEngineOCL::X(bitLenInt start, bitLenInt length)
{
    if (length == 1) {
        X(start);
        return;
    }

    bitCapInt regMask = ((1 << length) - 1) << start;
    bitCapInt otherMask = ((1 << qubitCount) - 1) ^ regMask;
    bitCapInt bciArgs[BCI_ARG_LEN] = { maxQPower, regMask, otherMask, 0, 0, 0, 0, 0, 0, 0 };

    ArithmeticCall(OCL_API_X, bciArgs);
}

/// Bitwise swap
void QEngineOCL::Swap(bitLenInt start1, bitLenInt start2, bitLenInt length)
{
    if (start1 == start2) {
        return;
    }

    bitCapInt reg1Mask = ((1 << length) - 1) << start1;
    bitCapInt reg2Mask = ((1 << length) - 1) << start2;
    bitCapInt otherMask = maxQPower - 1;
    otherMask ^= reg1Mask | reg2Mask;
    bitCapInt bciArgs[BCI_ARG_LEN] = { maxQPower, reg1Mask, reg2Mask, otherMask, start1, start2, 0, 0, 0, 0 };

    ArithmeticCall(OCL_API_SWAP, bciArgs);
}

void QEngineOCL::ROx(OCLAPI api_call, bitLenInt shift, bitLenInt start, bitLenInt length)
{
    bitCapInt lengthPower = 1 << length;
    bitCapInt regMask = (lengthPower - 1) << start;
    bitCapInt otherMask = (maxQPower - 1) & (~regMask);
    bitCapInt bciArgs[BCI_ARG_LEN] = { maxQPower, regMask, otherMask, lengthPower, start, shift, length, 0, 0, 0 };

    ArithmeticCall(api_call, bciArgs);
}

/// "Circular shift left" - shift bits left, and carry last bits.
void QEngineOCL::ROL(bitLenInt shift, bitLenInt start, bitLenInt length) { ROx(OCL_API_ROL, shift, start, length); }

/// "Circular shift right" - shift bits right, and carry first bits.
void QEngineOCL::ROR(bitLenInt shift, bitLenInt start, bitLenInt length) { ROx(OCL_API_ROR, shift, start, length); }

/// Add or Subtract integer (without sign or carry)
void QEngineOCL::INT(OCLAPI api_call, bitCapInt toMod, const bitLenInt start, const bitLenInt length)
{
    bitCapInt lengthPower = 1 << length;
    bitCapInt regMask = (lengthPower - 1) << start;
    bitCapInt otherMask = (maxQPower - 1) & ~(regMask);

    bitCapInt bciArgs[BCI_ARG_LEN] = { maxQPower, regMask, otherMask, lengthPower, start, toMod, 0, 0, 0, 0 };

    ArithmeticCall(api_call, bciArgs);
}

/// Add or Subtract integer (without sign or carry, with controls)
void QEngineOCL::CINT(OCLAPI api_call, bitCapInt toMod, const bitLenInt start, const bitLenInt length,
    const bitLenInt* controls, const bitLenInt controlLen)
{
    bitCapInt lengthPower = 1 << length;
    bitCapInt regMask = (lengthPower - 1) << start;

    bitCapInt controlMask = 0U;
    bitCapInt* controlPowers = new bitCapInt[controlLen];
    for (bitLenInt i = 0; i < controlLen; i++) {
        controlPowers[i] = 1U << controls[i];
        controlMask |= controlPowers[i];
    }
    std::sort(controlPowers, controlPowers + controlLen);

    bitCapInt otherMask = (maxQPower - 1) ^ (regMask | controlMask);

    bitCapInt bciArgs[BCI_ARG_LEN] = { maxQPower >> controlLen, regMask, otherMask, lengthPower, start, toMod,
        controlLen, controlMask, 0, 0 };

    CArithmeticCall(api_call, bciArgs, controlPowers, controlLen);

    delete[] controlPowers;
}

/** Increment integer (without sign, with carry) */
void QEngineOCL::INC(bitCapInt toAdd, const bitLenInt start, const bitLenInt length)
{
    INT(OCL_API_INC, toAdd, start, length);
}

void QEngineOCL::CINC(
    bitCapInt toAdd, bitLenInt inOutStart, bitLenInt length, bitLenInt* controls, bitLenInt controlLen)
{
    if (controlLen == 0) {
        INC(toAdd, inOutStart, length);
        return;
    }

    CINT(OCL_API_CINC, toAdd, inOutStart, length, controls, controlLen);
}

/** Subtract integer (without sign, with carry) */
void QEngineOCL::DEC(bitCapInt toSub, const bitLenInt start, const bitLenInt length)
{
    INT(OCL_API_DEC, toSub, start, length);
}

void QEngineOCL::CDEC(
    bitCapInt toSub, bitLenInt inOutStart, bitLenInt length, bitLenInt* controls, bitLenInt controlLen)
{
    if (controlLen == 0) {
        DEC(toSub, inOutStart, length);
        return;
    }

    CINT(OCL_API_CDEC, toSub, inOutStart, length, controls, controlLen);
}

/// Add or Subtract integer (without sign, with carry)
void QEngineOCL::INTC(
    OCLAPI api_call, bitCapInt toMod, const bitLenInt start, const bitLenInt length, const bitLenInt carryIndex)
{
    bitCapInt carryMask = 1 << carryIndex;
    bitCapInt lengthPower = 1 << length;
    bitCapInt regMask = (lengthPower - 1) << start;
    bitCapInt otherMask = (maxQPower - 1) & (~(regMask | carryMask));

    bitCapInt bciArgs[BCI_ARG_LEN] = { maxQPower >> 1, regMask, otherMask, lengthPower, carryMask, start, toMod, 0, 0,
        0 };

    ArithmeticCall(api_call, bciArgs);
}

/** Increment integer (without sign, with carry) */
void QEngineOCL::INCC(bitCapInt toAdd, const bitLenInt start, const bitLenInt length, const bitLenInt carryIndex)
{
    bool hasCarry = M(carryIndex);
    if (hasCarry) {
        X(carryIndex);
        toAdd++;
    }

    INTC(OCL_API_INCC, toAdd, start, length, carryIndex);
}

/** Subtract integer (without sign, with carry) */
void QEngineOCL::DECC(bitCapInt toSub, const bitLenInt start, const bitLenInt length, const bitLenInt carryIndex)
{
    bool hasCarry = M(carryIndex);
    if (hasCarry) {
        X(carryIndex);
    } else {
        toSub++;
    }

    INTC(OCL_API_DECC, toSub, start, length, carryIndex);
}

/// Add or Subtract integer (with overflow, without carry)
void QEngineOCL::INTS(
    OCLAPI api_call, bitCapInt toMod, const bitLenInt start, const bitLenInt length, const bitLenInt overflowIndex)
{
    bitCapInt overflowMask = 1 << overflowIndex;
    bitCapInt lengthPower = 1 << length;
    bitCapInt regMask = (lengthPower - 1) << start;
    bitCapInt otherMask = ((1 << qubitCount) - 1) ^ regMask;

    bitCapInt bciArgs[BCI_ARG_LEN] = { maxQPower, regMask, otherMask, lengthPower, overflowMask, start, toMod, 0, 0,
        0 };

    ArithmeticCall(api_call, bciArgs);
}

/** Increment integer (without sign, with carry) */
void QEngineOCL::INCS(bitCapInt toAdd, const bitLenInt start, const bitLenInt length, const bitLenInt overflowIndex)
{
    INTS(OCL_API_INCS, toAdd, start, length, overflowIndex);
}

/** Subtract integer (without sign, with carry) */
void QEngineOCL::DECS(bitCapInt toSub, const bitLenInt start, const bitLenInt length, const bitLenInt overflowIndex)
{
    INTS(OCL_API_DECS, toSub, start, length, overflowIndex);
}

/// Add or Subtract integer (with sign, with carry)
void QEngineOCL::INTSC(OCLAPI api_call, bitCapInt toMod, const bitLenInt start, const bitLenInt length,
    const bitLenInt overflowIndex, const bitLenInt carryIndex)
{
    bitCapInt overflowMask = 1 << overflowIndex;
    bitCapInt carryMask = 1 << carryIndex;
    bitCapInt lengthPower = 1 << length;
    bitCapInt inOutMask = (lengthPower - 1) << start;
    bitCapInt otherMask = ((1 << qubitCount) - 1) ^ (inOutMask | carryMask);

    bitCapInt bciArgs[BCI_ARG_LEN] = { maxQPower >> 1, inOutMask, otherMask, lengthPower, overflowMask, carryMask,
        start, toMod, 0, 0 };

    ArithmeticCall(api_call, bciArgs);
}

/** Increment integer (with sign, with carry) */
void QEngineOCL::INCSC(bitCapInt toAdd, const bitLenInt start, const bitLenInt length, const bitLenInt overflowIndex,
    const bitLenInt carryIndex)
{
    bool hasCarry = M(carryIndex);
    if (hasCarry) {
        X(carryIndex);
        toAdd++;
    }

    INTSC(OCL_API_INCSC_1, toAdd, start, length, overflowIndex, carryIndex);
}

/** Subtract integer (with sign, with carry) */
void QEngineOCL::DECSC(bitCapInt toSub, const bitLenInt start, const bitLenInt length, const bitLenInt overflowIndex,
    const bitLenInt carryIndex)
{
    bool hasCarry = M(carryIndex);
    if (hasCarry) {
        X(carryIndex);
    } else {
        toSub++;
    }

    INTSC(OCL_API_DECSC_1, toSub, start, length, overflowIndex, carryIndex);
}

/// Add or Subtract integer (with sign, with carry)
void QEngineOCL::INTSC(
    OCLAPI api_call, bitCapInt toMod, const bitLenInt start, const bitLenInt length, const bitLenInt carryIndex)
{
    bitCapInt carryMask = 1 << carryIndex;
    bitCapInt lengthPower = 1 << length;
    bitCapInt inOutMask = (lengthPower - 1) << start;
    bitCapInt otherMask = ((1 << qubitCount) - 1) ^ (inOutMask | carryMask);

    bitCapInt bciArgs[BCI_ARG_LEN] = { maxQPower >> 1, inOutMask, otherMask, lengthPower, carryMask, start, toMod, 0, 0,
        0 };

    ArithmeticCall(api_call, bciArgs);
}

/** Increment integer (with sign, with carry) */
void QEngineOCL::INCSC(bitCapInt toAdd, const bitLenInt start, const bitLenInt length, const bitLenInt carryIndex)
{
    bool hasCarry = M(carryIndex);
    if (hasCarry) {
        X(carryIndex);
        toAdd++;
    }

    INTSC(OCL_API_INCSC_2, toAdd, start, length, carryIndex);
}

/** Subtract integer (with sign, with carry) */
void QEngineOCL::DECSC(bitCapInt toSub, const bitLenInt start, const bitLenInt length, const bitLenInt carryIndex)
{
    bool hasCarry = M(carryIndex);
    if (hasCarry) {
        X(carryIndex);
    } else {
        toSub++;
    }

    INTSC(OCL_API_DECSC_2, toSub, start, length, carryIndex);
}

/// Add or Subtract integer (BCD)
void QEngineOCL::INTBCD(OCLAPI api_call, bitCapInt toMod, const bitLenInt start, const bitLenInt length)
{
    bitCapInt nibbleCount = length / 4;
    if (nibbleCount * 4 != length) {
        throw std::invalid_argument("BCD word bit length must be a multiple of 4.");
    }
    bitCapInt inOutMask = ((1 << length) - 1) << start;
    bitCapInt otherMask = ((1 << qubitCount) - 1) ^ inOutMask;

    bitCapInt bciArgs[BCI_ARG_LEN] = { maxQPower, inOutMask, otherMask, start, toMod, nibbleCount, 0, 0, 0, 0 };

    ArithmeticCall(api_call, bciArgs);
}

/** Increment integer (BCD) */
void QEngineOCL::INCBCD(bitCapInt toAdd, const bitLenInt start, const bitLenInt length)
{
    INTBCD(OCL_API_INCBCD, toAdd, start, length);
}

/** Subtract integer (BCD) */
void QEngineOCL::DECBCD(bitCapInt toSub, const bitLenInt start, const bitLenInt length)
{
    INTBCD(OCL_API_DECBCD, toSub, start, length);
}

/// Add or Subtract integer (BCD, with carry)
void QEngineOCL::INTBCDC(
    OCLAPI api_call, bitCapInt toMod, const bitLenInt start, const bitLenInt length, const bitLenInt carryIndex)
{
    bitCapInt nibbleCount = length / 4;
    if (nibbleCount * 4 != length) {
        throw std::invalid_argument("BCD word bit length must be a multiple of 4.");
    }
    bitCapInt inOutMask = ((1 << length) - 1) << start;
    bitCapInt carryMask = 1 << carryIndex;
    bitCapInt otherMask = ((1 << qubitCount) - 1) ^ (inOutMask | carryMask);

    bitCapInt bciArgs[BCI_ARG_LEN] = { maxQPower >> 1, inOutMask, otherMask, carryMask, start, toMod, nibbleCount, 0, 0,
        0 };

    ArithmeticCall(api_call, bciArgs);
}

/** Increment integer (BCD, with carry) */
void QEngineOCL::INCBCDC(bitCapInt toAdd, const bitLenInt start, const bitLenInt length, const bitLenInt carryIndex)
{
    bool hasCarry = M(carryIndex);
    if (hasCarry) {
        X(carryIndex);
        toAdd++;
    }

    INTBCDC(OCL_API_INCBCDC, toAdd, start, length, carryIndex);
}

/** Subtract integer (BCD, with carry) */
void QEngineOCL::DECBCDC(bitCapInt toSub, const bitLenInt start, const bitLenInt length, const bitLenInt carryIndex)
{
    bool hasCarry = M(carryIndex);
    if (hasCarry) {
        X(carryIndex);
    } else {
        toSub++;
    }

    INTBCDC(OCL_API_DECBCDC, toSub, start, length, carryIndex);
}

/** Multiply by integer */
void QEngineOCL::MUL(bitCapInt toMul, bitLenInt inOutStart, bitLenInt carryStart, bitLenInt length)
{
    SetReg(carryStart, length, 0);

    bitCapInt lowPower = 1U << length;
    toMul %= lowPower;
    if (toMul == 0) {
        SetReg(inOutStart, length, 0);
        return;
    }

    MULx(OCL_API_MUL, toMul, inOutStart, carryStart, length);
}

/** Divide by integer */
void QEngineOCL::DIV(bitCapInt toDiv, bitLenInt inOutStart, bitLenInt carryStart, bitLenInt length)
{
    bitCapInt lowPower = 1U << length;
    if ((toDiv == 0) || (toDiv >= lowPower)) {
        throw "DIV by zero (or modulo 0 to register size)";
    }

    MULx(OCL_API_DIV, toDiv, inOutStart, carryStart, length);
}

/** Controlled multiplication by integer */
void QEngineOCL::CMUL(bitCapInt toMul, bitLenInt inOutStart, bitLenInt carryStart, bitLenInt length,
    bitLenInt* controls, bitLenInt controlLen)
{
    if (controlLen == 0) {
        MUL(toMul, inOutStart, carryStart, length);
        return;
    }

    SetReg(carryStart, length, 0);

    bitCapInt lowPower = 1U << length;
    toMul %= lowPower;
    if (toMul == 0) {
        SetReg(inOutStart, length, 0);
        return;
    }

    if (toMul == 1) {
        return;
    }

    CMULx(OCL_API_CMUL, toMul, inOutStart, carryStart, length, controls, controlLen);
}

/** Controlled division by integer */
void QEngineOCL::CDIV(bitCapInt toDiv, bitLenInt inOutStart, bitLenInt carryStart, bitLenInt length,
    bitLenInt* controls, bitLenInt controlLen)
{
    if (controlLen == 0) {
        DIV(toDiv, inOutStart, carryStart, length);
        return;
    }

    bitCapInt lowPower = 1U << length;
    if ((toDiv == 0) || (toDiv >= lowPower)) {
        throw "DIV by zero (or modulo 0 to register size)";
    }

    if (toDiv == 1) {
        return;
    }

    CMULx(OCL_API_CDIV, toDiv, inOutStart, carryStart, length, controls, controlLen);
}

void QEngineOCL::xMULx(OCLAPI api_call, bitCapInt* bciArgs, BufferPtr controlBuffer)
{
    std::vector<cl::Event> waitVec = device_context->ResetWaitEvents();

    /* Allocate a temporary nStateVec, or use the one supplied. */
    complex* nStateVec = AllocStateVec(maxQPower);
    BufferPtr nStateBuffer = MakeStateVecBuffer(nStateVec);

    DISPATCH_WRITE(&waitVec, *ulongBuffer, sizeof(bitCapInt) * 10, bciArgs);
    DISPATCH_FILL(&waitVec, *nStateBuffer, sizeof(complex) * maxQPower, complex(ZERO_R1, ZERO_R1));

    size_t ngc = FixWorkItemCount(bciArgs[0], nrmGroupCount);
    size_t ngs = FixGroupSize(ngc, nrmGroupSize);

    if (controlBuffer) {
        QueueCall(api_call, ngc, ngs, { stateBuffer, ulongBuffer, nStateBuffer, controlBuffer }).wait();
    } else {
        QueueCall(api_call, ngc, ngs, { stateBuffer, ulongBuffer, nStateBuffer }).wait();
    }

    ResetStateVec(nStateVec, nStateBuffer);
}

void QEngineOCL::MULx(
    OCLAPI api_call, bitCapInt toMod, const bitLenInt inOutStart, const bitLenInt carryStart, const bitLenInt length)
{
    bitCapInt lowMask = (1U << length) - 1U;
    bitCapInt inOutMask = lowMask << inOutStart;
    bitCapInt carryMask = lowMask << carryStart;
    bitCapInt skipMask = (1U << carryStart) - 1U;
    bitCapInt otherMask = (maxQPower - 1U) ^ (inOutMask | carryMask);

    bitCapInt bciArgs[BCI_ARG_LEN] = { maxQPower >> length, toMod, inOutMask, carryMask, otherMask, length, inOutStart,
        carryStart, skipMask, 0 };

    xMULx(api_call, bciArgs, NULL);
}

void QEngineOCL::CMULx(OCLAPI api_call, bitCapInt toMod, const bitLenInt inOutStart, const bitLenInt carryStart,
    const bitLenInt length, const bitLenInt* controls, const bitLenInt controlLen)
{
    bitCapInt lowMask = (1U << length) - 1U;
    bitCapInt inOutMask = lowMask << inOutStart;
    bitCapInt carryMask = lowMask << carryStart;

    bitCapInt* skipPowers = new bitCapInt[controlLen + length];
    bitCapInt* controlPowers = new bitCapInt[controlLen];
    bitCapInt controlMask = 0U;
    for (bitLenInt i = 0U; i < controlLen; i++) {
        controlPowers[i] = 1U << controls[i];
        skipPowers[i] = controlPowers[i];
        controlMask |= controlPowers[i];
    }
    for (bitLenInt i = 0U; i < length; i++) {
        skipPowers[i + controlLen] = 1U << (carryStart + i);
    }
    std::sort(skipPowers, skipPowers + controlLen + length);

    bitCapInt otherMask = (maxQPower - 1U) ^ (inOutMask | carryMask | controlMask);

    bitCapInt bciArgs[BCI_ARG_LEN] = { maxQPower >> (controlLen + length), toMod, controlLen, controlMask, inOutMask,
        carryMask, otherMask, length, inOutStart, carryStart };

    BufferPtr controlBuffer = std::make_shared<cl::Buffer>(
        context, CL_MEM_COPY_HOST_PTR | CL_MEM_READ_ONLY, sizeof(bitCapInt) * ((controlLen * 2) + length), skipPowers);

    xMULx(api_call, bciArgs, controlBuffer);

    delete[] skipPowers;
    delete[] controlPowers;
}

/** Set 8 bit register bits based on read from classical memory */
bitCapInt QEngineOCL::IndexedLDA(
    bitLenInt indexStart, bitLenInt indexLength, bitLenInt valueStart, bitLenInt valueLength, unsigned char* values)
{
    SetReg(valueStart, valueLength, 0);
    bitLenInt valueBytes = (valueLength + 7) / 8;
    bitCapInt inputMask = ((1 << indexLength) - 1) << indexStart;
    bitCapInt outputMask = ((1 << valueLength) - 1) << valueStart;
    bitCapInt bciArgs[BCI_ARG_LEN] = { maxQPower >> valueLength, indexStart, inputMask, valueStart, valueBytes,
        valueLength, 0, 0, 0, 0 };

    ArithmeticCall(OCL_API_INDEXEDLDA, bciArgs, values, (1 << indexLength) * valueBytes);

    real1 prob;
    real1 average = ZERO_R1;
    real1 totProb = ZERO_R1;
    bitCapInt i, outputInt;
    LockSync(CL_MAP_READ);
    for (i = 0; i < maxQPower; i++) {
        outputInt = (i & outputMask) >> valueStart;
        prob = norm(stateVec[i]);
        totProb += prob;
        average += prob * outputInt;
    }
    UnlockSync();
    if (totProb > ZERO_R1) {
        average /= totProb;
    }

    return (bitCapInt)(average + 0.5);
}

/** Add or Subtract based on an indexed load from classical memory */
bitCapInt QEngineOCL::OpIndexed(OCLAPI api_call, bitCapInt carryIn, bitLenInt indexStart, bitLenInt indexLength,
    bitLenInt valueStart, bitLenInt valueLength, bitLenInt carryIndex, unsigned char* values)
{
    bool carryRes = M(carryIndex);
    // The carry has to first to be measured for its input value.
    if (carryRes) {
        /*
         * If the carry is set, we flip the carry bit. We always initially
         * clear the carry after testing for carry in.
         */
        carryIn ^= 1U;
        X(carryIndex);
    }

    bitLenInt valueBytes = (valueLength + 7) / 8;
    bitCapInt lengthPower = 1 << valueLength;
    bitCapInt carryMask = 1 << carryIndex;
    bitCapInt inputMask = ((1 << indexLength) - 1) << indexStart;
    bitCapInt outputMask = ((1 << valueLength) - 1) << valueStart;
    bitCapInt otherMask = (maxQPower - 1) & (~(inputMask | outputMask | carryMask));
    bitCapInt bciArgs[BCI_ARG_LEN] = { maxQPower >> 1, indexStart, inputMask, valueStart, outputMask, otherMask,
        carryIn, carryMask, lengthPower, valueBytes };

    ArithmeticCall(api_call, bciArgs, values, (1 << indexLength) * valueBytes);

    // At the end, just as a convenience, we return the expectation value for the addition result.
    real1 prob;
    real1 average = ZERO_R1;
    real1 totProb = ZERO_R1;
    bitCapInt i, outputInt;
    LockSync(CL_MAP_READ);
    for (i = 0; i < maxQPower; i++) {
        outputInt = (i & outputMask) >> valueStart;
        prob = norm(stateVec[i]);
        totProb += prob;
        average += prob * outputInt;
    }
    UnlockSync();
    if (totProb > ZERO_R1) {
        average /= totProb;
    }

    // Return the expectation value.
    return (bitCapInt)(average + 0.5);
}

/** Add based on an indexed load from classical memory */
bitCapInt QEngineOCL::IndexedADC(bitLenInt indexStart, bitLenInt indexLength, bitLenInt valueStart,
    bitLenInt valueLength, bitLenInt carryIndex, unsigned char* values)
{
    return OpIndexed(OCL_API_INDEXEDADC, 0, indexStart, indexLength, valueStart, valueLength, carryIndex, values);
}

/** Subtract based on an indexed load from classical memory */
bitCapInt QEngineOCL::IndexedSBC(bitLenInt indexStart, bitLenInt indexLength, bitLenInt valueStart,
    bitLenInt valueLength, bitLenInt carryIndex, unsigned char* values)
{
    return OpIndexed(OCL_API_INDEXEDSBC, 1, indexStart, indexLength, valueStart, valueLength, carryIndex, values);
}

void QEngineOCL::PhaseFlipX(OCLAPI api_call, bitCapInt* bciArgs)
{
    std::vector<cl::Event> waitVec = device_context->ResetWaitEvents();

    cl::Event writeArgsEvent;
    DISPATCH_TEMP_WRITE(&waitVec, *ulongBuffer, sizeof(bitCapInt) * 5, bciArgs, writeArgsEvent);

    size_t ngc = FixWorkItemCount(bciArgs[0], nrmGroupCount);
    size_t ngs = FixGroupSize(ngc, nrmGroupSize);

    device_context->wait_events.push_back(QueueCall(api_call, ngc, ngs, { stateBuffer, ulongBuffer }));

    // Wait for buffer write from limited lifetime objects
    writeArgsEvent.wait();
}

void QEngineOCL::PhaseFlip()
{
    bitCapInt bciArgs[BCI_ARG_LEN] = { maxQPower, 0, 0, 0, 0, 0, 0, 0, 0, 0 };

    PhaseFlipX(OCL_API_PHASEFLIP, bciArgs);
}

/// For chips with a zero flag, flip the phase of the state where the register equals zero.
void QEngineOCL::ZeroPhaseFlip(bitLenInt start, bitLenInt length)
{
    bitCapInt bciArgs[BCI_ARG_LEN] = { maxQPower >> length, (1U << start), length, 0, 0, 0, 0, 0, 0, 0 };

    PhaseFlipX(OCL_API_ZEROPHASEFLIP, bciArgs);
}

void QEngineOCL::CPhaseFlipIfLess(bitCapInt greaterPerm, bitLenInt start, bitLenInt length, bitLenInt flagIndex)
{
    bitCapInt regMask = ((1 << length) - 1) << start;

    bitCapInt bciArgs[BCI_ARG_LEN] = { maxQPower >> 1, regMask, 1U << flagIndex, greaterPerm, start, 0, 0, 0, 0, 0 };

    PhaseFlipX(OCL_API_CPHASEFLIPIFLESS, bciArgs);
}

void QEngineOCL::PhaseFlipIfLess(bitCapInt greaterPerm, bitLenInt start, bitLenInt length)
{
    bitCapInt regMask = ((1 << length) - 1) << start;

    bitCapInt bciArgs[BCI_ARG_LEN] = { maxQPower >> 1, regMask, greaterPerm, start, 0, 0, 0, 0, 0, 0 };

    PhaseFlipX(OCL_API_PHASEFLIPIFLESS, bciArgs);
}

/// Set arbitrary pure quantum state, in unsigned int permutation basis
void QEngineOCL::SetQuantumState(complex* inputState)
{
    LockSync(CL_MAP_WRITE);
    std::copy(inputState, inputState + maxQPower, stateVec);
    runningNorm = ONE_R1;
    UnlockSync();
}

complex QEngineOCL::GetAmplitude(bitCapInt fullRegister)
{
    if (doNormalize) {
        NormalizeState();
    }

    complex amp[1];
    std::vector<cl::Event> waitVec = device_context->ResetWaitEvents();
    queue.enqueueReadBuffer(*stateBuffer, CL_TRUE, sizeof(complex) * fullRegister, sizeof(complex), amp, &waitVec);
    return amp[0];
}

/// Get pure quantum state, in unsigned int permutation basis
void QEngineOCL::GetQuantumState(complex* outputState)
{
    if (doNormalize) {
        NormalizeState();
    }

    LockSync(CL_MAP_READ);
    std::copy(stateVec, stateVec + maxQPower, outputState);
    UnlockSync();
}

bool QEngineOCL::ApproxCompare(QEngineOCLPtr toCompare)
{
    // If the qubit counts are unequal, these can't be approximately equal objects.
    if (qubitCount != toCompare->qubitCount) {
        return false;
    }

    // Make sure both engines are normalized
    if (doNormalize) {
        NormalizeState();
    }
    if (toCompare->doNormalize) {
        toCompare->NormalizeState();
    }

    OCLDeviceCall ocl = device_context->Reserve(OCL_API_APPROXCOMPARE);

    bitCapInt bciArgs[BCI_ARG_LEN] = { maxQPower, 0, 0, 0, 0, 0, 0, 0, 0, 0 };

    std::vector<cl::Event> waitVec = device_context->ResetWaitEvents();

    DISPATCH_WRITE(&waitVec, *ulongBuffer, sizeof(bitCapInt), bciArgs);

    BufferPtr otherStateBuffer;
    complex* otherStateVec;
    if (toCompare->deviceID == deviceID) {
        otherStateVec = toCompare->stateVec;
        otherStateBuffer = toCompare->stateBuffer;
    } else {
        otherStateVec = toCompare->AllocStateVec(toCompare->maxQPower, true);
        toCompare->LockSync(CL_MAP_READ);
        std::copy(toCompare->stateVec, toCompare->stateVec + toCompare->maxQPower, otherStateVec);
        toCompare->UnlockSync();
        otherStateBuffer = toCompare->MakeStateVecBuffer(otherStateVec);
    }

    device_context->wait_events.push_back(QueueCall(OCL_API_APPROXCOMPARE, nrmGroupCount, nrmGroupSize,
        { stateBuffer, otherStateBuffer, ulongBuffer, nrmBuffer }, sizeof(real1) * nrmGroupSize));

    unsigned int size = (nrmGroupCount / nrmGroupSize);
    if (size == 0) {
        size = 1;
    }

    runningNorm = ZERO_R1;
    std::vector<cl::Event> waitVec2 = device_context->ResetWaitEvents();

    real1 sumSqrErr;
    WAIT_REAL1_SUM(&waitVec2, *nrmBuffer, size, nrmArray, &sumSqrErr);

    if (toCompare->deviceID != deviceID) {
        free(otherStateVec);
    }

    return sumSqrErr < approxcompare_error;
}

QInterfacePtr QEngineOCL::Clone()
{
    QEngineOCLPtr copyPtr = std::make_shared<QEngineOCL>(
        qubitCount, 0, rand_generator, complex(ONE_R1, ZERO_R1), doNormalize, randGlobalPhase, useHostRam);

    LockSync(CL_MAP_READ);
    copyPtr->LockSync(CL_MAP_WRITE);

    std::copy(stateVec, stateVec + maxQPower, copyPtr->stateVec);

    copyPtr->UnlockSync();
    UnlockSync();

    return copyPtr;
}

void QEngineOCL::NormalizeState(real1 nrm)
{
    // We might have async execution of gates still happening.
    clFinish();

    if (nrm < ZERO_R1) {
        nrm = runningNorm;
    }
    if (nrm == ONE_R1) {
        return;
    }

    std::vector<cl::Event> waitVec = device_context->ResetWaitEvents();

    if (nrm < min_norm) {
        DISPATCH_FILL(&waitVec, *stateBuffer, sizeof(complex) * maxQPower, complex(ZERO_R1, ZERO_R1));
        runningNorm = ZERO_R1;
        return;
    }

    real1 r1_args[2] = { min_norm, (real1)std::sqrt(nrm) };
    BufferPtr argsBuffer =
        std::make_shared<cl::Buffer>(context, CL_MEM_COPY_HOST_PTR | CL_MEM_READ_ONLY, sizeof(real1) * 2, r1_args);

    bitCapInt bciArgs[BCI_ARG_LEN] = { maxQPower, 0, 0, 0, 0, 0, 0, 0, 0, 0 };

    cl::Event writeArgsEvent;
    DISPATCH_TEMP_WRITE(&waitVec, *ulongBuffer, sizeof(bitCapInt), bciArgs, writeArgsEvent);

    size_t ngc = FixWorkItemCount(bciArgs[0], nrmGroupCount);
    size_t ngs = FixGroupSize(ngc, nrmGroupSize);

    device_context->wait_events.push_back(
        QueueCall(OCL_API_NORMALIZE, ngc, ngs, { stateBuffer, ulongBuffer, argsBuffer }));

    runningNorm = ONE_R1;

    // Wait for buffer write from limited lifetime objects
    writeArgsEvent.wait();
}

void QEngineOCL::UpdateRunningNorm()
{
    OCLDeviceCall ocl = device_context->Reserve(OCL_API_UPDATENORM);

    runningNorm = ONE_R1;

    bitCapInt bciArgs[BCI_ARG_LEN] = { maxQPower, 0, 0, 0, 0, 0, 0, 0, 0, 0 };

    std::vector<cl::Event> waitVec = device_context->ResetWaitEvents();

    cl::Event writeArgsEvent;
    DISPATCH_TEMP_WRITE(&waitVec, *ulongBuffer, sizeof(bitCapInt), bciArgs, writeArgsEvent);

    device_context->wait_events.push_back(QueueCall(OCL_API_UPDATENORM, nrmGroupCount, nrmGroupSize,
        { stateBuffer, ulongBuffer, nrmBuffer }, sizeof(real1) * nrmGroupSize));

    unsigned int size = (nrmGroupCount / nrmGroupSize);
    if (size == 0) {
        size = 1;
    }

    // This kernel is run on a single work group, but it lets us continue asynchronously.
    if (size > 1) {
        device_context->wait_events.push_back(
            QueueCall(OCL_API_NORMSUM, size, size, { nrmBuffer }, sizeof(real1) * size));
    }

    std::vector<cl::Event> waitVec2 = device_context->ResetWaitEvents();

    DISPATCH_WRITE(&waitVec2, *nrmBuffer, sizeof(real1), &runningNorm);

    // Wait for buffer write from limited lifetime objects
    writeArgsEvent.wait();
}

complex* QEngineOCL::AllocStateVec(bitCapInt elemCount, bool doForceAlloc)
{
    // If we're not using host ram, there's no reason to allocate.
    if (!doForceAlloc && !stateVec) {
        return NULL;
    }

        // elemCount is always a power of two, but might be smaller than ALIGN_SIZE
#ifdef __APPLE__
    void* toRet;
    posix_memalign(
        &toRet, ALIGN_SIZE, ((sizeof(complex) * elemCount) < ALIGN_SIZE) ? ALIGN_SIZE : sizeof(complex) * elemCount);
    return (complex*)toRet;
#else
    return (complex*)aligned_alloc(
        ALIGN_SIZE, ((sizeof(complex) * elemCount) < ALIGN_SIZE) ? ALIGN_SIZE : sizeof(complex) * elemCount);
#endif
}

BufferPtr QEngineOCL::MakeStateVecBuffer(complex* nStateVec)
{
    if (nStateVec) {
        return std::make_shared<cl::Buffer>(
            context, CL_MEM_USE_HOST_PTR | CL_MEM_READ_WRITE, sizeof(complex) * maxQPower, nStateVec);
    } else {
        return std::make_shared<cl::Buffer>(context, CL_MEM_READ_WRITE, sizeof(complex) * maxQPower);
    }
}

} // namespace Qrack<|MERGE_RESOLUTION|>--- conflicted
+++ resolved
@@ -607,23 +607,14 @@
     cl::Event writeArgsEvent;
     DISPATCH_TEMP_WRITE(&waitVec, *ulongBuffer, sizeof(bitCapInt) * 3, bciArgs, writeArgsEvent);
 
-<<<<<<< HEAD
-    BufferPtr nrmInBuffer = std::make_shared<cl::Buffer>(context, CL_MEM_READ_ONLY, sizeof(real1));
-=======
     BufferPtr nrmInBuffer =
         std::make_shared<cl::Buffer>(context, CL_MEM_READ_ONLY, sizeof(real1));
->>>>>>> e1bd43f9
 
     cl::Event writeNormEvent;
     DISPATCH_TEMP_WRITE(&waitVec, *nrmInBuffer, sizeof(real1), &runningNorm, writeNormEvent);
 
-<<<<<<< HEAD
-    BufferPtr uniformBuffer =
-        std::make_shared<cl::Buffer>(context, CL_MEM_READ_ONLY, sizeof(complex) * 4 * (1U << controlLen));
-=======
     BufferPtr uniformBuffer = std::make_shared<cl::Buffer>(
         context, CL_MEM_READ_ONLY, sizeof(complex) * 4 * (1U << controlLen));
->>>>>>> e1bd43f9
 
     cl::Event writeMatricesEvent;
     DISPATCH_TEMP_WRITE(&waitVec, *uniformBuffer, sizeof(complex) * 4 * (1U << controlLen), mtrxs, writeMatricesEvent);
