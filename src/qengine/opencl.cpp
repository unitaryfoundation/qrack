--- conflicted
+++ resolved
@@ -1033,11 +1033,7 @@
 
     // If there are no controls, the base case should be the non-controlled single bit gate.
     if (!controls.size()) {
-<<<<<<< HEAD
         Mtrx(mtrxs + ((bitCapIntOcl)mtrxSkipValueMask << 2U), qubitIndex);
-=======
-        Mtrx(mtrxs + (mtrxSkipValueMask.bits[0U] << 2U), qubitIndex);
->>>>>>> 0f4d4486
         return;
     }
 
