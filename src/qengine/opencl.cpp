--- conflicted
+++ resolved
@@ -69,11 +69,7 @@
 
 QEngineOCL::QEngineOCL(bitLenInt qBitCount, bitCapInt initState, qrack_rand_gen_ptr rgp, complex phaseFac, bool doNorm,
     bool randomGlobalPhase, bool useHostMem, int devID, bool useHardwareRNG, bool ignored, real1_f norm_thresh,
-<<<<<<< HEAD
-    std::vector<int> devList, bitLenInt qubitThreshold)
-=======
     std::vector<int> devList, bitLenInt qubitThreshold, real1_f sep_thresh)
->>>>>>> 020e38b0
     : QEngine(qBitCount, rgp, doNorm, randomGlobalPhase, useHostMem, useHardwareRNG, norm_thresh)
     , stateVec(NULL)
     , deviceID(devID)
@@ -499,7 +495,6 @@
         usingHostRam = false;
     }
 #endif
-<<<<<<< HEAD
 
     size_t nrmVecAlignSize = ((sizeof(real1) * nrmGroupCount / nrmGroupSize) < QRACK_ALIGN_SIZE)
         ? QRACK_ALIGN_SIZE
@@ -507,15 +502,6 @@
 
     bool doResize = (nrmGroupCount / nrmGroupSize) != oldNrmVecAlignSize;
 
-=======
-
-    size_t nrmVecAlignSize = ((sizeof(real1) * nrmGroupCount / nrmGroupSize) < QRACK_ALIGN_SIZE)
-        ? QRACK_ALIGN_SIZE
-        : (sizeof(real1) * nrmGroupCount / nrmGroupSize);
-
-    bool doResize = (nrmGroupCount / nrmGroupSize) != oldNrmVecAlignSize;
-
->>>>>>> 020e38b0
     if (didInit && doResize) {
         nrmBuffer = NULL;
         FreeAligned(nrmArray);
@@ -597,11 +583,7 @@
 
     // If "permutationAmp" amp is in (read-only) use, this method complicates supersedes that application anyway.
 
-<<<<<<< HEAD
-    if (phaseFac == complex(-999.0, -999.0)) {
-=======
     if (phaseFac == CMPLX_DEFAULT_ARG) {
->>>>>>> 020e38b0
         permutationAmp = GetNonunitaryPhase();
     } else {
         permutationAmp = phaseFac;
@@ -794,13 +776,8 @@
     // Is the vector already normalized, or is this method not appropriate for on-the-fly normalization?
     bool isUnitLength = (runningNorm == ONE_R1) || !(doNormalize && (bitCount == 1));
     cmplx[4] = complex(
-<<<<<<< HEAD
-        (isUnitLength || (runningNorm == REAL1_DEFAULT_ARG)) ? ONE_R1 : (ONE_R1 / std::sqrt(runningNorm)), ZERO_R1);
-    cmplx[5] = norm_thresh;
-=======
         (isUnitLength || (runningNorm == REAL1_DEFAULT_ARG)) ? ONE_R1 : (ONE_R1 / (real1)sqrt(runningNorm)), ZERO_R1);
     cmplx[5] = (real1)norm_thresh;
->>>>>>> 020e38b0
 
     BufferPtr locCmplxBuffer;
     cl::Event writeGateEvent;
@@ -1020,15 +997,9 @@
     CHECK_ZERO_SKIP();
 
     bitCapIntOcl bciArgs[BCI_ARG_LEN] = { maxQPowerOcl, (bitCapIntOcl)mask, 0, 0, 0, 0, 0, 0, 0, 0 };
-<<<<<<< HEAD
-    real1 cosine = cos(angle);
-    real1 sine = sin(angle);
-    complex phaseFacs[3] = { complex(cosine, sine), complex(cosine, -sine), (ONE_R1 / std::sqrt(runningNorm)) };
-=======
     real1 cosine = (real1)cos(angle);
     real1 sine = (real1)sin(angle);
     complex phaseFacs[3] = { complex(cosine, sine), complex(cosine, -sine), (ONE_R1 / (real1)sqrt(runningNorm)) };
->>>>>>> 020e38b0
 
     EventVecPtr waitVec = ResetWaitEvents();
     PoolItemPtr poolItem = GetFreePoolItem();
@@ -1073,13 +1044,8 @@
 
     bitCapIntOcl bciArgs[BCI_ARG_LEN] = { maxQPowerOcl >> controlLen, (bitCapIntOcl)mask, controlMask, controlLen, 0, 0,
         0, 0, 0, 0 };
-<<<<<<< HEAD
-    real1 cosine = cos(angle);
-    real1 sine = sin(angle);
-=======
     real1 cosine = (real1)cos(angle);
     real1 sine = (real1)sin(angle);
->>>>>>> 020e38b0
     complex phaseFacs[2] = { complex(cosine, sine), complex(cosine, -sine) };
 
     EventVecPtr waitVec = ResetWaitEvents();
@@ -1147,11 +1113,7 @@
 
 void QEngineOCL::Compose(OCLAPI apiCall, bitCapIntOcl* bciArgs, QEngineOCLPtr toCopy)
 {
-<<<<<<< HEAD
-    if (!stateBuffer) {
-=======
     if (!stateBuffer || !toCopy->stateBuffer) {
->>>>>>> 020e38b0
         // Compose will have a wider but 0 stateVec
         SetQubitCount(qubitCount + toCopy->qubitCount);
         return;
@@ -1259,14 +1221,11 @@
         return;
     }
 
-<<<<<<< HEAD
-=======
     if (destination && !destination->stateBuffer) {
         // Reinitialize stateVec RAM
         destination->SetPermutation(0);
     }
 
->>>>>>> 020e38b0
     if (doNormalize) {
         NormalizeState();
     }
@@ -2630,11 +2589,7 @@
 
     PoolItemPtr poolItem = GetFreePoolItem();
 
-<<<<<<< HEAD
-    real1 r1_args[2] = { (real1)norm_thresh, (real1)(ONE_R1 / std::sqrt(nrm)) };
-=======
     real1 r1_args[2] = { (real1)norm_thresh, (real1)(ONE_R1 / sqrt(nrm)) };
->>>>>>> 020e38b0
     cl::Event writeRealArgsEvent;
     DISPATCH_LOC_WRITE(*(poolItem->realBuffer), sizeof(real1) * 2, r1_args, writeRealArgsEvent);
 
