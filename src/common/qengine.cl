//////////////////////////////////////////////////////////////////////////////////////
//
// (C) Daniel Strano and the Qrack contributors 2017-2019. All rights reserved.
//
// This is a multithreaded, universal quantum register simulation, allowing
// (nonphysical) register cloning and direct measurement of probability and
// phase, to leverage what advantages classical emulation of qubits can have.
//
// Licensed under the GNU Lesser General Public License V3.
// See LICENSE.md in the project root or https://www.gnu.org/licenses/lgpl-3.0.en.html
// for details.

inline cmplx zmul(const cmplx lhs, const cmplx rhs)
{
    return (cmplx)((lhs.x * rhs.x) - (lhs.y * rhs.y), (lhs.x * rhs.y) + (lhs.y * rhs.x));
}

inline cmplx2 zmatrixmul(const real1 nrm, const cmplx4 lhs, const cmplx2 rhs)
{
    return nrm *
        ((cmplx2)((lhs.lo.x * rhs.x) - (lhs.lo.y * rhs.y) + (lhs.lo.z * rhs.z) - (lhs.lo.w * rhs.w),
            (lhs.lo.x * rhs.y) + (lhs.lo.y * rhs.x) + (lhs.lo.z * rhs.w) + (lhs.lo.w * rhs.z),
            (lhs.hi.x * rhs.x) - (lhs.hi.y * rhs.y) + (lhs.hi.z * rhs.z) - (lhs.hi.w * rhs.w),
            (lhs.hi.x * rhs.y) + (lhs.hi.y * rhs.x) + (lhs.hi.z * rhs.w) + (lhs.hi.w * rhs.z)));
}

inline real1 arg(const cmplx cmp)
{
    if (cmp.x == ZERO_R1 && cmp.y == ZERO_R1)
        return ZERO_R1;
    return atan2(cmp.y, cmp.x);
}

#define OFFSET2_ARG bitCapIntOclPtr[0]
#define OFFSET1_ARG bitCapIntOclPtr[1]
#define MAXI_ARG bitCapIntOclPtr[2]
#define BITCOUNT_ARG bitCapIntOclPtr[3]
#define ID get_global_id(0)

#define PREP_2X2()                                                                                                     \
    bitCapIntOcl lcv, i;                                                                                               \
    bitCapIntOcl Nthreads = get_global_size(0);                                                                        \
                                                                                                                       \
    cmplx4 mtrx = vload8(0, cmplxPtr);                                                                                 \
    real1 nrm = cmplxPtr[8];                                                                                           \
                                                                                                                       \
<<<<<<< HEAD
    cmplx2 mulRes;
    
#define PREP_2X2_WIDE()                                                                                                \
    bitCapIntOcl lcv, i;                                                                                               \
                                                                                                                       \
    cmplx4 mtrx = vload8(0, cmplxPtr);                                                                                 \
    real1 nrm = cmplxPtr[8];                                                                                           \
                                                                                                                       \
    cmplx2 mulRes;

=======
    cmplx2 mulRes;

#define PREP_2X2_WIDE()                                                                                                \
    bitCapIntOcl lcv, i;                                                                                               \
                                                                                                                       \
    cmplx4 mtrx = vload8(0, cmplxPtr);                                                                                 \
    real1 nrm = cmplxPtr[8];                                                                                           \
                                                                                                                       \
    cmplx2 mulRes;

>>>>>>> 0d16fc51
#define PREP_2X2_NORM()                                                                                                \
    real1 norm_thresh = cmplxPtr[9];                                                                                   \
    real1 dotMulRes;

#define PREP_SPECIAL_2X2()                                                                                             \
    bitCapIntOcl lcv, i;                                                                                               \
<<<<<<< HEAD
    bitCapIntOcl Nthreads = get_global_size(0);                                                                        \
=======
>>>>>>> 0d16fc51
    cmplx Y0;

#define PUSH_APART_GEN()                                                                                               \
    iHigh = lcv;                                                                                                       \
    i = 0U;                                                                                                            \
    for (p = 0U; p < BITCOUNT_ARG; p++) {                                                                              \
        iLow = iHigh & (qPowersSorted[p] - ONE_BCI);                                                                   \
        i |= iLow;                                                                                                     \
        iHigh = (iHigh ^ iLow) << ONE_BCI;                                                                             \
    }                                                                                                                  \
    i |= iHigh;

#define PUSH_APART_1()                                                                                                 \
    i = lcv & qMask;                                                                                                   \
    i |= (lcv ^ i) << ONE_BCI;

#define PUSH_APART_2()                                                                                                 \
    i = lcv & qMask1;                                                                                                  \
    iHigh = (lcv ^ i) << ONE_BCI;                                                                                      \
    iLow = iHigh & qMask2;                                                                                             \
    i |= iLow | ((iHigh ^ iLow) << ONE_BCI);

#define APPLY_AND_OUT()                                                                                                \
    mulRes.lo = stateVec[i | OFFSET1_ARG];                                                                             \
    mulRes.hi = stateVec[i | OFFSET2_ARG];                                                                             \
                                                                                                                       \
    mulRes = zmatrixmul(nrm, mtrx, mulRes);                                                                            \
                                                                                                                       \
    stateVec[i | OFFSET1_ARG] = mulRes.lo;                                                                             \
    stateVec[i | OFFSET2_ARG] = mulRes.hi;

#define APPLY_X()                                                                                                      \
    Y0 = stateVec[i];                                                                                                  \
    stateVec[i] = stateVec[i | OFFSET2_ARG];                                                                           \
    stateVec[i | OFFSET2_ARG] = Y0;

#define APPLY_Z() stateVec[i | OFFSET2_ARG] = -stateVec[i | OFFSET2_ARG];

#define SUM_2X2()                                                                                                      \
    locID = get_local_id(0);                                                                                           \
    locNthreads = get_local_size(0);                                                                                   \
    lProbBuffer[locID] = partNrm;                                                                                      \
                                                                                                                       \
    for (lcv = (locNthreads >> ONE_BCI); lcv > 0U; lcv >>= ONE_BCI) {                                                  \
        barrier(CLK_LOCAL_MEM_FENCE);                                                                                  \
        if (locID < lcv) {                                                                                             \
            lProbBuffer[locID] += lProbBuffer[locID + lcv];                                                            \
        }                                                                                                              \
    }                                                                                                                  \
                                                                                                                       \
    if (locID == 0U) {                                                                                                 \
        nrmParts[get_group_id(0)] = lProbBuffer[0];                                                                    \
    }

#define NORM_BODY_2X2()                                                                                                \
    mulRes.lo = stateVec[i | OFFSET1_ARG];                                                                             \
    mulRes.hi = stateVec[i | OFFSET2_ARG];                                                                             \
                                                                                                                       \
    mulRes = zmatrixmul(nrm, mtrx, mulRes);                                                                            \
                                                                                                                       \
    dotMulRes = dot(mulRes.lo, mulRes.lo);                                                                             \
    if (dotMulRes < norm_thresh) {                                                                                     \
        mulRes.lo = (cmplx)(ZERO_R1, ZERO_R1);                                                                         \
    } else {                                                                                                           \
        partNrm += dotMulRes;                                                                                          \
    }                                                                                                                  \
                                                                                                                       \
    dotMulRes = dot(mulRes.hi, mulRes.hi);                                                                             \
    if (dotMulRes < norm_thresh) {                                                                                     \
        mulRes.hi = (cmplx)(ZERO_R1, ZERO_R1);                                                                         \
    } else {                                                                                                           \
        partNrm += dotMulRes;                                                                                          \
    }                                                                                                                  \
                                                                                                                       \
    stateVec[i | OFFSET1_ARG] = mulRes.lo;                                                                             \
    stateVec[i | OFFSET2_ARG] = mulRes.hi;

void kernel apply2x2(global cmplx* stateVec, constant real1* cmplxPtr, constant bitCapIntOcl* bitCapIntOclPtr,
    constant bitCapIntOcl* qPowersSorted)
{
    PREP_2X2();

    bitCapIntOcl iLow, iHigh;
    bitLenInt p;

    for (lcv = ID; lcv < MAXI_ARG; lcv += Nthreads) {
        PUSH_APART_GEN();
        APPLY_AND_OUT();
    }
}

void kernel apply2x2single(global cmplx* stateVec, constant real1* cmplxPtr, constant bitCapIntOcl* bitCapIntOclPtr)
{
    PREP_2X2();

    bitCapIntOcl qMask = bitCapIntOclPtr[3];

    for (lcv = ID; lcv < MAXI_ARG; lcv += Nthreads) {
        PUSH_APART_1();
        APPLY_AND_OUT();
    }
}

void kernel apply2x2double(global cmplx* stateVec, constant real1* cmplxPtr, constant bitCapIntOcl* bitCapIntOclPtr)
{
    PREP_2X2();

    bitCapIntOcl qMask1 = bitCapIntOclPtr[3];
    bitCapIntOcl qMask2 = bitCapIntOclPtr[4];
    bitCapIntOcl iLow, iHigh;

    for (lcv = ID; lcv < MAXI_ARG; lcv += Nthreads) {
        PUSH_APART_2();
        APPLY_AND_OUT();
    }
}

void kernel apply2x2wide(global cmplx* stateVec, constant real1* cmplxPtr, constant bitCapIntOcl* bitCapIntOclPtr,
    constant bitCapIntOcl* qPowersSorted)
{
    PREP_2X2_WIDE();

    bitCapIntOcl iLow, iHigh;
    bitLenInt p;

    lcv = ID;
    PUSH_APART_GEN();
    APPLY_AND_OUT();
}

void kernel apply2x2singlewide(global cmplx* stateVec, constant real1* cmplxPtr, constant bitCapIntOcl* bitCapIntOclPtr)
{
    PREP_2X2_WIDE();

    bitCapIntOcl qMask = bitCapIntOclPtr[2];

    lcv = ID;
    PUSH_APART_1();
    APPLY_AND_OUT();
}

void kernel apply2x2doublewide(global cmplx* stateVec, constant real1* cmplxPtr, constant bitCapIntOcl* bitCapIntOclPtr)
{
    PREP_2X2_WIDE();

    bitCapIntOcl qMask1 = bitCapIntOclPtr[3];
    bitCapIntOcl qMask2 = bitCapIntOclPtr[4];
    bitCapIntOcl iLow, iHigh;

    lcv = ID;
    PUSH_APART_2();
    APPLY_AND_OUT();
}

void kernel apply2x2normsingle(global cmplx* stateVec, constant real1* cmplxPtr, constant bitCapIntOcl* bitCapIntOclPtr,
    global real1* nrmParts, local real1* lProbBuffer)
{
    PREP_2X2();
    PREP_2X2_NORM();

    bitCapIntOcl qMask = bitCapIntOclPtr[3];

    bitCapIntOcl locID, locNthreads;
    real1 partNrm = ZERO_R1;

    for (lcv = ID; lcv < MAXI_ARG; lcv += Nthreads) {
        PUSH_APART_1();
        NORM_BODY_2X2();
    }

    SUM_2X2();
}

void kernel apply2x2normsinglewide(global cmplx* stateVec, constant real1* cmplxPtr,
    constant bitCapIntOcl* bitCapIntOclPtr, global real1* nrmParts, local real1* lProbBuffer)
{
    PREP_2X2_WIDE();
    PREP_2X2_NORM();

    bitCapIntOcl qMask = bitCapIntOclPtr[2];

    bitCapIntOcl locID, locNthreads;
    real1 partNrm = ZERO_R1;

    lcv = ID;
    PUSH_APART_1();
    NORM_BODY_2X2();

    SUM_2X2();
}

void kernel xsingle(global cmplx* stateVec, constant bitCapIntOcl* bitCapIntOclPtr)
{
    PREP_SPECIAL_2X2();
    bitCapIntOcl Nthreads = get_global_size(0);

    bitCapIntOcl qMask = bitCapIntOclPtr[3];

    for (lcv = ID; lcv < MAXI_ARG; lcv += Nthreads) {
        PUSH_APART_1();
        APPLY_X();
    }
}

void kernel xsinglewide(global cmplx* stateVec, constant bitCapIntOcl* bitCapIntOclPtr)
{
    PREP_SPECIAL_2X2();
    bitCapIntOcl Nthreads = get_global_size(0);

    bitCapIntOcl qMask = bitCapIntOclPtr[2];

    lcv = ID;
    PUSH_APART_1();
    APPLY_X();
}

void kernel zsingle(global cmplx* stateVec, constant bitCapIntOcl* bitCapIntOclPtr)
{
    bitCapIntOcl lcv, i;
    bitCapIntOcl Nthreads = get_global_size(0);

    bitCapIntOcl qMask = bitCapIntOclPtr[3];

    for (lcv = ID; lcv < MAXI_ARG; lcv += Nthreads) {
        PUSH_APART_1();
        APPLY_Z();
    }
}

void kernel zsinglewide(global cmplx* stateVec, constant bitCapIntOcl* bitCapIntOclPtr)
{
    bitCapIntOcl i;
    bitCapIntOcl qMask = bitCapIntOclPtr[2];

    bitCapIntOcl lcv = ID;
    PUSH_APART_1();
    APPLY_Z();
}

void kernel uniformlycontrolled(global cmplx* stateVec, constant bitCapIntOcl* bitCapIntOclPtr,
    constant bitCapIntOcl* qPowers, constant cmplx4* mtrxs, constant real1* nrmIn, global real1* nrmParts,
    local real1* lProbBuffer)
{
    bitCapIntOcl Nthreads, lcv, locID, locNthreads;

    Nthreads = get_global_size(0);

    bitCapIntOcl maxI = bitCapIntOclPtr[0];
    bitCapIntOcl targetPower = bitCapIntOclPtr[1];
    bitCapIntOcl targetMask = targetPower - ONE_BCI;
    bitCapIntOcl controlLen = bitCapIntOclPtr[2];
    bitCapIntOcl mtrxSkipLen = bitCapIntOclPtr[3];
    bitCapIntOcl mtrxSkipValueMask = bitCapIntOclPtr[4];

    real1 nrm = nrmIn[0];

    real1 partNrm = ZERO_R1;

    cmplx2 qubit;

    bitCapIntOcl i, offset;
    bitCapIntOcl j, jHigh, jLow, p;

    for (lcv = ID; lcv < maxI; lcv += Nthreads) {
        i = lcv & targetMask;
        i |= (lcv ^ i) << ONE_BCI;

        offset = 0;
        for (p = 0; p < controlLen; p++) {
            if (i & qPowers[p]) {
                offset |= ONE_BCI << p;
            }
        }

        jHigh = offset;
        j = 0;
        for (p = 0; p < mtrxSkipLen; p++) {
            jLow = jHigh & (qPowers[controlLen + p] - ONE_BCI);
            j |= jLow;
            jHigh = (jHigh ^ jLow) << ONE_BCI;
        }
        j |= jHigh;
        offset = j | mtrxSkipValueMask;

        qubit.lo = stateVec[i];
        qubit.hi = stateVec[i | targetPower];

        qubit = zmatrixmul(nrm, mtrxs[offset], qubit);

        partNrm += dot(qubit, qubit);

        stateVec[i] = qubit.lo;
        stateVec[i | targetPower] = qubit.hi;
    }

    locID = get_local_id(0);
    locNthreads = get_local_size(0);
    lProbBuffer[locID] = partNrm;

    for (lcv = (locNthreads >> ONE_BCI); lcv > 0U; lcv >>= ONE_BCI) {
        barrier(CLK_LOCAL_MEM_FENCE);
        if (locID < lcv) {
            lProbBuffer[locID] += lProbBuffer[locID + lcv];
        }
    }

    if (locID == 0U) {
        nrmParts[get_group_id(0)] = lProbBuffer[0];
    }
}

void kernel compose(
    global cmplx* stateVec1, global cmplx* stateVec2, constant bitCapIntOcl* bitCapIntOclPtr, global cmplx* nStateVec)
{
    bitCapIntOcl Nthreads, lcv;

    Nthreads = get_global_size(0);

    bitCapIntOcl4 args = vload4(0, bitCapIntOclPtr);
    // For reference:
    // bitCapIntOcl nMaxQPower = args.x;
    // bitCapIntOcl qubitCount = args.y;
    // bitCapIntOcl startMask = args.z;
    // bitCapIntOcl endMask = args.w;

    for (lcv = ID; lcv < args.x; lcv += Nthreads) {
        nStateVec[lcv] = zmul(stateVec1[lcv & args.z], stateVec2[(lcv & args.w) >> args.y]);
    }
}

void kernel composewide(
    global cmplx* stateVec1, global cmplx* stateVec2, constant bitCapIntOcl* bitCapIntOclPtr, global cmplx* nStateVec)
{
    bitCapIntOcl lcv = ID;
    bitCapIntOcl4 args = vload4(0, bitCapIntOclPtr);
    // For reference:
    // bitCapIntOcl nMaxQPower = args.x;
    // bitCapIntOcl qubitCount = args.y;
    // bitCapIntOcl startMask = args.z;
    // bitCapIntOcl endMask = args.w;

    nStateVec[lcv] = zmul(stateVec1[lcv & args.z], stateVec2[(lcv & args.w) >> args.y]);
}

void kernel composemid(
    global cmplx* stateVec1, global cmplx* stateVec2, constant bitCapIntOcl* bitCapIntOclPtr, global cmplx* nStateVec)
{
    bitCapIntOcl Nthreads, lcv;

    Nthreads = get_global_size(0);

    bitCapIntOcl4 args = vload4(0, bitCapIntOclPtr);
    bitCapIntOcl nMaxQPower = args.x;
    // bitCapIntOcl qubitCount = args.y;
    bitCapIntOcl oQubitCount = args.z;
    bitCapIntOcl startMask = args.w;
    bitCapIntOcl midMask = bitCapIntOclPtr[4];
    bitCapIntOcl endMask = bitCapIntOclPtr[5];
    bitCapIntOcl start = bitCapIntOclPtr[6];

    for (lcv = ID; lcv < nMaxQPower; lcv += Nthreads) {
        nStateVec[lcv] =
            zmul(stateVec1[(lcv & startMask) | ((lcv & endMask) >> oQubitCount)], stateVec2[(lcv & midMask) >> start]);
    }
}

void kernel decomposeprob(global cmplx* stateVec, constant bitCapIntOcl* bitCapIntOclPtr,
    global real1* remainderStateProb, global real1* remainderStateAngle, global real1* partStateProb,
    global real1* partStateAngle)
{
    bitCapIntOcl Nthreads, lcv;

    Nthreads = get_global_size(0);

    bitCapIntOcl4 args = vload4(0, bitCapIntOclPtr);
    bitCapIntOcl partPower = args.x;
    bitCapIntOcl remainderPower = args.y;
    bitCapIntOcl start = args.z;
    bitCapIntOcl len = args.w;

    bitCapIntOcl j, k, l;
    cmplx amp;
    real1 partProb, nrm, firstAngle, currentAngle;

    for (lcv = ID; lcv < remainderPower; lcv += Nthreads) {
        j = lcv & ((ONE_BCI << start) - ONE_BCI);
        j |= (lcv ^ j) << len;

        partProb = ZERO_R1;
        firstAngle = -16 * PI_R1;

        for (k = 0U; k < partPower; k++) {
            l = j | (k << start);

            amp = stateVec[l];
            nrm = dot(amp, amp);
            partProb += nrm;

            if (nrm > min_norm) {
                currentAngle = arg(amp);
                if (firstAngle < (-8 * PI_R1)) {
                    firstAngle = currentAngle;
                }
                partStateAngle[k] = currentAngle - firstAngle;
            }
        }

        remainderStateProb[lcv] = partProb;
    }

    for (lcv = ID; lcv < partPower; lcv += Nthreads) {
        j = lcv << start;

        partProb = ZERO_R1;
        firstAngle = -16 * PI_R1;

        for (k = 0U; k < remainderPower; k++) {
            l = k & ((ONE_BCI << start) - ONE_BCI);
            l |= (k ^ l) << len;
            l = j | l;

            amp = stateVec[l];
            nrm = dot(amp, amp);
            partProb += nrm;

            if (nrm > min_norm) {
                currentAngle = arg(stateVec[l]);
                if (firstAngle < (-8 * PI_R1)) {
                    firstAngle = currentAngle;
                }
                remainderStateAngle[k] = currentAngle - firstAngle;
            }
        }

        partStateProb[lcv] = partProb;
    }
}

void kernel decomposeamp(
    global real1* stateProb, global real1* stateAngle, constant bitCapIntOcl* bitCapIntOclPtr, global cmplx* nStateVec)
{
    bitCapIntOcl Nthreads, lcv;

    Nthreads = get_global_size(0);
    bitCapIntOcl maxQPower = bitCapIntOclPtr[0];
    real1 angle;
    for (lcv = ID; lcv < maxQPower; lcv += Nthreads) {
        angle = stateAngle[lcv];
        nStateVec[lcv] = sqrt(stateProb[lcv]) * sin((cmplx)(angle + SineShift, angle));
    }
}

void kernel dispose(global cmplx* stateVec, constant bitCapIntOcl* bitCapIntOclPtr, global cmplx* nStateVec)
{
    bitCapIntOcl Nthreads, lcv;

    Nthreads = get_global_size(0);
    bitCapIntOcl remainderPower = bitCapIntOclPtr[0];
    bitCapIntOcl len = bitCapIntOclPtr[1];
    bitCapIntOcl skipMask = bitCapIntOclPtr[2];
    bitCapIntOcl disposedRes = bitCapIntOclPtr[3];
    bitCapIntOcl i, iLow, iHigh;
    for (lcv = ID; lcv < remainderPower; lcv += Nthreads) {
        iHigh = lcv;
        iLow = iHigh & skipMask;
        i = iLow | ((iHigh ^ iLow) << (bitCapIntOcl)len) | disposedRes;
        nStateVec[lcv] = stateVec[i];
    }
}

void kernel prob(global cmplx* stateVec, constant bitCapIntOcl* bitCapIntOclPtr, global real1* oneChanceBuffer,
    local real1* lProbBuffer)
{
    bitCapIntOcl Nthreads, lcv, locID, locNthreads;

    Nthreads = get_global_size(0);

    bitCapIntOcl2 args = vload2(0, bitCapIntOclPtr);
    bitCapIntOcl maxI = args.x;
    bitCapIntOcl qPower = args.y;
    bitCapIntOcl qMask = qPower - ONE_BCI;

    real1 oneChancePart = ZERO_R1;
    cmplx amp;
    bitCapIntOcl i;

    for (lcv = ID; lcv < maxI; lcv += Nthreads) {
        i = lcv & qMask;
        i |= ((lcv ^ i) << ONE_BCI) | qPower;
        amp = stateVec[i];
        oneChancePart += dot(amp, amp);
    }

    locID = get_local_id(0);
    locNthreads = get_local_size(0);
    lProbBuffer[locID] = oneChancePart;

    for (lcv = (locNthreads >> ONE_BCI); lcv > 0U; lcv >>= ONE_BCI) {
        barrier(CLK_LOCAL_MEM_FENCE);
        if (locID < lcv) {
            lProbBuffer[locID] += lProbBuffer[locID + lcv];
        }
    }

    if (locID == 0U) {
        oneChanceBuffer[get_group_id(0)] = lProbBuffer[0];
    }
}

void kernel probreg(global cmplx* stateVec, constant bitCapIntOcl* bitCapIntOclPtr, global real1* oneChanceBuffer,
    local real1* lProbBuffer)
{
    bitCapIntOcl Nthreads, lcv, locID, locNthreads;

    Nthreads = get_global_size(0);

    bitCapIntOcl4 args = vload4(0, bitCapIntOclPtr);
    bitCapIntOcl maxI = args.x;
    bitCapIntOcl perm = args.y;
    bitCapIntOcl start = args.z;
    bitCapIntOcl len = args.w;
    bitCapIntOcl qMask = (ONE_BCI << start) - ONE_BCI;

    real1 oneChancePart = ZERO_R1;
    cmplx amp;
    bitCapIntOcl i;

    for (lcv = ID; lcv < maxI; lcv += Nthreads) {
        i = lcv & qMask;
        i |= ((lcv ^ i) << len);
        amp = stateVec[i | perm];
        oneChancePart += dot(amp, amp);
    }

    locID = get_local_id(0);
    locNthreads = get_local_size(0);
    lProbBuffer[locID] = oneChancePart;

    for (lcv = (locNthreads >> ONE_BCI); lcv > 0U; lcv >>= ONE_BCI) {
        barrier(CLK_LOCAL_MEM_FENCE);
        if (locID < lcv) {
            lProbBuffer[locID] += lProbBuffer[locID + lcv];
        }
    }

    if (locID == 0U) {
        oneChanceBuffer[get_group_id(0)] = lProbBuffer[0];
    }
}

void kernel probregall(global cmplx* stateVec, constant bitCapIntOcl* bitCapIntOclPtr, global real1* oneChanceBuffer)
{
    bitCapIntOcl Nthreads, lcv1, lcv2;

    Nthreads = get_global_size(0);

    bitCapIntOcl4 args = vload4(0, bitCapIntOclPtr);
    bitCapIntOcl maxI = args.x;
    bitCapIntOcl maxJ = args.y;
    bitCapIntOcl start = args.z;
    bitCapIntOcl len = args.w;
    bitCapIntOcl qMask = (ONE_BCI << start) - ONE_BCI;

    real1 oneChancePart;
    cmplx amp;
    bitCapIntOcl perm;
    bitCapIntOcl i;

    for (lcv1 = ID; lcv1 < maxI; lcv1 += Nthreads) {
        perm = lcv1 << start;
        oneChancePart = ZERO_R1;
        for (lcv2 = 0U; lcv2 < maxJ; lcv2++) {
            i = lcv2 & qMask;
            i |= ((lcv2 ^ i) << len);
            amp = stateVec[i | perm];
            oneChancePart += dot(amp, amp);
        }
        oneChanceBuffer[lcv1] = oneChancePart;
    }
}

void kernel probmask(global cmplx* stateVec, constant bitCapIntOcl* bitCapIntOclPtr, global real1* oneChanceBuffer,
    constant bitCapIntOcl* qPowers, local real1* lProbBuffer)
{
    bitCapIntOcl Nthreads, locID, locNthreads, lcv;

    Nthreads = get_global_size(0);

    bitCapIntOcl4 args = vload4(0, bitCapIntOclPtr);
    bitCapIntOcl maxI = args.x;
    //bitCapIntOcl mask = args.y;
    bitCapIntOcl perm = args.z;
    bitCapIntOcl len = args.w;

    real1 oneChancePart = ZERO_R1;
    cmplx amp;
    bitCapIntOcl i, iHigh, iLow, p;

    for (lcv = ID; lcv < maxI; lcv += Nthreads) {
        iHigh = lcv;
        i = 0U;
        for (p = 0U; p < len; p++) {
            iLow = iHigh & (qPowers[p] - ONE_BCI);
            i |= iLow;
            iHigh = (iHigh ^ iLow) << ONE_BCI;
        }
        i |= iHigh;

        amp = stateVec[i | perm];
        oneChancePart += dot(amp, amp);
    }

    locID = get_local_id(0);
    locNthreads = get_local_size(0);
    lProbBuffer[locID] = oneChancePart;

    for (lcv = (locNthreads >> ONE_BCI); lcv > 0U; lcv >>= ONE_BCI) {
        barrier(CLK_LOCAL_MEM_FENCE);
        if (locID < lcv) {
            lProbBuffer[locID] += lProbBuffer[locID + lcv];
        }
    }

    if (locID == 0U) {
        oneChanceBuffer[get_group_id(0)] = lProbBuffer[0];
    }
}

void kernel probmaskall(global cmplx* stateVec, constant bitCapIntOcl* bitCapIntOclPtr, global real1* oneChanceBuffer,
    constant bitCapIntOcl* qPowersMask, constant bitCapIntOcl* qPowersSkip)
{
    bitCapIntOcl Nthreads, lcv1, lcv2;

    Nthreads = get_global_size(0);

    bitCapIntOcl4 args = vload4(0, bitCapIntOclPtr);
    bitCapIntOcl maxI = args.x;
    bitCapIntOcl maxJ = args.y;
    bitCapIntOcl maskLen = args.z;
    bitCapIntOcl skipLen = args.w;

    real1 oneChancePart;
    cmplx amp;
    bitCapIntOcl perm;
    bitCapIntOcl i, iHigh, iLow, p;

    for (lcv1 = ID; lcv1 < maxI; lcv1 += Nthreads) {
        iHigh = lcv1;
        perm = 0U;
        for (p = 0U; p < skipLen; p++) {
            iLow = iHigh & (qPowersSkip[p] - ONE_BCI);
            perm |= iLow;
            iHigh = (iHigh ^ iLow) << ONE_BCI;
        }
        perm |= iHigh;

        oneChancePart = ZERO_R1;
        for (lcv2 = 0U; lcv2 < maxJ; lcv2++) {
            iHigh = lcv2;
            i = 0U;
            for (p = 0U; p < maskLen; p++) {
                iLow = iHigh & (qPowersMask[p] - ONE_BCI);
                i |= iLow;
                iHigh = (iHigh ^ iLow) << ONE_BCI;
            }
            i |= iHigh;

            amp = stateVec[i | perm];
            oneChancePart += dot(amp, amp);
        }
        oneChanceBuffer[lcv1] = oneChancePart;
    }
}

void kernel rol(global cmplx* stateVec, constant bitCapIntOcl* bitCapIntOclPtr, global cmplx* nStateVec)
{
    bitCapIntOcl Nthreads, lcv;

    Nthreads = get_global_size(0);
    bitCapIntOcl maxI = bitCapIntOclPtr[0];
    bitCapIntOcl regMask = bitCapIntOclPtr[1];
    bitCapIntOcl otherMask = bitCapIntOclPtr[2];
    bitCapIntOcl lengthMask = bitCapIntOclPtr[3] - ONE_BCI;
    bitCapIntOcl start = bitCapIntOclPtr[4];
    bitCapIntOcl shift = bitCapIntOclPtr[5];
    bitCapIntOcl length = bitCapIntOclPtr[6];
    bitCapIntOcl otherRes, regRes, regInt, inInt;
    for (lcv = ID; lcv < maxI; lcv += Nthreads) {
        otherRes = (lcv & otherMask);
        regRes = (lcv & regMask);
        regInt = regRes >> start;
        inInt = ((regInt >> shift) | (regInt << (length - shift))) & lengthMask;
        nStateVec[lcv] = stateVec[(inInt << start) | otherRes];
    }
}

void kernel inc(global cmplx* stateVec, constant bitCapIntOcl* bitCapIntOclPtr, global cmplx* nStateVec)
{
    bitCapIntOcl Nthreads, i;

    Nthreads = get_global_size(0);
    bitCapIntOcl maxI = bitCapIntOclPtr[0];
    bitCapIntOcl inOutMask = bitCapIntOclPtr[1];
    bitCapIntOcl otherMask = bitCapIntOclPtr[2];
    bitCapIntOcl lengthMask = bitCapIntOclPtr[3] - ONE_BCI;
    bitCapIntOcl inOutStart = bitCapIntOclPtr[4];
    bitCapIntOcl toAdd = bitCapIntOclPtr[5];
    for (i = ID; i < maxI; i += Nthreads) {
        nStateVec[(((((i & inOutMask) >> inOutStart) + toAdd) & lengthMask) << inOutStart) | (i & otherMask)] =
            stateVec[i];
    }
}

void kernel cinc(global cmplx* stateVec, constant bitCapIntOcl* bitCapIntOclPtr, global cmplx* nStateVec,
    constant bitCapIntOcl* controlPowers)
{
    bitCapIntOcl Nthreads, i, lcv;

    Nthreads = get_global_size(0);
    bitCapIntOcl maxI = bitCapIntOclPtr[0];
    bitCapIntOcl inOutMask = bitCapIntOclPtr[1];
    bitCapIntOcl otherMask = bitCapIntOclPtr[2];
    bitCapIntOcl lengthMask = bitCapIntOclPtr[3] - ONE_BCI;
    bitCapIntOcl inOutStart = bitCapIntOclPtr[4];
    bitCapIntOcl toAdd = bitCapIntOclPtr[5];
    bitCapIntOcl controlLen = bitCapIntOclPtr[6];
    bitCapIntOcl controlMask = bitCapIntOclPtr[7];
    bitCapIntOcl otherRes;
    bitCapIntOcl iHigh, iLow;
    bitLenInt p;
    for (lcv = ID; lcv < maxI; lcv += Nthreads) {
        iHigh = lcv;
        i = 0U;
        for (p = 0U; p < controlLen; p++) {
            iLow = iHigh & (controlPowers[p] - ONE_BCI);
            i |= iLow;
            iHigh = (iHigh ^ iLow) << ONE_BCI;
        }
        i |= iHigh;

        otherRes = i & otherMask;
        nStateVec[(((((i & inOutMask) >> inOutStart) + toAdd) & lengthMask) << inOutStart) | otherRes | controlMask] =
            stateVec[i | controlMask];
    }
}

void kernel incdecc(global cmplx* stateVec, constant bitCapIntOcl* bitCapIntOclPtr, global cmplx* nStateVec)
{
    bitCapIntOcl Nthreads, lcv;

    Nthreads = get_global_size(0);
    bitCapIntOcl maxI = bitCapIntOclPtr[0];
    bitCapIntOcl inOutMask = bitCapIntOclPtr[1];
    bitCapIntOcl otherMask = bitCapIntOclPtr[2];
    bitCapIntOcl lengthMask = bitCapIntOclPtr[3] - ONE_BCI;
    bitCapIntOcl carryMask = bitCapIntOclPtr[4];
    bitCapIntOcl inOutStart = bitCapIntOclPtr[5];
    bitCapIntOcl toMod = bitCapIntOclPtr[6];
    bitCapIntOcl otherRes, inOutRes, outInt, outRes, i;
    for (lcv = ID; lcv < maxI; lcv += Nthreads) {
        i = lcv & (carryMask - ONE_BCI);
        i |= (lcv ^ i) << ONE_BCI;

        otherRes = i & otherMask;
        inOutRes = i & inOutMask;
        outInt = (inOutRes >> inOutStart) + toMod;
        outRes = 0U;
        if (outInt > lengthMask) {
            outInt &= lengthMask;
            outRes = carryMask;
        }
        outRes |= outInt << inOutStart;
        nStateVec[outRes | otherRes] = stateVec[i];
    }
}

void kernel incs(global cmplx* stateVec, constant bitCapIntOcl* bitCapIntOclPtr, global cmplx* nStateVec)
{
    bitCapIntOcl Nthreads, lcv;

    Nthreads = get_global_size(0);
    bitCapIntOcl maxI = bitCapIntOclPtr[0];
    bitCapIntOcl inOutMask = bitCapIntOclPtr[1];
    bitCapIntOcl otherMask = bitCapIntOclPtr[2];
    bitCapIntOcl lengthPower = bitCapIntOclPtr[3];
    bitCapIntOcl signMask = lengthPower >> ONE_BCI;
    bitCapIntOcl overflowMask = bitCapIntOclPtr[4];
    bitCapIntOcl inOutStart = bitCapIntOclPtr[5];
    bitCapIntOcl toAdd = bitCapIntOclPtr[6];
    bitCapIntOcl otherRes, inOutInt, inOutRes, inInt, outInt, outRes;
    cmplx amp;
    bool isOverflow;
    for (lcv = ID; lcv < maxI; lcv += Nthreads) {
        otherRes = lcv & otherMask;
        inOutRes = lcv & inOutMask;
        inOutInt = inOutRes >> inOutStart;
        inInt = toAdd;
        outInt = inOutInt + toAdd;
        if (outInt < lengthPower) {
            outRes = (outInt << inOutStart) | otherRes;
        } else {
            outRes = ((outInt - lengthPower) << inOutStart) | otherRes;
        }
        isOverflow = false;
        // Both negative:
        if (inOutInt & inInt & signMask) {
            inOutInt = ((~inOutInt) & (lengthPower - ONE_BCI)) + ONE_BCI;
            inInt = ((~inInt) & (lengthPower - ONE_BCI)) + ONE_BCI;
            if ((inOutInt + inInt) > signMask) {
                isOverflow = true;
            }
        }
        // Both positive:
        else if ((~inOutInt) & (~inInt) & signMask) {
            if ((inOutInt + inInt) >= signMask) {
                isOverflow = true;
            }
        }
        amp = stateVec[lcv];
        if (isOverflow && ((outRes & overflowMask) == overflowMask)) {
            amp = -amp;
        }
        nStateVec[outRes] = amp;
    }
}

void kernel incdecsc1(global cmplx* stateVec, constant bitCapIntOcl* bitCapIntOclPtr, global cmplx* nStateVec)
{
    bitCapIntOcl Nthreads, lcv;

    Nthreads = get_global_size(0);
    bitCapIntOcl maxI = bitCapIntOclPtr[0];
    bitCapIntOcl inOutMask = bitCapIntOclPtr[1];
    bitCapIntOcl otherMask = bitCapIntOclPtr[2];
    bitCapIntOcl lengthPower = bitCapIntOclPtr[3];
    bitCapIntOcl signMask = lengthPower >> ONE_BCI;
    bitCapIntOcl overflowMask = bitCapIntOclPtr[4];
    bitCapIntOcl carryMask = bitCapIntOclPtr[5];
    bitCapIntOcl inOutStart = bitCapIntOclPtr[6];
    bitCapIntOcl toAdd = bitCapIntOclPtr[7];
    bitCapIntOcl otherRes, inOutInt, inOutRes, inInt, outInt, outRes, i;
    cmplx amp;
    bool isOverflow;
    for (lcv = ID; lcv < maxI; lcv += Nthreads) {
        i = lcv & (carryMask - ONE_BCI);
        i |= (lcv ^ i) << ONE_BCI;

        otherRes = i & otherMask;
        inOutRes = i & inOutMask;
        inOutInt = inOutRes >> inOutStart;
        inInt = toAdd;
        outInt = inOutInt + toAdd;
        if (outInt < lengthPower) {
            outRes = (outInt << inOutStart) | otherRes;
        } else {
            outRes = ((outInt - lengthPower) << inOutStart) | otherRes | carryMask;
        }
        isOverflow = false;
        // Both negative:
        if (inOutInt & inInt & signMask) {
            inOutInt = ((~inOutInt) & (lengthPower - ONE_BCI)) + ONE_BCI;
            inInt = ((~inInt) & (lengthPower - ONE_BCI)) + ONE_BCI;
            if ((inOutInt + inInt) > signMask)
                isOverflow = true;
        }
        // Both positive:
        else if ((~inOutInt) & (~inInt) & signMask) {
            if ((inOutInt + inInt) >= signMask)
                isOverflow = true;
        }
        amp = stateVec[i];
        if (isOverflow && ((outRes & overflowMask) == overflowMask)) {
            amp = -amp;
        }
        nStateVec[outRes] = amp;
    }
}

void kernel incdecsc2(global cmplx* stateVec, constant bitCapIntOcl* bitCapIntOclPtr, global cmplx* nStateVec)
{
    bitCapIntOcl Nthreads, lcv;

    Nthreads = get_global_size(0);
    bitCapIntOcl maxI = bitCapIntOclPtr[0];
    bitCapIntOcl inOutMask = bitCapIntOclPtr[1];
    bitCapIntOcl otherMask = bitCapIntOclPtr[2];
    bitCapIntOcl lengthPower = bitCapIntOclPtr[3];
    bitCapIntOcl signMask = lengthPower >> ONE_BCI;
    bitCapIntOcl carryMask = bitCapIntOclPtr[4];
    bitCapIntOcl inOutStart = bitCapIntOclPtr[5];
    bitCapIntOcl toAdd = bitCapIntOclPtr[6];
    bitCapIntOcl otherRes, inOutInt, inOutRes, inInt, outInt, outRes, i;
    cmplx amp;
    bool isOverflow;
    for (lcv = ID; lcv < maxI; lcv += Nthreads) {
        i = lcv & (carryMask - ONE_BCI);
        i |= (lcv ^ i) << ONE_BCI;

        otherRes = i & otherMask;
        inOutRes = i & inOutMask;
        inOutInt = inOutRes >> inOutStart;
        inInt = toAdd;
        outInt = inOutInt + toAdd;
        if (outInt < lengthPower) {
            outRes = (outInt << inOutStart) | otherRes;
        } else {
            outRes = ((outInt - lengthPower) << inOutStart) | otherRes | carryMask;
        }
        isOverflow = false;
        // Both negative:
        if (inOutInt & inInt & (signMask)) {
            inOutInt = ((~inOutInt) & (lengthPower - ONE_BCI)) + ONE_BCI;
            inInt = ((~inInt) & (lengthPower - ONE_BCI)) + ONE_BCI;
            if ((inOutInt + inInt) > signMask)
                isOverflow = true;
        }
        // Both positive:
        else if ((~inOutInt) & (~inInt) & signMask) {
            if ((inOutInt + inInt) >= signMask)
                isOverflow = true;
        }
        amp = stateVec[i];
        if (isOverflow) {
            amp = -amp;
        }
        nStateVec[outRes] = amp;
    }
}

void kernel incbcd(global cmplx* stateVec, constant bitCapIntOcl* bitCapIntOclPtr, global cmplx* nStateVec)
{
    bitCapIntOcl Nthreads, lcv;

    Nthreads = get_global_size(0);
    bitCapIntOcl maxI = bitCapIntOclPtr[0];
    bitCapIntOcl inOutMask = bitCapIntOclPtr[1];
    bitCapIntOcl otherMask = bitCapIntOclPtr[2];
    bitCapIntOcl inOutStart = bitCapIntOclPtr[3];
    bitCapIntOcl toAdd = bitCapIntOclPtr[4];
    int nibbleCount = bitCapIntOclPtr[5];
    bitCapIntOcl otherRes, partToAdd, inOutRes, inOutInt, outInt, outRes;
    int test1, test2;
    int j;
    // For 64 qubits, we would have 16 nibbles. For now, there's no reason not overallocate in
    // fast private memory.
    int nibbles[16];
    bool isValid;
    cmplx amp;
    for (lcv = ID; lcv < maxI; lcv += Nthreads) {
        otherRes = lcv & otherMask;
        partToAdd = toAdd;
        inOutRes = lcv & inOutMask;
        inOutInt = inOutRes >> inOutStart;
        isValid = true;

        test1 = inOutInt & 15U;
        inOutInt >>= 4U;
        test2 = partToAdd % 10;
        partToAdd /= 10;
        nibbles[0] = test1 + test2;
        if ((test1 > 9) || (test2 > 9)) {
            isValid = false;
        }

        for (j = 1; j < nibbleCount; j++) {
            test1 = inOutInt & 15U;
            inOutInt >>= 4U;
            test2 = partToAdd % 10;
            partToAdd /= 10;
            nibbles[j] = test1 + test2;
            if ((test1 > 9) || (test2 > 9)) {
                isValid = false;
            }
        }
        amp = stateVec[lcv];
        if (isValid) {
            outInt = 0;
            outRes = 0;
            for (j = 0; j < nibbleCount; j++) {
                if (nibbles[j] > 9) {
                    nibbles[j] -= 10;
                    if ((unsigned char)(j + 1) < nibbleCount) {
                        nibbles[j + 1]++;
                    }
                }
                outInt |= ((bitCapIntOcl)nibbles[j]) << (j * 4);
            }
            outRes = (outInt << (inOutStart)) | otherRes;
            nStateVec[outRes] = amp;
        } else {
            nStateVec[lcv] = amp;
        }
    }
}

void kernel incdecbcdc(global cmplx* stateVec, constant bitCapIntOcl* bitCapIntOclPtr, global cmplx* nStateVec)
{
    bitCapIntOcl Nthreads, lcv;

    Nthreads = get_global_size(0);
    bitCapIntOcl maxI = bitCapIntOclPtr[0];
    bitCapIntOcl inOutMask = bitCapIntOclPtr[1];
    bitCapIntOcl otherMask = bitCapIntOclPtr[2];
    bitCapIntOcl carryMask = bitCapIntOclPtr[3];
    bitCapIntOcl inOutStart = bitCapIntOclPtr[4];
    bitCapIntOcl toAdd = bitCapIntOclPtr[5];
    int nibbleCount = bitCapIntOclPtr[6];
    bitCapIntOcl otherRes, partToAdd, inOutRes, inOutInt, outInt, outRes, carryRes, i;
    int test1, test2;
    int j;
    // For 64 qubits, we would have 16 nibbles. For now, there's no reason not overallocate in
    // fast private memory.
    int nibbles[16];
    bool isValid;
    cmplx amp1, amp2;
    for (lcv = ID; lcv < maxI; lcv += Nthreads) {
        i = lcv & (carryMask - ONE_BCI);
        i |= (lcv ^ i) << ONE_BCI;

        otherRes = i & otherMask;
        partToAdd = toAdd;
        inOutRes = i & inOutMask;
        inOutInt = inOutRes >> inOutStart;
        isValid = true;

        test1 = inOutInt & 15U;
        inOutInt >>= 4U;
        test2 = partToAdd % 10;
        partToAdd /= 10;
        nibbles[0] = test1 + test2;
        if ((test1 > 9) || (test2 > 9)) {
            isValid = false;
        }

        amp1 = stateVec[i];
        amp2 = stateVec[i | carryMask];
        for (j = 1; j < nibbleCount; j++) {
            test1 = inOutInt & 15U;
            inOutInt >>= 4U;
            test2 = partToAdd % 10;
            partToAdd /= 10;
            nibbles[j] = test1 + test2;
            if ((test1 > 9) || (test2 > 9)) {
                isValid = false;
            }
        }
        if (isValid) {
            outInt = 0;
            outRes = 0;
            carryRes = 0;
            for (j = 0; j < nibbleCount; j++) {
                if (nibbles[j] > 9) {
                    nibbles[j] -= 10;
                    if ((unsigned char)(j + 1) < nibbleCount) {
                        nibbles[j + 1]++;
                    } else {
                        carryRes = carryMask;
                    }
                }
                outInt |= ((bitCapIntOcl)nibbles[j]) << (j * 4);
            }
            outRes = (outInt << inOutStart) | otherRes | carryRes;
            nStateVec[outRes] = amp1;
            outRes ^= carryMask;
            nStateVec[outRes] = amp2;
        } else {
            nStateVec[i] = amp1;
            nStateVec[i | carryMask] = amp2;
        }
    }
}

void kernel mul(global cmplx* stateVec, constant bitCapIntOcl* bitCapIntOclPtr, global cmplx* nStateVec)
{
    bitCapIntOcl Nthreads, lcv;

    Nthreads = get_global_size(0);
    bitCapIntOcl maxI = bitCapIntOclPtr[0];
    bitCapIntOcl toMul = bitCapIntOclPtr[1];
    bitCapIntOcl inOutMask = bitCapIntOclPtr[2];
    // bitCapIntOcl carryMask = bitCapIntOclPtr[3];
    bitCapIntOcl otherMask = bitCapIntOclPtr[4];
    bitCapIntOcl len = bitCapIntOclPtr[5];
    bitCapIntOcl lowMask = (ONE_BCI << len) - ONE_BCI;
    bitCapIntOcl highMask = lowMask << len;
    bitCapIntOcl inOutStart = bitCapIntOclPtr[6];
    bitCapIntOcl carryStart = bitCapIntOclPtr[7];
    bitCapIntOcl skipMask = bitCapIntOclPtr[8];
    bitCapIntOcl otherRes, outInt;
    bitCapIntOcl i, iHigh, iLow;
    for (lcv = ID; lcv < maxI; lcv += Nthreads) {
        iHigh = lcv;
        iLow = iHigh & skipMask;
        i = iLow | (iHigh ^ iLow) << len;

        otherRes = i & otherMask;
        outInt = ((i & inOutMask) >> inOutStart) * toMul;
        nStateVec[((outInt & lowMask) << inOutStart) | (((outInt & highMask) >> len) << carryStart) | otherRes] =
            stateVec[i];
    }
}

void kernel div(global cmplx* stateVec, constant bitCapIntOcl* bitCapIntOclPtr, global cmplx* nStateVec)
{
    bitCapIntOcl Nthreads, lcv;

    Nthreads = get_global_size(0);
    bitCapIntOcl maxI = bitCapIntOclPtr[0];
    bitCapIntOcl toDiv = bitCapIntOclPtr[1];
    bitCapIntOcl inOutMask = bitCapIntOclPtr[2];
    // bitCapIntOcl carryMask = bitCapIntOclPtr[3];
    bitCapIntOcl otherMask = bitCapIntOclPtr[4];
    bitCapIntOcl len = bitCapIntOclPtr[5];
    bitCapIntOcl lowMask = (ONE_BCI << len) - ONE_BCI;
    bitCapIntOcl highMask = lowMask << len;
    bitCapIntOcl inOutStart = bitCapIntOclPtr[6];
    bitCapIntOcl carryStart = bitCapIntOclPtr[7];
    bitCapIntOcl skipMask = bitCapIntOclPtr[8];
    bitCapIntOcl otherRes, outInt;
    bitCapIntOcl i, iHigh, iLow;
    for (lcv = ID; lcv < maxI; lcv += Nthreads) {
        iHigh = lcv;
        iLow = iHigh & skipMask;
        i = iLow | (iHigh ^ iLow) << len;

        otherRes = i & otherMask;
        outInt = ((i & inOutMask) >> inOutStart) * toDiv;
        nStateVec[i] =
            stateVec[((outInt & lowMask) << inOutStart) | (((outInt & highMask) >> len) << carryStart) | otherRes];
    }
}

// The conditional in the body of kernel loop would majorly hurt performance:
#define MODNOUT(indexIn, indexOut)                                                                                     \
    bitCapIntOcl Nthreads, lcv;                                                                                        \
                                                                                                                       \
    Nthreads = get_global_size(0);                                                                                     \
    bitCapIntOcl maxI = bitCapIntOclPtr[0];                                                                            \
    bitCapIntOcl toMul = bitCapIntOclPtr[1];                                                                           \
    bitCapIntOcl inMask = bitCapIntOclPtr[2];                                                                          \
    /* bitCapIntOcl outMask = bitCapIntOclPtr[3]; */                                                                   \
    bitCapIntOcl otherMask = bitCapIntOclPtr[4];                                                                       \
    bitCapIntOcl len = bitCapIntOclPtr[5];                                                                             \
    /* bitCapIntOcl lowMask = (ONE_BCI << len) - ONE_BCI; */                                                           \
    bitCapIntOcl inStart = bitCapIntOclPtr[6];                                                                         \
    bitCapIntOcl outStart = bitCapIntOclPtr[7];                                                                        \
    bitCapIntOcl skipMask = bitCapIntOclPtr[8];                                                                        \
    bitCapIntOcl modN = bitCapIntOclPtr[9];                                                                            \
    bitCapIntOcl otherRes, inRes, outRes;                                                                              \
    bitCapIntOcl i, iHigh, iLow;                                                                                       \
    for (lcv = ID; lcv < maxI; lcv += Nthreads) {                                                                      \
        iHigh = lcv;                                                                                                   \
        iLow = iHigh & skipMask;                                                                                       \
        i = iLow | (iHigh ^ iLow) << len;                                                                              \
                                                                                                                       \
        otherRes = i & otherMask;                                                                                      \
        inRes = i & inMask;                                                                                            \
        outRes = (((inRes >> inStart) * toMul) % modN) << outStart;                                                    \
        nStateVec[indexOut] = stateVec[indexIn];                                                                       \
    }

void kernel mulmodnout(global cmplx* stateVec, constant bitCapIntOcl* bitCapIntOclPtr, global cmplx* nStateVec)
{
    MODNOUT(i, (inRes | outRes | otherRes));
}

void kernel imulmodnout(global cmplx* stateVec, constant bitCapIntOcl* bitCapIntOclPtr, global cmplx* nStateVec)
{
    MODNOUT((inRes | outRes | otherRes), i);
}

void kernel powmodnout(global cmplx* stateVec, constant bitCapIntOcl* bitCapIntOclPtr, global cmplx* nStateVec)
{
    bitCapIntOcl Nthreads, lcv;

    Nthreads = get_global_size(0);
    bitCapIntOcl maxI = bitCapIntOclPtr[0];
    bitCapIntOcl base = bitCapIntOclPtr[1];
    bitCapIntOcl inMask = bitCapIntOclPtr[2];
    bitCapIntOcl outMask = bitCapIntOclPtr[3];
    bitCapIntOcl otherMask = bitCapIntOclPtr[4];
    bitCapIntOcl len = bitCapIntOclPtr[5];
    bitCapIntOcl lowMask = (ONE_BCI << len) - ONE_BCI;
    bitCapIntOcl inStart = bitCapIntOclPtr[6];
    bitCapIntOcl outStart = bitCapIntOclPtr[7];
    bitCapIntOcl skipMask = bitCapIntOclPtr[8];
    bitCapIntOcl modN = bitCapIntOclPtr[9];
    bitCapIntOcl otherRes, inRes, outRes, inInt;
    bitCapIntOcl i, iHigh, iLow, powRes, pw;
    for (lcv = ID; lcv < maxI; lcv += Nthreads) {
        iHigh = lcv;
        iLow = iHigh & skipMask;
        i = iLow | (iHigh ^ iLow) << len;

        otherRes = i & otherMask;
        inRes = i & inMask;
        inInt = inRes >> inStart;

        powRes = base;
        for (pw = 1; pw < inInt; pw++) {
            powRes *= base;
        }
        if (inInt == 0) {
            powRes = 1;
        }

        outRes = (powRes % modN) << outStart;

        nStateVec[inRes | outRes | otherRes] = stateVec[i];
    }
}

void kernel fulladd(global cmplx* stateVec, constant bitCapIntOcl* bitCapIntOclPtr)
{
    bitCapIntOcl Nthreads, lcv;

    Nthreads = get_global_size(0);
    bitCapIntOcl maxI = bitCapIntOclPtr[0];
    bitCapIntOcl input1Mask = bitCapIntOclPtr[1];
    bitCapIntOcl input2Mask = bitCapIntOclPtr[2];
    bitCapIntOcl carryInSumOutMask = bitCapIntOclPtr[3];
    bitCapIntOcl carryOutMask = bitCapIntOclPtr[4];

    bitCapIntOcl qMask1, qMask2;
    if (carryInSumOutMask < carryOutMask) {
        qMask1 = carryInSumOutMask - ONE_BCI;
        qMask2 = carryOutMask - ONE_BCI;
    } else {
        qMask1 = carryOutMask - ONE_BCI;
        qMask2 = carryInSumOutMask - ONE_BCI;
    }

    cmplx ins0c0, ins0c1, ins1c0, ins1c1;
    cmplx outs0c0, outs0c1, outs1c0, outs1c1;

    bitCapIntOcl i, iLow, iHigh;

    bool aVal, bVal;

    for (lcv = ID; lcv < maxI; lcv += Nthreads) {
        PUSH_APART_2();

        // Carry-in, sum bit in
        ins0c0 = stateVec[i];
        ins0c1 = stateVec[i | carryInSumOutMask];
        ins1c0 = stateVec[i | carryOutMask];
        ins1c1 = stateVec[i | carryInSumOutMask | carryOutMask];

        aVal = (i & input1Mask);
        bVal = (i & input2Mask);

        if (!aVal) {
            if (!bVal) {
                // Coding:
                outs0c0 = ins0c0;
                outs1c0 = ins0c1;
                // Non-coding:
                outs0c1 = ins1c0;
                outs1c1 = ins1c1;
            } else {
                // Coding:
                outs1c0 = ins0c0;
                outs0c1 = ins0c1;
                // Non-coding:
                outs1c1 = ins1c0;
                outs0c0 = ins1c1;
            }
        } else {
            if (!bVal) {
                // Coding:
                outs1c0 = ins0c0;
                outs0c1 = ins0c1;
                // Non-coding:
                outs1c1 = ins1c0;
                outs0c0 = ins1c1;
            } else {
                // Coding:
                outs0c1 = ins0c0;
                outs1c1 = ins0c1;
                // Non-coding:
                outs0c0 = ins1c0;
                outs1c0 = ins1c1;
            }
        }

        stateVec[i] = outs0c0;
        stateVec[i | carryOutMask] = outs0c1;
        stateVec[i | carryInSumOutMask] = outs1c0;
        stateVec[i | carryInSumOutMask | carryOutMask] = outs1c1;
    }
}

void kernel ifulladd(global cmplx* stateVec, constant bitCapIntOcl* bitCapIntOclPtr)
{
    bitCapIntOcl Nthreads, lcv;

    Nthreads = get_global_size(0);
    bitCapIntOcl maxI = bitCapIntOclPtr[0];
    bitCapIntOcl input1Mask = bitCapIntOclPtr[1];
    bitCapIntOcl input2Mask = bitCapIntOclPtr[2];
    bitCapIntOcl carryInSumOutMask = bitCapIntOclPtr[3];
    bitCapIntOcl carryOutMask = bitCapIntOclPtr[4];

    bitCapIntOcl qMask1, qMask2;
    if (carryInSumOutMask < carryOutMask) {
        qMask1 = carryInSumOutMask - ONE_BCI;
        qMask2 = carryOutMask - ONE_BCI;
    } else {
        qMask1 = carryOutMask - ONE_BCI;
        qMask2 = carryInSumOutMask - ONE_BCI;
    }

    cmplx ins0c0, ins0c1, ins1c0, ins1c1;
    cmplx outs0c0, outs0c1, outs1c0, outs1c1;

    bitCapIntOcl i, iLow, iHigh;

    bool aVal, bVal;

    for (lcv = ID; lcv < maxI; lcv += Nthreads) {
        PUSH_APART_2();

        // Carry-in, sum bit out
        outs0c0 = stateVec[i];
        outs0c1 = stateVec[i | carryOutMask];
        outs1c0 = stateVec[i | carryInSumOutMask];
        outs1c1 = stateVec[i | carryInSumOutMask | carryOutMask];

        aVal = (i & input1Mask);
        bVal = (i & input2Mask);

        if (!aVal) {
            if (!bVal) {
                // Coding:
                ins0c0 = outs0c0;
                ins0c1 = outs1c0;
                // Non-coding:
                ins1c0 = outs0c1;
                ins1c1 = outs1c1;
            } else {
                // Coding:
                ins0c0 = outs1c0;
                ins0c1 = outs0c1;
                // Non-coding:
                ins1c0 = outs1c1;
                ins1c1 = outs0c0;
            }
        } else {
            if (!bVal) {
                // Coding:
                ins0c0 = outs1c0;
                ins0c1 = outs0c1;
                // Non-coding:
                ins1c0 = outs1c1;
                ins1c1 = outs0c0;
            } else {
                // Coding:
                ins0c0 = outs0c1;
                ins0c1 = outs1c1;
                // Non-coding:
                ins1c0 = outs0c0;
                ins1c1 = outs1c0;
            }
        }

        stateVec[i] = ins0c0;
        stateVec[i | carryInSumOutMask] = ins0c1;
        stateVec[i | carryOutMask] = ins1c0;
        stateVec[i | carryInSumOutMask | carryOutMask] = ins1c1;
    }
}

#define CMOD_START()                                                                                                   \
    iHigh = lcv;                                                                                                       \
    i = 0U;                                                                                                            \
    for (p = 0U; p < (controlLen + len); p++) {                                                                        \
        iLow = iHigh & (controlPowers[p] - ONE_BCI);                                                                   \
        i |= iLow;                                                                                                     \
        iHigh = (iHigh ^ iLow) << ONE_BCI;                                                                             \
    }                                                                                                                  \
    i |= iHigh;

#define CMOD_FINISH()                                                                                                  \
    nStateVec[i] = stateVec[i];                                                                                        \
    for (j = ONE_BCI; j < ((ONE_BCI << controlLen) - ONE_BCI); j++) {                                                  \
        partControlMask = 0U;                                                                                          \
        for (k = 0U; k < controlLen; k++) {                                                                            \
            if (j & (ONE_BCI << k)) {                                                                                  \
                partControlMask |= controlPowers[controlLen + len + k];                                                \
            }                                                                                                          \
        }                                                                                                              \
        nStateVec[i | partControlMask] = stateVec[i | partControlMask];                                                \
    }

void kernel cmul(global cmplx* stateVec, constant bitCapIntOcl* bitCapIntOclPtr, global cmplx* nStateVec,
    constant bitCapIntOcl* controlPowers)
{
    bitCapIntOcl Nthreads, lcv;

    Nthreads = get_global_size(0);
    bitCapIntOcl maxI = bitCapIntOclPtr[0];
    bitCapIntOcl toMul = bitCapIntOclPtr[1];
    bitCapIntOcl controlLen = bitCapIntOclPtr[2];
    bitCapIntOcl controlMask = bitCapIntOclPtr[3];
    bitCapIntOcl inOutMask = bitCapIntOclPtr[4];
    // bitCapIntOcl carryMask = bitCapIntOclPtr[5];
    bitCapIntOcl otherMask = bitCapIntOclPtr[6];
    bitCapIntOcl len = bitCapIntOclPtr[7];
    bitCapIntOcl lowMask = (ONE_BCI << len) - ONE_BCI;
    bitCapIntOcl highMask = lowMask << len;
    bitCapIntOcl inOutStart = bitCapIntOclPtr[8];
    bitCapIntOcl carryStart = bitCapIntOclPtr[9];
    bitCapIntOcl otherRes, outInt;
    bitCapIntOcl i, iHigh, iLow, j;
    bitLenInt p, k;
    bitCapIntOcl partControlMask;
    for (lcv = ID; lcv < maxI; lcv += Nthreads) {
        CMOD_START();

        otherRes = i & otherMask;
        outInt = ((i & inOutMask) >> inOutStart) * toMul;
        nStateVec[((outInt & lowMask) << inOutStart) | (((outInt & highMask) >> len) << carryStart) | otherRes |
            controlMask] = stateVec[i | controlMask];

        CMOD_FINISH();
    }
}

void kernel cdiv(global cmplx* stateVec, constant bitCapIntOcl* bitCapIntOclPtr, global cmplx* nStateVec,
    constant bitCapIntOcl* controlPowers)
{
    bitCapIntOcl Nthreads, lcv;

    Nthreads = get_global_size(0);
    bitCapIntOcl maxI = bitCapIntOclPtr[0];
    bitCapIntOcl toDiv = bitCapIntOclPtr[1];
    bitCapIntOcl controlLen = bitCapIntOclPtr[2];
    bitCapIntOcl controlMask = bitCapIntOclPtr[3];
    bitCapIntOcl inOutMask = bitCapIntOclPtr[4];
    // bitCapIntOcl carryMask = bitCapIntOclPtr[5];
    bitCapIntOcl otherMask = bitCapIntOclPtr[6];
    bitCapIntOcl len = bitCapIntOclPtr[7];
    bitCapIntOcl lowMask = (ONE_BCI << len) - ONE_BCI;
    bitCapIntOcl highMask = lowMask << len;
    bitCapIntOcl inOutStart = bitCapIntOclPtr[8];
    bitCapIntOcl carryStart = bitCapIntOclPtr[9];
    bitCapIntOcl otherRes, outInt;
    bitCapIntOcl i, iHigh, iLow, j;
    bitLenInt p, k;
    bitCapIntOcl partControlMask;
    for (lcv = ID; lcv < maxI; lcv += Nthreads) {
        CMOD_START();

        otherRes = i & otherMask;
        outInt = (((i & inOutMask) >> inOutStart) * toDiv);
        nStateVec[i | controlMask] = stateVec[((outInt & lowMask) << inOutStart) |
            (((outInt & highMask) >> len) << carryStart) | otherRes | controlMask];

        CMOD_FINISH();
    }
}

// The conditional in the body of kernel loop would majorly hurt performance:
#define CMODNOUT(indexIn, indexOut)                                                                                    \
    bitCapIntOcl Nthreads, lcv;                                                                                        \
                                                                                                                       \
    Nthreads = get_global_size(0);                                                                                     \
    bitCapIntOcl maxI = bitCapIntOclPtr[0];                                                                            \
    bitCapIntOcl toMul = bitCapIntOclPtr[1];                                                                           \
    bitCapIntOcl controlLen = bitCapIntOclPtr[2];                                                                      \
    bitCapIntOcl controlMask = bitCapIntOclPtr[3];                                                                     \
    bitCapIntOcl inMask = bitCapIntOclPtr[4];                                                                          \
    bitCapIntOcl outMask = bitCapIntOclPtr[5];                                                                         \
    bitCapIntOcl modN = bitCapIntOclPtr[6];                                                                            \
    bitCapIntOcl len = bitCapIntOclPtr[7];                                                                             \
    /* bitCapIntOcl lowMask = (ONE_BCI << len) - ONE_BCI; */                                                           \
    bitCapIntOcl inStart = bitCapIntOclPtr[8];                                                                         \
    bitCapIntOcl outStart = bitCapIntOclPtr[9];                                                                        \
                                                                                                                       \
    bitCapIntOcl otherMask = (maxI - ONE_BCI) ^ (inMask | outMask | controlMask);                                      \
    maxI >>= (controlLen + len);                                                                                       \
                                                                                                                       \
    bitCapIntOcl otherRes, outRes, inRes;                                                                              \
    bitCapIntOcl i, iHigh, iLow, j;                                                                                    \
    bitLenInt p, k;                                                                                                    \
    bitCapIntOcl partControlMask;                                                                                      \
                                                                                                                       \
    for (lcv = ID; lcv < maxI; lcv += Nthreads) {                                                                      \
        CMOD_START();                                                                                                  \
                                                                                                                       \
        otherRes = i & otherMask;                                                                                      \
        inRes = i & inMask;                                                                                            \
        outRes = (((inRes >> inStart) * toMul) % modN) << outStart;                                                    \
        nStateVec[indexOut] = stateVec[indexIn];                                                                       \
                                                                                                                       \
        CMOD_FINISH();                                                                                                 \
    }

void kernel cmulmodnout(global cmplx* stateVec, constant bitCapIntOcl* bitCapIntOclPtr, global cmplx* nStateVec,
    constant bitCapIntOcl* controlPowers)
{
    CMODNOUT((i | controlMask), (inRes | outRes | otherRes | controlMask));
}

void kernel cimulmodnout(global cmplx* stateVec, constant bitCapIntOcl* bitCapIntOclPtr, global cmplx* nStateVec,
    constant bitCapIntOcl* controlPowers)
{
    CMODNOUT((inRes | outRes | otherRes | controlMask), (i | controlMask));
}

void kernel cpowmodnout(global cmplx* stateVec, constant bitCapIntOcl* bitCapIntOclPtr, global cmplx* nStateVec,
    constant bitCapIntOcl* controlPowers)
{
    bitCapIntOcl Nthreads, lcv;

    Nthreads = get_global_size(0);
    bitCapIntOcl maxI = bitCapIntOclPtr[0];
    bitCapIntOcl base = bitCapIntOclPtr[1];
    bitCapIntOcl controlLen = bitCapIntOclPtr[2];
    bitCapIntOcl controlMask = bitCapIntOclPtr[3];
    bitCapIntOcl inMask = bitCapIntOclPtr[4];
    bitCapIntOcl outMask = bitCapIntOclPtr[5];
    bitCapIntOcl modN = bitCapIntOclPtr[6];
    bitCapIntOcl len = bitCapIntOclPtr[7];
    bitCapIntOcl inStart = bitCapIntOclPtr[8];
    bitCapIntOcl outStart = bitCapIntOclPtr[9];

    bitCapIntOcl otherMask = (maxI - ONE_BCI) ^ (inMask | outMask | controlMask);
    maxI >>= (controlLen + len);

    bitCapIntOcl otherRes, outRes, inRes, inInt;
    bitCapIntOcl i, iHigh, iLow, j, powRes, pw;
    bitLenInt p, k;
    bitCapIntOcl partControlMask;
    for (lcv = ID; lcv < maxI; lcv += Nthreads) {
        CMOD_START();

        otherRes = i & otherMask;
        inRes = i & inMask;
        inInt = inRes >> inStart;

        powRes = base;
        for (pw = 1; pw < inInt; pw++) {
            powRes *= base;
        }
        if (inInt == 0) {
            powRes = 1;
        }

        outRes = (powRes % modN) << outStart;

        nStateVec[inRes | outRes | otherRes | controlMask] = stateVec[i | controlMask];

        CMOD_FINISH();
    }
}

void kernel indexedLda(
    global cmplx* stateVec, constant bitCapIntOcl* bitCapIntOclPtr, global cmplx* nStateVec, constant bitLenInt* values)
{
    bitCapIntOcl Nthreads, lcv;

    Nthreads = get_global_size(0);
    bitCapIntOcl maxI = bitCapIntOclPtr[0];
    bitCapIntOcl inputStart = bitCapIntOclPtr[1];
    bitCapIntOcl inputMask = bitCapIntOclPtr[2];
    bitCapIntOcl outputStart = bitCapIntOclPtr[3];
    bitCapIntOcl valueBytes = bitCapIntOclPtr[4];
    bitCapIntOcl valueLength = bitCapIntOclPtr[5];
    bitCapIntOcl lowMask = (ONE_BCI << outputStart) - ONE_BCI;
    bitCapIntOcl inputRes, inputInt, outputRes, outputInt;
    bitCapIntOcl i, iLow, iHigh, j;
    for (lcv = ID; lcv < maxI; lcv += Nthreads) {
        iHigh = lcv;
        iLow = iHigh & lowMask;
        i = iLow | ((iHigh ^ iLow) << valueLength);

        inputRes = i & inputMask;
        inputInt = inputRes >> inputStart;
        outputInt = 0U;
        for (j = 0U; j < valueBytes; j++) {
            outputInt |= values[inputInt * valueBytes + j] << (8U * j);
        }
        outputRes = outputInt << outputStart;
        nStateVec[outputRes | i] = stateVec[i];
    }
}

void kernel indexedAdc(
    global cmplx* stateVec, constant bitCapIntOcl* bitCapIntOclPtr, global cmplx* nStateVec, constant bitLenInt* values)
{
    bitCapIntOcl Nthreads, lcv;

    Nthreads = get_global_size(0);
    bitCapIntOcl maxI = bitCapIntOclPtr[0];
    bitCapIntOcl inputStart = bitCapIntOclPtr[1];
    bitCapIntOcl inputMask = bitCapIntOclPtr[2];
    bitCapIntOcl outputStart = bitCapIntOclPtr[3];
    bitCapIntOcl outputMask = bitCapIntOclPtr[4];
    bitCapIntOcl otherMask = bitCapIntOclPtr[5];
    bitCapIntOcl carryIn = bitCapIntOclPtr[6];
    bitCapIntOcl carryMask = bitCapIntOclPtr[7];
    bitCapIntOcl lengthPower = bitCapIntOclPtr[8];
    bitCapIntOcl valueBytes = bitCapIntOclPtr[9];
    bitCapIntOcl otherRes, inputRes, inputInt, outputRes, outputInt, carryRes;
    bitCapIntOcl i, iLow, iHigh, j;
    for (lcv = ID; lcv < maxI; lcv += Nthreads) {
        iHigh = lcv;
        iLow = iHigh & (carryMask - ONE_BCI);
        i = iLow | ((iHigh ^ iLow) << ONE_BCI);

        otherRes = i & otherMask;
        inputRes = i & inputMask;
        inputInt = inputRes >> inputStart;
        outputRes = i & outputMask;
        outputInt = 0U;
        for (j = 0U; j < valueBytes; j++) {
            outputInt |= values[inputInt * valueBytes + j] << (8U * j);
        }
        outputInt += (outputRes >> outputStart) + carryIn;

        carryRes = 0U;
        if (outputInt >= lengthPower) {
            outputInt -= lengthPower;
            carryRes = carryMask;
        }

        outputRes = outputInt << outputStart;
        nStateVec[outputRes | inputRes | otherRes | carryRes] = stateVec[lcv];
    }
}

void kernel indexedSbc(
    global cmplx* stateVec, constant bitCapIntOcl* bitCapIntOclPtr, global cmplx* nStateVec, constant bitLenInt* values)
{
    bitCapIntOcl Nthreads, lcv;

    Nthreads = get_global_size(0);
    bitCapIntOcl maxI = bitCapIntOclPtr[0];
    bitCapIntOcl inputStart = bitCapIntOclPtr[1];
    bitCapIntOcl inputMask = bitCapIntOclPtr[2];
    bitCapIntOcl outputStart = bitCapIntOclPtr[3];
    bitCapIntOcl outputMask = bitCapIntOclPtr[4];
    bitCapIntOcl otherMask = bitCapIntOclPtr[5];
    bitCapIntOcl carryIn = bitCapIntOclPtr[6];
    bitCapIntOcl carryMask = bitCapIntOclPtr[7];
    bitCapIntOcl lengthPower = bitCapIntOclPtr[8];
    bitCapIntOcl valueBytes = bitCapIntOclPtr[9];
    bitCapIntOcl otherRes, inputRes, inputInt, outputRes, outputInt, carryRes;
    bitCapIntOcl i, iLow, iHigh, j;
    for (lcv = ID; lcv < maxI; lcv += Nthreads) {
        iHigh = lcv;
        iLow = iHigh & (carryMask - ONE_BCI);
        i = iLow | ((iHigh ^ iLow) << ONE_BCI);

        otherRes = i & otherMask;
        inputRes = i & inputMask;
        inputInt = inputRes >> inputStart;
        outputRes = i & outputMask;
        outputInt = 0U;
        for (j = 0U; j < valueBytes; j++) {
            outputInt |= values[inputInt * valueBytes + j] << (8U * j);
        }
        outputInt = (outputRes >> outputStart) + (lengthPower - (outputInt + carryIn));

        carryRes = 0U;
        if (outputInt >= lengthPower) {
            outputInt -= lengthPower;
            carryRes = carryMask;
        }

        outputRes = outputInt << outputStart;
        nStateVec[outputRes | inputRes | otherRes | carryRes] = stateVec[i];
    }
}

void kernel hash(
    global cmplx* stateVec, constant bitCapIntOcl* bitCapIntOclPtr, global cmplx* nStateVec, constant bitLenInt* values)
{
    bitCapIntOcl Nthreads, lcv;

    Nthreads = get_global_size(0);
    bitCapIntOcl maxI = bitCapIntOclPtr[0];
    bitCapIntOcl start = bitCapIntOclPtr[1];
    bitCapIntOcl inputMask = bitCapIntOclPtr[2];
    bitCapIntOcl bytes = bitCapIntOclPtr[3];
    bitCapIntOcl inputRes, inputInt, outputRes, outputInt;
    bitCapIntOcl j;
    for (lcv = ID; lcv < maxI; lcv += Nthreads) {
        inputRes = lcv & inputMask;
        inputInt = inputRes >> start;
        outputInt = 0U;
        for (j = 0U; j < bytes; j++) {
            outputInt |= values[inputInt * bytes + j] << (8U * j);
        }
        outputRes = outputInt << start;
        nStateVec[outputRes | (lcv & ~inputRes)] = stateVec[lcv];
    }
}

void kernel nrmlze(global cmplx* stateVec, constant bitCapIntOcl* bitCapIntOclPtr, constant real1* args_ptr)
{
    bitCapIntOcl Nthreads, lcv;

    Nthreads = get_global_size(0);
    bitCapIntOcl maxI = bitCapIntOclPtr[0];
    real1 norm_thresh = args_ptr[0];
    real1 nrm = args_ptr[1];
    cmplx amp;

    for (lcv = ID; lcv < maxI; lcv += Nthreads) {
        amp = stateVec[lcv];
        if (dot(amp, amp) < norm_thresh) {
            amp = (cmplx)(ZERO_R1, ZERO_R1);
        }
        stateVec[lcv] = nrm * amp;
    }
}

void kernel nrmlzewide(global cmplx* stateVec, constant bitCapIntOcl* bitCapIntOclPtr, constant real1* args_ptr)
{
    bitCapIntOcl lcv = ID;
    real1 norm_thresh = args_ptr[0];
    real1 nrm = args_ptr[1];
    cmplx amp;

    amp = stateVec[lcv];
    if (dot(amp, amp) < norm_thresh) {
        amp = (cmplx)(ZERO_R1, ZERO_R1);
    }
    stateVec[lcv] = nrm * amp;
}

void kernel updatenorm(global cmplx* stateVec, constant bitCapIntOcl* bitCapIntOclPtr, constant real1* args_ptr,
    global real1* norm_ptr, local real1* lProbBuffer)
{
    bitCapIntOcl Nthreads, lcv, locID, locNthreads;

    Nthreads = get_global_size(0);
    bitCapIntOcl maxI = bitCapIntOclPtr[0];
    real1 norm_thresh = args_ptr[0];
    cmplx amp;
    real1 nrm;
    real1 partNrm = ZERO_R1;

    for (lcv = ID; lcv < maxI; lcv += Nthreads) {
        amp = stateVec[lcv];
        nrm = dot(amp, amp);
        if (nrm < norm_thresh) {
            nrm = ZERO_R1;
        }
        partNrm += nrm;
    }

    locID = get_local_id(0);
    locNthreads = get_local_size(0);
    lProbBuffer[locID] = partNrm;
    for (lcv = (locNthreads >> ONE_BCI); lcv > 0U; lcv >>= ONE_BCI) {
        barrier(CLK_LOCAL_MEM_FENCE);
        if (locID < lcv) {
            lProbBuffer[locID] += lProbBuffer[locID + lcv];
        }
    }

    if (locID == 0U) {
        norm_ptr[get_group_id(0)] = lProbBuffer[0];
    }
}

void kernel approxcompare(global cmplx* stateVec1, global cmplx* stateVec2, constant bitCapIntOcl* bitCapIntOclPtr,
    global real1* norm_ptr, local real1* lProbBuffer)
{
    bitCapIntOcl Nthreads, lcv, locID, locNthreads;

    Nthreads = get_global_size(0);
    bitCapIntOcl maxI = bitCapIntOclPtr[0];
    cmplx amp;
    real1 partNrm = ZERO_R1;

    // Hopefully, since this is identical redundant work by all elements, the break hits for all at the same time.
    cmplx basePhaseFac1;
    real1 nrm;
    bitCapIntOcl basePerm = 0;
    do {
        amp = stateVec1[basePerm];
        nrm = dot(amp, amp);
        basePerm++;
    } while (nrm < min_norm);

    basePerm--;
    amp = stateVec1[basePerm];
    nrm = dot(amp, amp);

    // If the amplitude we sample for global phase offset correction doesn't match, we're done.
    if (nrm > min_norm) {
        basePhaseFac1 = (ONE_R1 / sqrt(nrm)) * amp;

        amp = stateVec2[basePerm];
        cmplx basePhaseFac2 = (ONE_R1 / sqrt(dot(amp, amp))) * amp;

        for (lcv = ID; lcv < maxI; lcv += Nthreads) {
            amp = zmul(basePhaseFac2, stateVec1[lcv]) - zmul(basePhaseFac1, stateVec2[lcv]);
            partNrm += dot(amp, amp);
        }

        locID = get_local_id(0);
        locNthreads = get_local_size(0);
        lProbBuffer[locID] = partNrm;

        for (lcv = (locNthreads >> ONE_BCI); lcv > 0U; lcv >>= ONE_BCI) {
            barrier(CLK_LOCAL_MEM_FENCE);
            if (locID < lcv) {
                lProbBuffer[locID] += lProbBuffer[locID + lcv];
            }
        }

        if (locID == 0U) {
            norm_ptr[get_group_id(0)] = lProbBuffer[0];
        }
    } else {
        norm_ptr[get_group_id(0)] = 10;
    }
}

void kernel applym(global cmplx* stateVec, constant bitCapIntOcl* bitCapIntOclPtr, constant cmplx* cmplx_ptr)
{
    bitCapIntOcl Nthreads, lcv;

    Nthreads = get_global_size(0);
    bitCapIntOcl maxI = bitCapIntOclPtr[0];
    bitCapIntOcl qPower = bitCapIntOclPtr[1];
    bitCapIntOcl qMask = qPower - ONE_BCI;
    bitCapIntOcl savePower = bitCapIntOclPtr[2];
    bitCapIntOcl discardPower = qPower ^ savePower;
    cmplx nrm = cmplx_ptr[0];
    bitCapIntOcl i, iLow, iHigh;

    for (lcv = ID; lcv < maxI; lcv += Nthreads) {
        iHigh = lcv;
        iLow = iHigh & qMask;
        i = iLow | ((iHigh ^ iLow) << ONE_BCI);

        stateVec[i | savePower] = zmul(nrm, stateVec[i | savePower]);
        stateVec[i | discardPower] = (cmplx)(ZERO_R1, ZERO_R1);
    }
}

void kernel applymreg(global cmplx* stateVec, constant bitCapIntOcl* bitCapIntOclPtr, constant cmplx* cmplx_ptr)
{
    bitCapIntOcl Nthreads, lcv;

    Nthreads = get_global_size(0);
    bitCapIntOcl maxI = bitCapIntOclPtr[0];
    bitCapIntOcl mask = bitCapIntOclPtr[1];
    bitCapIntOcl result = bitCapIntOclPtr[2];
    cmplx nrm = cmplx_ptr[0];

    for (lcv = ID; lcv < maxI; lcv += Nthreads) {
        stateVec[lcv] = ((lcv & mask) == result) ? zmul(nrm, stateVec[lcv]) : (cmplx)(ZERO_R1, ZERO_R1);
    }
}

void kernel phaseflip(global cmplx* stateVec, constant bitCapIntOcl* bitCapIntOclPtr)
{
    bitCapIntOcl Nthreads, lcv;

    Nthreads = get_global_size(0);
    bitCapIntOcl maxI = bitCapIntOclPtr[0];
    for (lcv = ID; lcv < maxI; lcv += Nthreads) {
        stateVec[lcv] = -stateVec[lcv];
    }
}

void kernel zerophaseflip(global cmplx* stateVec, constant bitCapIntOcl* bitCapIntOclPtr)
{
    bitCapIntOcl Nthreads, lcv;
    bitCapIntOcl i, iLow, iHigh;

    Nthreads = get_global_size(0);
    bitCapIntOcl maxI = bitCapIntOclPtr[0];
    bitCapIntOcl skipMask = bitCapIntOclPtr[1] - ONE_BCI;
    bitCapIntOcl skipLength = bitCapIntOclPtr[2];
    for (lcv = ID; lcv < maxI; lcv += Nthreads) {
        iHigh = lcv;
        iLow = iHigh & skipMask;
        i = iLow | ((iHigh ^ iLow) << skipLength);

        stateVec[i] = -stateVec[i];
    }
}

void kernel cphaseflipifless(global cmplx* stateVec, constant bitCapIntOcl* bitCapIntOclPtr)
{
    bitCapIntOcl Nthreads, lcv;
    bitCapIntOcl i, iLow, iHigh;

    Nthreads = get_global_size(0);
    bitCapIntOcl maxI = bitCapIntOclPtr[0];
    bitCapIntOcl regMask = bitCapIntOclPtr[1];
    bitCapIntOcl skipPower = bitCapIntOclPtr[2];
    bitCapIntOcl greaterPerm = bitCapIntOclPtr[3];
    bitCapIntOcl start = bitCapIntOclPtr[4];
    for (lcv = ID; lcv < maxI; lcv += Nthreads) {
        iHigh = lcv;
        iLow = iHigh & (skipPower - ONE_BCI);
        i = (iLow | ((iHigh ^ iLow) << ONE_BCI)) | skipPower;

        if (((i & regMask) >> start) < greaterPerm)
            stateVec[i] = -stateVec[i];
    }
}

void kernel phaseflipifless(global cmplx* stateVec, constant bitCapIntOcl* bitCapIntOclPtr)
{
    bitCapIntOcl Nthreads, lcv;

    Nthreads = get_global_size(0);
    bitCapIntOcl maxI = bitCapIntOclPtr[0];
    bitCapIntOcl regMask = bitCapIntOclPtr[1];
    bitCapIntOcl greaterPerm = bitCapIntOclPtr[2];
    bitCapIntOcl start = bitCapIntOclPtr[3];
    for (lcv = ID; lcv < maxI; lcv += Nthreads) {
        if (((lcv & regMask) >> start) < greaterPerm)
            stateVec[lcv] = -stateVec[lcv];
    }
}<|MERGE_RESOLUTION|>--- conflicted
+++ resolved
@@ -44,9 +44,8 @@
     cmplx4 mtrx = vload8(0, cmplxPtr);                                                                                 \
     real1 nrm = cmplxPtr[8];                                                                                           \
                                                                                                                        \
-<<<<<<< HEAD
     cmplx2 mulRes;
-    
+
 #define PREP_2X2_WIDE()                                                                                                \
     bitCapIntOcl lcv, i;                                                                                               \
                                                                                                                        \
@@ -55,28 +54,12 @@
                                                                                                                        \
     cmplx2 mulRes;
 
-=======
-    cmplx2 mulRes;
-
-#define PREP_2X2_WIDE()                                                                                                \
-    bitCapIntOcl lcv, i;                                                                                               \
-                                                                                                                       \
-    cmplx4 mtrx = vload8(0, cmplxPtr);                                                                                 \
-    real1 nrm = cmplxPtr[8];                                                                                           \
-                                                                                                                       \
-    cmplx2 mulRes;
-
->>>>>>> 0d16fc51
 #define PREP_2X2_NORM()                                                                                                \
     real1 norm_thresh = cmplxPtr[9];                                                                                   \
     real1 dotMulRes;
 
 #define PREP_SPECIAL_2X2()                                                                                             \
     bitCapIntOcl lcv, i;                                                                                               \
-<<<<<<< HEAD
-    bitCapIntOcl Nthreads = get_global_size(0);                                                                        \
-=======
->>>>>>> 0d16fc51
     cmplx Y0;
 
 #define PUSH_APART_GEN()                                                                                               \
@@ -284,7 +267,6 @@
 void kernel xsinglewide(global cmplx* stateVec, constant bitCapIntOcl* bitCapIntOclPtr)
 {
     PREP_SPECIAL_2X2();
-    bitCapIntOcl Nthreads = get_global_size(0);
 
     bitCapIntOcl qMask = bitCapIntOclPtr[2];
 
