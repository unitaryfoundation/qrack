--- conflicted
+++ resolved
@@ -97,21 +97,7 @@
     Y0 = nrm * (zmul(mtrx.lo.lo, YT) + zmul(mtrx.lo.hi, Y1));                        \
     Y1 = nrm * (zmul(mtrx.hi.lo, YT) + zmul(mtrx.hi.hi, Y1));                        \
                                                                                      \
-<<<<<<< HEAD
     partNrm += dot(Y0, Y0) + dot(Y1, Y1);                                            \
-=======
-    nrm1 = dot(Y0, Y0);                                                              \
-    nrm2 = dot(Y1, Y1);                                                              \
-    if (nrm1 < min_norm) {                                                           \
-        nrm1 = ZERO_R1;                                                              \
-        Y0 = (cmplx)(ZERO_R1, ZERO_R1);                                              \
-    }                                                                                \
-    if (nrm2 < min_norm) {                                                           \
-        nrm2 = ZERO_R1;                                                              \
-        Y1 = (cmplx)(ZERO_R1, ZERO_R1);                                              \
-    }                                                                                \
-    partNrm += nrm1 + nrm2;                                                          \
->>>>>>> 8ef65ead
                                                                                      \
     stateVec[i | OFFSET1_ARG] = Y0;                                                  \
     stateVec[i | OFFSET2_ARG] = Y1
@@ -312,10 +298,6 @@
 void kernel uniformlycontrolled(global cmplx* stateVec, constant bitCapInt* bitCapIntPtr, constant bitCapInt* qPowers, constant cmplx* mtrxs, constant real1* nrmIn, global real1* nrmParts, local real1* lProbBuffer)
 {
     bitCapInt Nthreads, lcv, locID, locNthreads;
-<<<<<<< HEAD
-=======
-    real1 nrm1, nrm2;
->>>>>>> 8ef65ead
 
     Nthreads = get_global_size(0);
 
@@ -1823,27 +1805,7 @@
     real1 nrm = args_ptr[1];
     
     for (lcv = ID; lcv < maxI; lcv += Nthreads) {
-<<<<<<< HEAD
         stateVec[lcv] = nrm * stateVec[lcv];
-=======
-        amp = stateVec[lcv];
-        //"min_norm" is defined in qinterface.hpp
-        if (dot(amp, amp) < min_norm) {
-            amp = (cmplx)(ZERO_R1, ZERO_R1);
-        }
-        stateVec[lcv] = amp / nrm;
-    }
-}
-
-void kernel nrmlzewide(global cmplx* stateVec, constant bitCapInt* bitCapIntPtr, constant real1* args_ptr) {
-    bitCapInt lcv = ID;
-    cmplx amp;
-    
-    amp = stateVec[lcv];
-    //"min_norm" is defined in qinterface.hpp
-    if (dot(amp, amp) < min_norm) {
-        amp = (cmplx)(ZERO_R1, ZERO_R1);
->>>>>>> 8ef65ead
     }
     stateVec[lcv] = amp / args_ptr[1];
 }
@@ -1866,13 +1828,7 @@
     for (lcv = ID; lcv < maxI; lcv += Nthreads) {
         amp = stateVec[lcv];
         nrm = dot(amp, amp);
-<<<<<<< HEAD
         partNrm += nrm;
-=======
-        if (nrm >= min_norm) {
-            partNrm += nrm;
-        }
->>>>>>> 8ef65ead
     }
 
     locID = get_local_id(0);
