//////////////////////////////////////////////////////////////////////////////////////
//
// (C) Daniel Strano and the Qrack contributors 2017-2021. All rights reserved.
//
// QPager breaks a QEngine instance into pages of contiguous amplitudes.
//
// Licensed under the GNU Lesser General Public License V3.
// See LICENSE.md in the project root or https://www.gnu.org/licenses/lgpl-3.0.en.html
// for details.

#include "qfactory.hpp"

#include <thread>

#define IS_REAL_0(r) (abs(r) <= FP_NORM_EPSILON)
#define IS_CTRLED_CLIFFORD(top, bottom)                                                                                \
    ((IS_REAL_0(std::real(top)) || IS_REAL_0(std::imag(top))) && (IS_SAME(top, bottom) || IS_SAME(top, -bottom)))
#define IS_CLIFFORD(mtrx)                                                                                              \
    ((IS_SAME(mtrx[0U], mtrx[1U]) || IS_SAME(mtrx[0U], -mtrx[1U]) || IS_SAME(mtrx[0U], I_CMPLX * mtrx[1U]) ||          \
         IS_SAME(mtrx[0U], -I_CMPLX * mtrx[1U])) &&                                                                    \
        (IS_SAME(mtrx[0U], mtrx[2U]) || IS_SAME(mtrx[0U], -mtrx[2U]) || IS_SAME(mtrx[0U], I_CMPLX * mtrx[2U]) ||       \
            IS_SAME(mtrx[0U], -I_CMPLX * mtrx[2U])) &&                                                                 \
        (IS_SAME(mtrx[0U], mtrx[3U]) || IS_SAME(mtrx[0U], -mtrx[3U]) || IS_SAME(mtrx[0U], I_CMPLX * mtrx[3U]) ||       \
            IS_SAME(mtrx[0U], -I_CMPLX * mtrx[3U])))
#define IS_PHASE(mtrx) (IS_NORM_0(mtrx[1U]) && IS_NORM_0(mtrx[2U]))
#define IS_INVERT(mtrx) (IS_NORM_0(mtrx[0U]) && IS_NORM_0(mtrx[3U]))

namespace Qrack {

QStabilizerHybrid::QStabilizerHybrid(std::vector<QInterfaceEngine> eng, bitLenInt qBitCount, bitCapInt initState,
    qrack_rand_gen_ptr rgp, complex phaseFac, bool doNorm, bool randomGlobalPhase, bool useHostMem, int64_t deviceId,
    bool useHardwareRNG, bool useSparseStateVec, real1_f norm_thresh, std::vector<int64_t> devList,
    bitLenInt qubitThreshold, real1_f sep_thresh)
    : QEngine(qBitCount, rgp, doNorm, randomGlobalPhase, useHostMem, useHardwareRNG, norm_thresh)
    , isDefaultPaging(false)
    , doNormalize(doNorm)
    , isSparse(useSparseStateVec)
    , useTGadget(true)
    , thresholdQubits(qubitThreshold)
    , maxPageQubits(-1)
    , ancillaCount(0)
    , separabilityThreshold(sep_thresh)
    , devID(deviceId)
    , phaseFactor(phaseFac)
    , engine(NULL)
    , deviceIDs(devList)
    , engineTypes(eng)
    , shards(qubitCount)
{
#if ENABLE_OPENCL
    if ((engineTypes.size() == 1U) && (engineTypes[0U] == QINTERFACE_OPTIMAL_BASE)) {
        isDefaultPaging = true;

        DeviceContextPtr devContext = OCLEngine::Instance().GetDeviceContextPtr(devID);
        maxPageQubits = log2(devContext->GetMaxAlloc() / sizeof(complex));
        if (qubitCount > maxPageQubits) {
            engineTypes.push_back(QINTERFACE_QPAGER);
        }
    }
#endif

    amplitudeFloor = REAL1_EPSILON;
    stabilizer = MakeStabilizer(initState);
}

QStabilizerPtr QStabilizerHybrid::MakeStabilizer(bitCapInt perm)
{
    return std::make_shared<QStabilizer>(
        qubitCount, perm, rand_generator, CMPLX_DEFAULT_ARG, false, randGlobalPhase, false, -1, useRDRAND);
}
QEnginePtr QStabilizerHybrid::MakeEngine(bitCapInt perm)
{
    QInterfacePtr toRet = CreateQuantumInterface(engineTypes, qubitCount, perm, rand_generator, phaseFactor,
        doNormalize, randGlobalPhase, useHostRam, devID, useRDRAND, isSparse, (real1_f)amplitudeFloor, deviceIDs,
        thresholdQubits, separabilityThreshold);
    toRet->SetConcurrency(GetConcurrencyLevel());
    return std::dynamic_pointer_cast<QEngine>(toRet);
}
QEnginePtr QStabilizerHybrid::MakeEngine(bitCapInt perm, bitLenInt qbCount)
{
    QInterfacePtr toRet = CreateQuantumInterface(engineTypes, qbCount, perm, rand_generator, phaseFactor, doNormalize,
        randGlobalPhase, useHostRam, devID, useRDRAND, isSparse, (real1_f)amplitudeFloor, deviceIDs, thresholdQubits,
        separabilityThreshold);
    toRet->SetConcurrency(GetConcurrencyLevel());
    return std::dynamic_pointer_cast<QEngine>(toRet);
}

void QStabilizerHybrid::InvertBuffer(bitLenInt qubit)
{
    complex pauliX[4U] = { ZERO_CMPLX, ONE_CMPLX, ONE_CMPLX, ZERO_CMPLX };
    MpsShardPtr pauliShard = std::make_shared<MpsShard>(pauliX);
    pauliShard->Compose(shards[qubit]->gate);
    shards[qubit] = pauliShard->IsIdentity() ? NULL : pauliShard;
    stabilizer->X(qubit);
}

void QStabilizerHybrid::FlushH(bitLenInt qubit)
{
    complex hGate[4U] = { complex(SQRT1_2_R1, ZERO_R1), complex(SQRT1_2_R1, ZERO_R1), complex(SQRT1_2_R1, ZERO_R1),
        -complex(SQRT1_2_R1, ZERO_R1) };
    MpsShardPtr shard = std::make_shared<MpsShard>(hGate);
    shard->Compose(shards[qubit]->gate);
    shards[qubit] = shard->IsIdentity() ? NULL : shard;
    stabilizer->H(qubit);
}

void QStabilizerHybrid::FlushIfBlocked(bitLenInt control, bitLenInt target, bool isPhase)
{
    if (engine) {
        return;
    }

    MpsShardPtr shard = shards[control];
    if (shard && (shard->IsHPhase() || shard->IsHInvert())) {
        FlushH(control);
    }
    shard = shards[control];
    if (shard && shard->IsInvert()) {
        InvertBuffer(control);
    }
    shard = shards[control];
    if (shard && !shard->IsPhase()) {
        SwitchToEngine();
        return;
    }

    shard = shards[target];
    if (shard && (shard->IsHPhase() || shard->IsHInvert())) {
        FlushH(target);
    }
    shard = shards[target];
    if (shard && shard->IsInvert()) {
        InvertBuffer(target);
    }
<<<<<<< HEAD

    bool isBlocked = (shards[control] && !shards[control]->IsPhase());
    shard = shards[target];
    if (useTGadget && !isBlocked && !isPhase && shard && shard->IsPhase()) {
        QStabilizerPtr ancilla = std::make_shared<QStabilizer>(
            1U, 0U, rand_generator, CMPLX_DEFAULT_ARG, false, randGlobalPhase, false, -1, useRDRAND);

        // Form potentially entangled representation, with this.
        bitLenInt ancillaIndex = stabilizer->Compose(ancilla);
        ++ancillaCount;

        // Act reverse T-gadget with measurement basis preparation.
        stabilizer->CNOT(target, ancillaIndex);
        complex iMtrx[4];
        inv2x2(shard->gate, iMtrx);
        const complex hGate[4] = { complex(SQRT1_2_R1, ZERO_R1), complex(SQRT1_2_R1, ZERO_R1),
            complex(SQRT1_2_R1, ZERO_R1), -complex(SQRT1_2_R1, ZERO_R1) };
        complex mtrx[4];
        mul2x2(hGate, iMtrx, mtrx);
        shards.push_back(std::make_shared<MpsShard>(mtrx));

        // When we measure, we act postselection, but not yet.
        // ForceM(ancillaIndex, false, true, true);
        // Ancilla is separable after measurement.
        // Dispose(ancillaIndex, 1U);

        return;
    }
    isBlocked |= (shard && (!isPhase || !shard->IsPhase()));

    if (isBlocked) {
=======
    shard = shards[target];
    if (shard && (!isPhase || !shard->IsPhase())) {
>>>>>>> 909bd01e
        SwitchToEngine();
    }
}

bool QStabilizerHybrid::CollapseSeparableShard(bitLenInt qubit)
{
    MpsShardPtr shard = shards[qubit];
    shards[qubit] = NULL;

    const bool isZ1 = stabilizer->M(qubit);
    const real1_f prob = (real1_f)((isZ1) ? norm(shard->gate[3U]) : norm(shard->gate[2U]));

    bool result;
    if (prob <= ZERO_R1) {
        result = false;
    } else if (prob >= ONE_R1) {
        result = true;
    } else {
        result = (Rand() <= prob);
    }

    if (result != isZ1) {
        stabilizer->X(qubit);
    }

    return result;
}

void QStabilizerHybrid::FlushBuffers()
{
    if (stabilizer) {
        for (bitLenInt i = 0U; i < shards.size(); ++i) {
            if (shards[i]) {
                // This will call FlushBuffers() again after no longer stabilizer.
                SwitchToEngine();
                return;
            }
        }

        return;
    }

    for (bitLenInt i = 0U; i < shards.size(); ++i) {
        MpsShardPtr shard = shards[i];
        if (shard) {
            shards[i] = NULL;
            engine->Mtrx(shard->gate, i);
        }
    }
}

bool QStabilizerHybrid::TrimControls(
    const bitLenInt* lControls, bitLenInt lControlLen, std::vector<bitLenInt>& output, bool anti)
{
    if (engine) {
        output.insert(output.begin(), lControls, lControls + lControlLen);
        return false;
    }

    for (bitLenInt i = 0U; i < lControlLen; ++i) {
        bitLenInt bit = lControls[i];

        if (!stabilizer->IsSeparableZ(bit)) {
            output.push_back(bit);
            continue;
        }

        if (shards[bit]) {
            if (shards[bit]->IsInvert()) {
                if (anti != stabilizer->M(bit)) {
                    return true;
                }
                continue;
            }

            if (shards[bit]->IsPhase()) {
                if (anti == stabilizer->M(bit)) {
                    return true;
                }
                continue;
            }

            output.push_back(bit);
        } else if (anti == stabilizer->M(bit)) {
            return true;
        }
    }

    return false;
}

void QStabilizerHybrid::CacheEigenstate(bitLenInt target)
{
    if (engine) {
        return;
    }

    MpsShardPtr toRet = NULL;
    // If in PauliX or PauliY basis, compose gate with conversion from/to PauliZ basis.
    stabilizer->H(target);
    if (stabilizer->IsSeparableZ(target)) {
        // X eigenstate
        const complex mtrx[4U] = { complex(SQRT1_2_R1, ZERO_R1), complex(SQRT1_2_R1, ZERO_R1),
            complex(SQRT1_2_R1, ZERO_R1), complex(-SQRT1_2_R1, ZERO_R1) };
        toRet = std::make_shared<MpsShard>(mtrx);
    } else {
        stabilizer->H(target);
        stabilizer->IS(target);
        stabilizer->H(target);
        if (stabilizer->IsSeparableZ(target)) {
            // Y eigenstate
            const complex mtrx[4U] = { complex(SQRT1_2_R1, ZERO_R1), complex(SQRT1_2_R1, ZERO_R1),
                complex(ZERO_R1, SQRT1_2_R1), complex(ZERO_R1, -SQRT1_2_R1) };
            toRet = std::make_shared<MpsShard>(mtrx);
        } else {
            stabilizer->H(target);
            stabilizer->S(target);
        }
    }

    if (!toRet) {
        return;
    }

    if (shards[target]) {
        toRet->Compose(shards[target]->gate);
    }

    shards[target] = toRet;
}

QInterfacePtr QStabilizerHybrid::Clone()
{
    QStabilizerHybridPtr c = std::make_shared<QStabilizerHybrid>(engineTypes, qubitCount, 0, rand_generator,
        phaseFactor, doNormalize, randGlobalPhase, useHostRam, devID, useRDRAND, isSparse, (real1_f)amplitudeFloor,
        std::vector<int64_t>{}, thresholdQubits, separabilityThreshold);

    Finish();
    c->Finish();

    if (engine) {
        // Clone and set engine directly.
        c->engine = std::dynamic_pointer_cast<QEngine>(engine->Clone());
        c->stabilizer = NULL;
        return c;
    }

    // Otherwise, stabilizer
    c->engine = NULL;
    c->stabilizer = std::dynamic_pointer_cast<QStabilizer>(stabilizer->Clone());
    for (bitLenInt i = 0U; i < shards.size(); ++i) {
        if (shards[i]) {
            c->shards[i] = std::make_shared<MpsShard>(shards[i]->gate);
        }
    }

    return c;
}

QEnginePtr QStabilizerHybrid::CloneEmpty()
{
    QStabilizerHybridPtr c = std::make_shared<QStabilizerHybrid>(engineTypes, qubitCount, 0U, rand_generator,
        phaseFactor, doNormalize, randGlobalPhase, useHostRam, devID, useRDRAND, isSparse, (real1_f)amplitudeFloor,
        std::vector<int64_t>{}, thresholdQubits, separabilityThreshold);
    c->Finish();

    c->stabilizer = NULL;
    c->engine = std::dynamic_pointer_cast<QEngine>(
        CreateQuantumInterface(engineTypes, 0U, 0U, rand_generator, ONE_CMPLX, doNormalize, randGlobalPhase, useHostRam,
            devID, useRDRAND, isSparse, (real1_f)amplitudeFloor, deviceIDs, thresholdQubits, separabilityThreshold));
    c->engine->SetConcurrency(GetConcurrencyLevel());

    c->engine->ZeroAmplitudes();
    c->engine->SetQubitCount(qubitCount);

    return c;
}

void QStabilizerHybrid::SwitchToEngine()
{
    if (engine) {
        return;
    }

    engine = MakeEngine(0, stabilizer->GetQubitCount());
    stabilizer->GetQuantumState(engine);
    stabilizer = NULL;
    FlushBuffers();

    if (!ancillaCount) {
        return;
    }

    // When we measure, we act postselection on reverse T-gadgets.
    engine->ForceMReg(qubitCount, ancillaCount, 0, true, true);
    // Ancillae are separable after measurement.
    engine->Dispose(qubitCount, ancillaCount);
    // We have extra "gate fusion" shards leftover.
    shards.erase(shards.begin() + qubitCount, shards.end());
    // We're done with ancillae.
    ancillaCount = 0;
}

bitLenInt QStabilizerHybrid::Compose(QStabilizerHybridPtr toCopy)
{
    const bitLenInt nQubits = qubitCount + toCopy->qubitCount;
    bitLenInt toRet;

    if (engine) {
        toCopy->SwitchToEngine();
        toRet = engine->Compose(toCopy->engine);
    } else if (toCopy->engine) {
        SwitchToEngine();
        toRet = engine->Compose(toCopy->engine);
    } else {
        toRet = stabilizer->Compose(toCopy->stabilizer, qubitCount);
    }

    // Resize the shards buffer.
    shards.insert(shards.begin() + qubitCount, toCopy->shards.begin(), toCopy->shards.end());
    // Split the common shared_ptr references, with toCopy.
    for (bitLenInt i = qubitCount; i < nQubits; ++i) {
        if (shards[i]) {
            shards[i] = shards[i]->Clone();
        }
    }

    SetQubitCount(nQubits);
    ancillaCount += toCopy->ancillaCount;

    return toRet;
}

bitLenInt QStabilizerHybrid::Compose(QStabilizerHybridPtr toCopy, bitLenInt start)
{
    if (start == qubitCount) {
        return Compose(toCopy);
    }

    if (ancillaCount || toCopy->ancillaCount) {
        const bitLenInt origSize = qubitCount;
        ROL(origSize - start, 0, qubitCount);
        const bitLenInt result = Compose(toCopy);
        ROR(origSize - start, 0, qubitCount);

        return result;
    }

    const bitLenInt nQubits = qubitCount + toCopy->qubitCount;
    bitLenInt toRet;

    if (engine) {
        toCopy->SwitchToEngine();
        toRet = engine->Compose(toCopy->engine, start);
    } else if (toCopy->engine) {
        SwitchToEngine();
        toRet = engine->Compose(toCopy->engine, start);
    } else {
        toRet = stabilizer->Compose(toCopy->stabilizer, start);
    }

    // Resize the shards buffer.
    shards.insert(shards.begin() + start, toCopy->shards.begin(), toCopy->shards.end());
    // Split the common shared_ptr references, with toCopy.
    for (bitLenInt i = 0; i < toCopy->qubitCount; ++i) {
        if (shards[start + i]) {
            shards[start + i] = shards[start + i]->Clone();
        }
    }

    SetQubitCount(nQubits);

    return toRet;
}

QInterfacePtr QStabilizerHybrid::Decompose(bitLenInt start, bitLenInt length)
{
    QStabilizerHybridPtr dest = std::make_shared<QStabilizerHybrid>(engineTypes, length, 0, rand_generator, phaseFactor,
        doNormalize, randGlobalPhase, useHostRam, devID, useRDRAND, isSparse, (real1_f)amplitudeFloor,
        std::vector<int64_t>{}, thresholdQubits, separabilityThreshold);

    Decompose(start, dest);

    return dest;
}

void QStabilizerHybrid::Decompose(bitLenInt start, QStabilizerHybridPtr dest)
{
    const bitLenInt length = dest->qubitCount;
    const bitLenInt nQubits = qubitCount - length;

    if (length == qubitCount) {
        dest->stabilizer = stabilizer;
        stabilizer = NULL;
        dest->engine = engine;
        engine = NULL;

        dest->shards = shards;
        DumpBuffers();

        SetQubitCount(1U);
        stabilizer = MakeStabilizer(0U);
        return;
    }

    if (engine) {
        dest->SwitchToEngine();
        engine->Decompose(start, dest->engine);
        SetQubitCount(qubitCount - length);
        return;
    }

    if (dest->engine) {
        dest->engine.reset();
        dest->stabilizer = dest->MakeStabilizer(0U);
    }

    stabilizer->Decompose(start, dest->stabilizer);
    std::copy(shards.begin() + start, shards.begin() + start + length, dest->shards.begin());
    shards.erase(shards.begin() + start, shards.begin() + start + length);
    SetQubitCount(nQubits);
}

void QStabilizerHybrid::Dispose(bitLenInt start, bitLenInt length)
{
    const bitLenInt nQubits = qubitCount - length;

    if (length == qubitCount) {
        stabilizer = NULL;
        engine = NULL;

        DumpBuffers();

        SetQubitCount(1U);
        stabilizer = MakeStabilizer(0U);
        return;
    }

    if (engine) {
        engine->Dispose(start, length);
    } else {
        stabilizer->Dispose(start, length);
    }

    shards.erase(shards.begin() + start, shards.begin() + start + length);
    SetQubitCount(nQubits);
}

void QStabilizerHybrid::Dispose(bitLenInt start, bitLenInt length, bitCapInt disposedPerm)
{
    const bitLenInt nQubits = qubitCount - length;

    if (length == qubitCount) {
        stabilizer = NULL;
        engine = NULL;

        DumpBuffers();

        SetQubitCount(1U);
        stabilizer = MakeStabilizer(0U);
        return;
    }

    if (engine) {
        engine->Dispose(start, length, disposedPerm);
    } else {
        stabilizer->Dispose(start, length);
    }

    shards.erase(shards.begin() + start, shards.begin() + start + length);
    SetQubitCount(nQubits);
}

void QStabilizerHybrid::GetQuantumState(complex* outputState)
{
    if (engine) {
        engine->GetQuantumState(outputState);
        return;
    }

    if (!ancillaCount) {
        bitLenInt i;
        for (i = 0U; i < qubitCount; ++i) {
            if (shards[i]) {
                // We have a cached non-Clifford operation.
                break;
            }
        }

        if (i == qubitCount) {
            stabilizer->GetQuantumState(outputState);
            return;
        }
    }

    QStabilizerHybridPtr clone = std::dynamic_pointer_cast<QStabilizerHybrid>(Clone());
    clone->SwitchToEngine();
    clone->GetQuantumState(outputState);
}

void QStabilizerHybrid::GetProbs(real1* outputProbs)
{
    if (engine) {
        engine->GetProbs(outputProbs);
        return;
    }

    if (!ancillaCount) {
        bitLenInt i;
        for (i = 0U; i < qubitCount; ++i) {
            MpsShardPtr shard = shards[i];
            if (shard && !IS_PHASE(shard->gate)) {
                // We have a cached non-Clifford operation.
                break;
            }
        }

        if (i == qubitCount) {
            stabilizer->GetProbs(outputProbs);
            return;
        }
    }

    QStabilizerHybridPtr clone = std::dynamic_pointer_cast<QStabilizerHybrid>(Clone());
    clone->SwitchToEngine();
    clone->GetProbs(outputProbs);
}
complex QStabilizerHybrid::GetAmplitude(bitCapInt perm)
{
    if (engine) {
        return engine->GetAmplitude(perm);
    }

    if (!ancillaCount) {
        bitLenInt i;
        for (i = 0U; i < qubitCount; ++i) {
            if (shards[i]) {
                // We have a cached non-Clifford operation.
                break;
            }
        }

        if (i == qubitCount) {
            return stabilizer->GetAmplitude(perm);
        }
    }

    QStabilizerHybridPtr clone = std::dynamic_pointer_cast<QStabilizerHybrid>(Clone());
    clone->SwitchToEngine();
    return clone->GetAmplitude(perm);
}

void QStabilizerHybrid::SetQuantumState(const complex* inputState)
{
    DumpBuffers();

    if (qubitCount > 1U) {
        if (stabilizer) {
            engine = MakeEngine();
            stabilizer = NULL;
        }
        engine->SetQuantumState(inputState);

        return;
    }

    // Otherwise, we're preparing 1 qubit.
    engine = NULL;

    if (stabilizer) {
        stabilizer->SetPermutation(0U);
    } else {
        stabilizer = MakeStabilizer(0U);
    }

    const real1 prob = (real1)clampProb((real1_f)norm(inputState[1U]));
    const real1 sqrtProb = sqrt(prob);
    const real1 sqrt1MinProb = (real1)sqrt(clampProb((real1_f)(ONE_R1 - prob)));
    const complex phase0 = std::polar(ONE_R1, arg(inputState[0U]));
    const complex phase1 = std::polar(ONE_R1, arg(inputState[1U]));
    const complex mtrx[4U] = { sqrt1MinProb * phase0, sqrtProb * phase0, sqrtProb * phase1, -sqrt1MinProb * phase1 };
    Mtrx(mtrx, 0);
}

void QStabilizerHybrid::Mtrx(const complex* lMtrx, bitLenInt target)
{
    const bool wasCached = (bool)shards[target];
    complex mtrx[4U];
    if (wasCached) {
        shards[target]->Compose(lMtrx);
        std::copy(shards[target]->gate, shards[target]->gate + 4U, mtrx);
        shards[target] = NULL;
    } else {
        std::copy(lMtrx, lMtrx + 4U, mtrx);
    }

    if (engine) {
        engine->Mtrx(mtrx, target);
        return;
    }

    if (IS_CLIFFORD(mtrx) || ((IS_PHASE(mtrx) || IS_INVERT(mtrx)) && stabilizer->IsSeparableZ(target))) {
        stabilizer->Mtrx(mtrx, target);
        return;
    }

    shards[target] = std::make_shared<MpsShard>(mtrx);
    if (!wasCached) {
        CacheEigenstate(target);
    }
}

void QStabilizerHybrid::MCMtrx(const bitLenInt* lControls, bitLenInt lControlLen, const complex* mtrx, bitLenInt target)
{
    if (IS_NORM_0(mtrx[1U]) && IS_NORM_0(mtrx[2U])) {
        MCPhase(lControls, lControlLen, mtrx[0U], mtrx[3U], target);
        return;
    }

    if (IS_NORM_0(mtrx[0U]) && IS_NORM_0(mtrx[3U])) {
        MCInvert(lControls, lControlLen, mtrx[1U], mtrx[2U], target);
        return;
    }

    std::vector<bitLenInt> controls;
    if (TrimControls(lControls, lControlLen, controls)) {
        return;
    }

    if (!controls.size()) {
        Mtrx(mtrx, target);
        return;
    }

    SwitchToEngine();
    engine->MCMtrx(lControls, lControlLen, mtrx, target);
}

void QStabilizerHybrid::MCPhase(
    const bitLenInt* lControls, bitLenInt lControlLen, complex topLeft, complex bottomRight, bitLenInt target)
{
    if (IS_NORM_0(topLeft - ONE_CMPLX) && IS_NORM_0(bottomRight - ONE_CMPLX)) {
        return;
    }

    std::vector<bitLenInt> controls;
    if (TrimControls(lControls, lControlLen, controls)) {
        return;
    }

    if (!controls.size()) {
        Phase(topLeft, bottomRight, target);
        return;
    }

    if (stabilizer && (IS_NORM_0(topLeft - ONE_CMPLX) || IS_NORM_0(bottomRight - ONE_CMPLX))) {
        real1_f prob = Prob(target);
        if (IS_NORM_0(topLeft - ONE_CMPLX) && (prob == ZERO_R1)) {
            return;
        }
        if (IS_NORM_0(bottomRight - ONE_CMPLX) && (prob == ONE_R1)) {
            return;
        }
    }

    if ((controls.size() > 1U) || !IS_CTRLED_CLIFFORD(topLeft, bottomRight)) {
        SwitchToEngine();
    } else {
        FlushIfBlocked(controls[0U], target, true);
    }

    if (engine) {
        engine->MCPhase(lControls, lControlLen, topLeft, bottomRight, target);
        return;
    }

    const bitLenInt control = controls[0U];
    std::unique_ptr<bitLenInt[]> ctrls(new bitLenInt[controls.size()]);
    std::copy(controls.begin(), controls.end(), ctrls.get());
    stabilizer->MCPhase(ctrls.get(), controls.size(), topLeft, bottomRight, target);
    if (shards[control]) {
        CacheEigenstate(control);
    }
    if (shards[target]) {
        CacheEigenstate(target);
    }
}

void QStabilizerHybrid::MCInvert(
    const bitLenInt* lControls, bitLenInt lControlLen, complex topRight, complex bottomLeft, bitLenInt target)
{
    std::vector<bitLenInt> controls;
    if (TrimControls(lControls, lControlLen, controls)) {
        return;
    }

    if (!controls.size()) {
        Invert(topRight, bottomLeft, target);
        return;
    }

    if ((controls.size() > 1U) || !IS_CTRLED_CLIFFORD(topRight, bottomLeft)) {
        SwitchToEngine();
    } else {
        FlushIfBlocked(controls[0U], target);
    }

    if (engine) {
        engine->MCInvert(lControls, lControlLen, topRight, bottomLeft, target);
        return;
    }

    const bitLenInt control = controls[0U];
    std::unique_ptr<bitLenInt[]> ctrls(new bitLenInt[controls.size()]);
    std::copy(controls.begin(), controls.end(), ctrls.get());
    stabilizer->MCInvert(ctrls.get(), controls.size(), topRight, bottomLeft, target);
    if (shards[control]) {
        CacheEigenstate(control);
    }
    if (shards[target]) {
        CacheEigenstate(target);
    }
}

void QStabilizerHybrid::MACMtrx(
    const bitLenInt* lControls, bitLenInt lControlLen, const complex* mtrx, bitLenInt target)
{
    if (IS_NORM_0(mtrx[1U]) && IS_NORM_0(mtrx[2U])) {
        MACPhase(lControls, lControlLen, mtrx[0U], mtrx[3U], target);
        return;
    }

    if (IS_NORM_0(mtrx[0U]) && IS_NORM_0(mtrx[3U])) {
        MACInvert(lControls, lControlLen, mtrx[1U], mtrx[2U], target);
        return;
    }

    std::vector<bitLenInt> controls;
    if (TrimControls(lControls, lControlLen, controls, true)) {
        return;
    }

    if (!controls.size()) {
        Mtrx(mtrx, target);
        return;
    }

    SwitchToEngine();
    engine->MACMtrx(lControls, lControlLen, mtrx, target);
}

void QStabilizerHybrid::MACPhase(
    const bitLenInt* lControls, bitLenInt lControlLen, complex topLeft, complex bottomRight, bitLenInt target)
{
    std::vector<bitLenInt> controls;
    if (TrimControls(lControls, lControlLen, controls, true)) {
        return;
    }

    if (!controls.size()) {
        Phase(topLeft, bottomRight, target);
        return;
    }

    if (stabilizer && (IS_NORM_0(topLeft - ONE_CMPLX) || IS_NORM_0(bottomRight - ONE_CMPLX))) {
        real1_f prob = Prob(target);
        if (IS_NORM_0(topLeft - ONE_CMPLX) && (prob == ZERO_R1)) {
            return;
        }
        if (IS_NORM_0(bottomRight - ONE_CMPLX) && (prob == ONE_R1)) {
            return;
        }
    }

    if ((controls.size() > 1U) || !IS_CTRLED_CLIFFORD(topLeft, bottomRight)) {
        SwitchToEngine();
    } else {
        FlushIfBlocked(controls[0U], target, true);
    }

    if (engine) {
        engine->MACPhase(lControls, lControlLen, topLeft, bottomRight, target);
        return;
    }

    const bitLenInt control = controls[0U];
    std::unique_ptr<bitLenInt[]> ctrls(new bitLenInt[controls.size()]);
    std::copy(controls.begin(), controls.end(), ctrls.get());
    stabilizer->MACPhase(ctrls.get(), controls.size(), topLeft, bottomRight, target);
    if (shards[control]) {
        CacheEigenstate(control);
    }
    if (shards[target]) {
        CacheEigenstate(target);
    }
}

void QStabilizerHybrid::MACInvert(
    const bitLenInt* lControls, bitLenInt lControlLen, complex topRight, complex bottomLeft, bitLenInt target)
{
    std::vector<bitLenInt> controls;
    if (TrimControls(lControls, lControlLen, controls, true)) {
        return;
    }

    if (!controls.size()) {
        Invert(topRight, bottomLeft, target);
        return;
    }

    if ((controls.size() > 1U) || !IS_CTRLED_CLIFFORD(topRight, bottomLeft)) {
        SwitchToEngine();
    } else {
        FlushIfBlocked(controls[0U], target);
    }

    if (engine) {
        engine->MACInvert(lControls, lControlLen, topRight, bottomLeft, target);
        return;
    }

    const bitLenInt control = controls[0U];
    std::unique_ptr<bitLenInt[]> ctrls(new bitLenInt[controls.size()]);
    std::copy(controls.begin(), controls.end(), ctrls.get());
    stabilizer->MACInvert(ctrls.get(), controls.size(), topRight, bottomLeft, target);
    if (shards[control]) {
        CacheEigenstate(control);
    }
    if (shards[target]) {
        CacheEigenstate(target);
    }
}

real1_f QStabilizerHybrid::Prob(bitLenInt qubit)
{
    if (engine) {
        return engine->Prob(qubit);
    }

    if (ancillaCount) {
        QStabilizerHybridPtr clone = std::dynamic_pointer_cast<QStabilizerHybrid>(Clone());
        clone->SwitchToEngine();
        return clone->Prob(qubit);
    }

    if (shards[qubit] && shards[qubit]->IsInvert()) {
        InvertBuffer(qubit);
    }

    if (shards[qubit] && !shards[qubit]->IsPhase()) {
        // Bit was already rotated to Z basis, if separable.
        if (stabilizer->IsSeparableZ(qubit)) {
            if (stabilizer->M(qubit)) {
                return (real1_f)norm(shards[qubit]->gate[3U]);
            }
            return (real1_f)norm(shards[qubit]->gate[2U]);
        }

        // Otherwise, buffer will not change the fact that state appears maximally mixed.
        return ONE_R1_F / 2;
    }

    if (stabilizer->IsSeparableZ(qubit)) {
        return stabilizer->M(qubit) ? ONE_R1_F : ZERO_R1_F;
    }

    // Otherwise, state appears locally maximally mixed.
    return ONE_R1_F / 2;
}

bool QStabilizerHybrid::ForceMHelper(bitLenInt qubit, bool result, bool doForce, bool doApply)
{
    if (engine) {
        return engine->ForceM(qubit, result, doForce, doApply);
    }

    if (shards[qubit] && shards[qubit]->IsInvert()) {
        InvertBuffer(qubit);
    }

    if (shards[qubit]) {
        if (!shards[qubit]->IsPhase() && stabilizer->IsSeparableZ(qubit)) {
            if (doForce) {
                if (doApply) {
                    if (result != stabilizer->ForceM(qubit, result, true, true)) {
                        // Sorry to throw, but the requested forced result is definitely invalid.
                        throw std::invalid_argument(
                            "QStabilizerHybrid::ForceM() forced a measurement result with 0 probability!");
                    }
                    shards[qubit] = NULL;
                }

                return result;
            }
            // Bit was already rotated to Z basis, if separable.
            return CollapseSeparableShard(qubit);
        }

        // Otherwise, buffer will not change the fact that state appears maximally mixed.
        shards[qubit] = NULL;
    }

    return stabilizer->ForceM(qubit, result, doForce, doApply);
}

bitCapInt QStabilizerHybrid::MAll()
{
    if (ancillaCount) {
        SwitchToEngine();
    }

    if (engine) {
        const bitCapInt toRet = engine->MAll();
        SetPermutation(toRet);
        return toRet;
    }

    bitCapInt toRet = 0U;
    for (bitLenInt i = 0U; i < qubitCount; ++i) {
        if (shards[i] && shards[i]->IsInvert()) {
            InvertBuffer(i);
        }

        if (shards[i]) {
            if (!shards[i]->IsPhase() && stabilizer->IsSeparableZ(i)) {
                // Bit was already rotated to Z basis, if separable.
                CollapseSeparableShard(i);
            }

            // Otherwise, buffer will not change the fact that state appears maximally mixed.
            shards[i] = NULL;
        }

        if (stabilizer->M(i)) {
            toRet |= pow2(i);
        }
    }

    SetPermutation(toRet);

    return toRet;
}

std::map<bitCapInt, int> QStabilizerHybrid::MultiShotMeasureMask(
    const bitCapInt* qPowers, bitLenInt qPowerCount, unsigned shots)
{
    if (!shots) {
        return std::map<bitCapInt, int>();
    }

    if (ancillaCount) {
        SwitchToEngine();
    }
    if (engine) {
        return engine->MultiShotMeasureMask(qPowers, qPowerCount, shots);
    }

    std::vector<bitLenInt> bits(qPowerCount);
    for (bitLenInt i = 0U; i < qPowerCount; ++i) {
        bits[i] = log2(qPowers[i]);
    }

    std::map<bitCapInt, int> results;
    for (unsigned shot = 0U; shot < shots; ++shot) {
        QStabilizerHybridPtr clone = std::dynamic_pointer_cast<QStabilizerHybrid>(Clone());
        bitCapInt sample = 0U;
        for (bitLenInt i = 0U; i < qPowerCount; ++i) {
            if (clone->M(bits[i])) {
                sample |= pow2(i);
            }
        }
        ++(results[sample]);
    }

    return results;
}

void QStabilizerHybrid::MultiShotMeasureMask(
    const bitCapInt* qPowers, bitLenInt qPowerCount, unsigned shots, unsigned long long* shotsArray)
{
    if (!shots) {
        return;
    }

    if (ancillaCount) {
        SwitchToEngine();
    }
    if (engine) {
        engine->MultiShotMeasureMask(qPowers, qPowerCount, shots, shotsArray);
        return;
    }

    std::vector<bitLenInt> bits(qPowerCount);
    for (bitLenInt i = 0U; i < qPowerCount; ++i) {
        bits[i] = log2(qPowers[i]);
    }

    par_for(0U, shots, [&](const bitCapIntOcl& shot, const unsigned& cpu) {
        QStabilizerHybridPtr clone = std::dynamic_pointer_cast<QStabilizerHybrid>(Clone());
        bitCapInt sample = 0U;
        for (bitLenInt i = 0U; i < qPowerCount; ++i) {
            if (clone->M(bits[i])) {
                sample |= pow2(i);
            }
        }
        shotsArray[shot] = (unsigned)sample;
    });
}

real1_f QStabilizerHybrid::ApproxCompareHelper(QStabilizerHybridPtr toCompare, bool isDiscreteBool, real1_f error_tol)
{
    if (!toCompare) {
        return ONE_R1_F;
    }

    if (this == toCompare.get()) {
        return ZERO_R1_F;
    }

    // If the qubit counts are unequal, these can't be approximately equal objects.
    if (qubitCount != toCompare->qubitCount) {
        // Max square difference:
        return ONE_R1_F;
    }

    QStabilizerHybridPtr thisClone = stabilizer ? std::dynamic_pointer_cast<QStabilizerHybrid>(Clone()) : NULL;
    QStabilizerHybridPtr thatClone =
        toCompare->stabilizer ? std::dynamic_pointer_cast<QStabilizerHybrid>(toCompare->Clone()) : NULL;

    if (thisClone) {
        thisClone->FlushBuffers();
    }

    if (thatClone) {
        thatClone->FlushBuffers();
    }

    if (thisClone && thisClone->stabilizer && thatClone && thatClone->stabilizer) {
        if (isDiscreteBool) {
            return thisClone->stabilizer->ApproxCompare(thatClone->stabilizer, error_tol) ? ZERO_R1_F : ONE_R1_F;
        } else {
            return thisClone->stabilizer->SumSqrDiff(thatClone->stabilizer);
        }
    }

    if (thisClone) {
        thisClone->SwitchToEngine();
    }

    if (thatClone) {
        thatClone->SwitchToEngine();
    }

    QInterfacePtr thisEngine = thisClone ? thisClone->engine : engine;
    QInterfacePtr thatEngine = thatClone ? thatClone->engine : toCompare->engine;

    const real1_f toRet = isDiscreteBool ? (thisEngine->ApproxCompare(thatEngine, error_tol) ? ZERO_R1_F : ONE_R1_F)
                                         : thisEngine->SumSqrDiff(thatEngine);

    if (toRet > TRYDECOMPOSE_EPSILON) {
        return toRet;
    }

    if (!stabilizer && toCompare->stabilizer) {
        SetPermutation(0U);
        stabilizer = std::dynamic_pointer_cast<QStabilizer>(toCompare->stabilizer->Clone());
        shards.resize(toCompare->shards.size());
        for (bitLenInt i = 0U; i < shards.size(); ++i) {
            shards[i] = toCompare->shards[i] ? toCompare->shards[i]->Clone() : NULL;
        }
    } else if (stabilizer && !toCompare->stabilizer) {
        toCompare->SetPermutation(0U);
        toCompare->stabilizer = std::dynamic_pointer_cast<QStabilizer>(stabilizer->Clone());
        toCompare->shards.resize(shards.size());
        for (bitLenInt i = 0U; i < shards.size(); ++i) {
            toCompare->shards[i] = shards[i] ? shards[i]->Clone() : NULL;
        }
    }

    return toRet;
}

void QStabilizerHybrid::NormalizeState(real1_f nrm, real1_f norm_thresh, real1_f phaseArg)
{
    if (abs(nrm) <= FP_NORM_EPSILON) {
        ZeroAmplitudes();
        return;
    }

    if ((nrm > ZERO_R1) && (abs(ONE_R1 - nrm) > FP_NORM_EPSILON)) {
        SwitchToEngine();
    }

    if (stabilizer) {
        stabilizer->NormalizeState(REAL1_DEFAULT_ARG, norm_thresh, phaseArg);
    } else {
        engine->NormalizeState(nrm, norm_thresh, phaseArg);
    }
}

bool QStabilizerHybrid::TrySeparate(bitLenInt qubit)
{
    if (qubitCount == 1U) {
        return true;
    }

    if (stabilizer) {
        return stabilizer->CanDecomposeDispose(qubit, 1U);
    }

    return engine->TrySeparate(qubit);
}
bool QStabilizerHybrid::TrySeparate(bitLenInt qubit1, bitLenInt qubit2)
{
    if (qubitCount == 2U) {
        return true;
    }

    if (engine) {
        return engine->TrySeparate(qubit1, qubit2);
    }

    if (qubit2 < qubit1) {
        std::swap(qubit1, qubit2);
    }

    stabilizer->Swap(qubit1 + 1U, qubit2);

    const bool toRet = stabilizer->CanDecomposeDispose(qubit1, 2U);

    stabilizer->Swap(qubit1 + 1U, qubit2);

    return toRet;
}
bool QStabilizerHybrid::TrySeparate(const bitLenInt* qubits, bitLenInt length, real1_f error_tol)
{
    if (engine) {
        return engine->TrySeparate(qubits, length, error_tol);
    }

    std::vector<bitLenInt> q(length);
    std::copy(qubits, qubits + length, q.begin());
    std::sort(q.begin(), q.end());

    for (bitLenInt i = 1U; i < length; ++i) {
        Swap(q[0U] + i, q[i]);
    }

    const bool toRet = stabilizer->CanDecomposeDispose(q[0U], length);

    for (bitLenInt i = 1U; i < length; ++i) {
        Swap(q[0U] + i, q[i]);
    }

    return toRet;
}
} // namespace Qrack<|MERGE_RESOLUTION|>--- conflicted
+++ resolved
@@ -132,44 +132,55 @@
     if (shard && shard->IsInvert()) {
         InvertBuffer(target);
     }
-<<<<<<< HEAD
-
-    bool isBlocked = (shards[control] && !shards[control]->IsPhase());
+
     shard = shards[target];
-    if (useTGadget && !isBlocked && !isPhase && shard && shard->IsPhase()) {
-        QStabilizerPtr ancilla = std::make_shared<QStabilizer>(
-            1U, 0U, rand_generator, CMPLX_DEFAULT_ARG, false, randGlobalPhase, false, -1, useRDRAND);
-
-        // Form potentially entangled representation, with this.
-        bitLenInt ancillaIndex = stabilizer->Compose(ancilla);
-        ++ancillaCount;
-
-        // Act reverse T-gadget with measurement basis preparation.
-        stabilizer->CNOT(target, ancillaIndex);
-        complex iMtrx[4];
-        inv2x2(shard->gate, iMtrx);
-        const complex hGate[4] = { complex(SQRT1_2_R1, ZERO_R1), complex(SQRT1_2_R1, ZERO_R1),
-            complex(SQRT1_2_R1, ZERO_R1), -complex(SQRT1_2_R1, ZERO_R1) };
-        complex mtrx[4];
-        mul2x2(hGate, iMtrx, mtrx);
-        shards.push_back(std::make_shared<MpsShard>(mtrx));
-
-        // When we measure, we act postselection, but not yet.
-        // ForceM(ancillaIndex, false, true, true);
-        // Ancilla is separable after measurement.
-        // Dispose(ancillaIndex, 1U);
-
-        return;
-    }
-    isBlocked |= (shard && (!isPhase || !shard->IsPhase()));
-
-    if (isBlocked) {
-=======
-    shard = shards[target];
-    if (shard && (!isPhase || !shard->IsPhase())) {
->>>>>>> 909bd01e
+    if (!shard) {
+        return;
+    }
+    // Shard is definitely non-NULL.
+
+    if (!(shard->IsPhase())) {
         SwitchToEngine();
-    }
+        return;
+    }
+    // Shard is definitely a phase gate.
+
+    if (isPhase) {
+        return;
+    }
+    // The gate payload is definitely not a phase gate.
+    // This is the new case we can handle with the "reverse gadget" for t-injection in this PRX Quantum article, in
+    // Appendix A: https://journals.aps.org/prxquantum/abstract/10.1103/PRXQuantum.3.020361
+    // Hakop Pashayan, Oliver Reardon-Smith, Kamil Korzekwa, and Stephen D. Bartlett
+    // PRX Quantum 3, 020361 – Published 23 June 2022
+
+    if (!useTGadget) {
+        // The option to optimize this case is off.
+        SwitchToEngine();
+        return;
+    }
+
+    QStabilizerPtr ancilla = std::make_shared<QStabilizer>(
+        1U, 0U, rand_generator, CMPLX_DEFAULT_ARG, false, randGlobalPhase, false, -1, useRDRAND);
+
+    // Form potentially entangled representation, with this.
+    bitLenInt ancillaIndex = stabilizer->Compose(ancilla);
+    ++ancillaCount;
+
+    // Act reverse T-gadget with measurement basis preparation.
+    stabilizer->CNOT(target, ancillaIndex);
+    complex iMtrx[4];
+    inv2x2(shard->gate, iMtrx);
+    const complex hGate[4] = { complex(SQRT1_2_R1, ZERO_R1), complex(SQRT1_2_R1, ZERO_R1), complex(SQRT1_2_R1, ZERO_R1),
+        -complex(SQRT1_2_R1, ZERO_R1) };
+    complex mtrx[4];
+    mul2x2(hGate, iMtrx, mtrx);
+    shards.push_back(std::make_shared<MpsShard>(mtrx));
+
+    // When we measure, we act postselection, but not yet.
+    // ForceM(ancillaIndex, false, true, true);
+    // Ancilla is separable after measurement.
+    // Dispose(ancillaIndex, 1U);
 }
 
 bool QStabilizerHybrid::CollapseSeparableShard(bitLenInt qubit)
