--- conflicted
+++ resolved
@@ -130,9 +130,8 @@
         InvertBuffer(control);
     }
 
-<<<<<<< HEAD
     bool isBlocked = (shards[control] && !shards[control]->IsPhase());
-    const MpsShardPtr shard = shards[target];
+    shard = shards[target];
     if (useTGadget && !isBlocked && !isPhase && shard && shard->IsPhase()) {
         QStabilizerPtr ancilla = std::make_shared<QStabilizer>(
             1U, 0U, rand_generator, CMPLX_DEFAULT_ARG, false, randGlobalPhase, false, -1, useRDRAND);
@@ -159,10 +158,6 @@
         return;
     }
     isBlocked |= (shard && (!isPhase || !shard->IsPhase()));
-=======
-    const bool isBlocked = (shards[target] && (!isPhase || !shards[target]->IsPhase())) ||
-        (shards[control] && !shards[control]->IsPhase());
->>>>>>> 2948704b
 
     if (isBlocked) {
         SwitchToEngine();
@@ -305,20 +300,7 @@
     Finish();
     c->Finish();
 
-<<<<<<< HEAD
-    if (stabilizer) {
-        c->engine = NULL;
-        c->stabilizer = std::dynamic_pointer_cast<QStabilizer>(stabilizer->Clone());
-        c->shards.resize(shards.size());
-        for (bitLenInt i = 0U; i < shards.size(); ++i) {
-            if (shards[i]) {
-                c->shards[i] = std::make_shared<MpsShard>(shards[i]->gate);
-            }
-        }
-    } else {
-=======
-    if (engine) {
->>>>>>> 2948704b
+    if (engine) {
         // Clone and set engine directly.
         c->engine = std::dynamic_pointer_cast<QEngine>(engine->Clone());
         c->stabilizer = NULL;
@@ -328,7 +310,7 @@
     // Otherwise, stabilizer
     c->engine = NULL;
     c->stabilizer = std::dynamic_pointer_cast<QStabilizer>(stabilizer->Clone());
-    for (bitLenInt i = 0U; i < qubitCount; ++i) {
+    for (bitLenInt i = 0U; i < shards.size(); ++i) {
         if (shards[i]) {
             c->shards[i] = std::make_shared<MpsShard>(shards[i]->gate);
         }
@@ -585,22 +567,14 @@
         return;
     }
 
-<<<<<<< HEAD
     if (!ancillaCount) {
         bitLenInt i;
         for (i = 0U; i < qubitCount; ++i) {
-            if (shards[i]) {
+            MpsShardPtr shard = shards[i];
+            if (shard && !IS_PHASE(shard->gate)) {
                 // We have a cached non-Clifford operation.
                 break;
             }
-=======
-    bitLenInt i;
-    for (i = 0U; i < qubitCount; ++i) {
-        MpsShardPtr shard = shards[i];
-        if (shard && !IS_PHASE(shard->gate)) {
-            // We have a cached non-Clifford operation.
-            break;
->>>>>>> 2948704b
         }
 
         if (i == qubitCount) {
@@ -993,28 +967,15 @@
 
 bitCapInt QStabilizerHybrid::MAll()
 {
-<<<<<<< HEAD
-    bitCapInt toRet = 0U;
-    if (stabilizer) {
-        for (bitLenInt i = 0; i < ancillaCount; i++) {
-            // When we measure, we act postselection on reverse T-gadgets.
-            ForceMHelper(qubitCount + i, false, true, true);
-        }
-        // Ancillae are separable after measurement.
-        stabilizer->Dispose(qubitCount, ancillaCount);
-        ancillaCount = 0;
-
-        for (bitLenInt i = 0U; i < qubitCount; ++i) {
-            if (shards[i] && shards[i]->IsInvert()) {
-                InvertBuffer(i);
-            }
-=======
+    if (ancillaCount) {
+        SwitchToEngine();
+    }
+
     if (engine) {
         const bitCapInt toRet = engine->MAll();
         SetPermutation(toRet);
         return toRet;
     }
->>>>>>> 2948704b
 
     bitCapInt toRet = 0U;
     for (bitLenInt i = 0U; i < qubitCount; ++i) {
@@ -1049,24 +1010,11 @@
         return std::map<bitCapInt, int>();
     }
 
+    if (ancillaCount) {
+        SwitchToEngine();
+    }
     if (engine) {
         return engine->MultiShotMeasureMask(qPowers, qPowerCount, shots);
-    }
-
-    std::map<bitCapInt, int> results;
-    if (ancillaCount) {
-        for (unsigned shot = 0U; shot < shots; ++shot) {
-            QStabilizerHybridPtr clone = std::dynamic_pointer_cast<QStabilizerHybrid>(Clone());
-            const bitCapInt allMeasure = clone->MAll();
-            bitCapInt sample = 0U;
-            for (bitLenInt i = 0U; i < qPowerCount; ++i) {
-                if (allMeasure & qPowers[i]) {
-                    sample |= pow2(i);
-                }
-            }
-            ++(results[sample]);
-        }
-        return results;
     }
 
     std::vector<bitLenInt> bits(qPowerCount);
@@ -1074,6 +1022,7 @@
         bits[i] = log2(qPowers[i]);
     }
 
+    std::map<bitCapInt, int> results;
     for (unsigned shot = 0U; shot < shots; ++shot) {
         QStabilizerHybridPtr clone = std::dynamic_pointer_cast<QStabilizerHybrid>(Clone());
         bitCapInt sample = 0U;
@@ -1095,26 +1044,14 @@
         return;
     }
 
+    if (ancillaCount) {
+        SwitchToEngine();
+    }
     if (engine) {
         engine->MultiShotMeasureMask(qPowers, qPowerCount, shots, shotsArray);
         return;
     }
 
-    if (ancillaCount) {
-        par_for(0U, shots, [&](const bitCapIntOcl& shot, const unsigned& cpu) {
-            QStabilizerHybridPtr clone = std::dynamic_pointer_cast<QStabilizerHybrid>(Clone());
-            const bitCapInt allMeasure = clone->MAll();
-            bitCapInt sample = 0U;
-            for (bitLenInt i = 0U; i < qPowerCount; ++i) {
-                if (allMeasure & qPowers[i]) {
-                    sample |= pow2(i);
-                }
-            }
-            shotsArray[shot] = (unsigned)sample;
-        });
-
-        return;
-    }
     std::vector<bitLenInt> bits(qPowerCount);
     for (bitLenInt i = 0U; i < qPowerCount; ++i) {
         bits[i] = log2(qPowers[i]);
@@ -1189,12 +1126,14 @@
     if (!stabilizer && toCompare->stabilizer) {
         SetPermutation(0U);
         stabilizer = std::dynamic_pointer_cast<QStabilizer>(toCompare->stabilizer->Clone());
+        shards.resize(toCompare->shards.size());
         for (bitLenInt i = 0U; i < shards.size(); ++i) {
             shards[i] = toCompare->shards[i] ? toCompare->shards[i]->Clone() : NULL;
         }
     } else if (stabilizer && !toCompare->stabilizer) {
         toCompare->SetPermutation(0U);
         toCompare->stabilizer = std::dynamic_pointer_cast<QStabilizer>(stabilizer->Clone());
+        toCompare->shards.resize(shards.size());
         for (bitLenInt i = 0U; i < shards.size(); ++i) {
             toCompare->shards[i] = shards[i] ? shards[i]->Clone() : NULL;
         }
