--- conflicted
+++ resolved
@@ -43,31 +43,6 @@
     , separabilityThreshold(sep_thresh)
     , thresholdQubits(qubitThreshold)
 {
-<<<<<<< HEAD
-    if (engineType == subEngineType) {
-        switch (engineType) {
-        case QINTERFACE_OPTIMAL_G0_CHILD:
-            subEngineType = QINTERFACE_OPTIMAL_G1_CHILD;
-            break;
-        case QINTERFACE_OPTIMAL_G1_CHILD:
-            subEngineType = QINTERFACE_OPTIMAL_G2_CHILD;
-            break;
-#if ENABLE_OPENCL
-        case QINTERFACE_OPTIMAL_G2_CHILD:
-            subEngineType = OCLEngine::Instance()->GetDeviceCount() ? QINTERFACE_HYBRID : QINTERFACE_CPU;
-            break;
-#else
-        case QINTERFACE_OPTIMAL_G2_CHILD:
-            subEngineType = QINTERFACE_OPTIMAL_G3_CHILD;
-            break;
-#endif
-        default:
-            break;
-        }
-    }
-
-=======
->>>>>>> 537db28f
     concurrency = std::thread::hardware_concurrency();
     stabilizer = MakeStabilizer(initState);
     amplitudeFloor = REAL1_EPSILON;
