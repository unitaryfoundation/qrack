--- conflicted
+++ resolved
@@ -13,18 +13,17 @@
 
 #include "qfactory.hpp"
 
-<<<<<<< HEAD
 #if ENABLE_OPENCL
 #define QRACK_GPU_SINGLETON (OCLEngine::Instance())
 #define QRACK_GPU_ENGINE QINTERFACE_OPENCL
 #elif ENABLE_CUDA
 #define QRACK_GPU_SINGLETON (CUDAEngine::Instance())
 #define QRACK_GPU_ENGINE QINTERFACE_CUDA
-=======
+#endif
+
 #if ENABLE_ENV_VARS
 #include <regex>
 #include <string>
->>>>>>> d642812f
 #endif
 
 namespace Qrack {
@@ -89,7 +88,7 @@
                         devList.back() = (int)devID;
                     }
                     if (devList.back() == -1) {
-                        devList.back() = (int)OCLEngine::Instance().GetDefaultDeviceID();
+                        devList.back() = (int)QRACK_GPU_SINGLETON.GetDefaultDeviceID();
                     }
                     continue;
                 }
@@ -101,7 +100,7 @@
                         ids[i - 1U] = (int)devID;
                     }
                     if (ids[i - 1U] == -1) {
-                        ids[i - 1U] = (int)OCLEngine::Instance().GetDefaultDeviceID();
+                        ids[i - 1U] = (int)QRACK_GPU_SINGLETON.GetDefaultDeviceID();
                     }
                 }
                 for (unsigned i = 0U; i < maxI; ++i) {
