//////////////////////////////////////////////////////////////////////////////////////
//
// (C) Daniel Strano and the Qrack contributors 2017-2021. All rights reserved.
//
// This example demonstrates Shor's algorithm for integer factoring. (This file was heavily adapted from
// https://github.com/ProjectQ-Framework/ProjectQ/blob/develop/examples/shor.py, with thanks to ProjectQ!)
//
// Licensed under the GNU Lesser General Public License V3.
// See LICENSE.md in the project root or https://www.gnu.org/licenses/lgpl-3.0.en.html
// for details.

<<<<<<< HEAD
=======
// "qfactory.hpp" pulls in all headers needed to create any type of "Qrack::QInterface."
#include "qfactory.hpp"

>>>>>>> 1ef44e53
#include <chrono>
#include <cmath>
#include <iomanip> // For setw
#include <iostream> // For cout
#include <random>
#include <stdlib.h>
#include <time.h>

using namespace Qrack;

bitCapInt gcd(bitCapInt n1, bitCapInt n2)
{
    if (n2 == 0)
        return n1;
    return gcd(n2, n1 % n2);
}

bitCapInt continued_fraction_step(bitCapInt* numerator, bitCapInt* denominator)
{
    bitCapInt intPart = (*numerator) / (*denominator);
    bitCapInt partDenominator = (*numerator) - intPart * (*denominator);
    bitCapInt partNumerator = (*denominator);

    (*numerator) = partNumerator;
    (*denominator) = partDenominator;
    return intPart;
}

real1_f calc_continued_fraction(std::vector<bitCapInt> denominators, bitCapInt* numerator, bitCapInt* denominator)
{
    bitCapInt approxNumer = 1;
    bitCapInt approxDenom = denominators.back();
    bitCapInt temp;

    for (int i = (denominators.size() - 1); i > 0; i--) {
        temp = denominators[i] * approxDenom + approxNumer;
        approxNumer = approxDenom;
        approxDenom = temp;
    }

    (*numerator) = approxNumer;
    (*denominator) = approxDenom;
    return ((real1_f)approxNumer) / (bitCapIntOcl)approxDenom;
}

int main()
{
    uint64_t toFactor;
    bitCapInt base;

    std::cout << "Number to factor: ";
    std::cin >> toFactor;

    const double clockFactor = 1.0 / 1000.0; // Report in ms
    auto iterClock = std::chrono::high_resolution_clock::now();

    bitLenInt qubitCount = ceil(log2(toFactor));

    // Choose a base at random:
    std::random_device rand_dev;
    std::mt19937 rand_gen(rand_dev());
    std::uniform_int_distribution<> rand_dist(2, toFactor - 1);
    base = (bitCapInt)(rand_dist(rand_gen));

    bitCapInt testFactor = gcd(toFactor, base);
    if (testFactor != 1) {
        std::cout << "Chose non- relative prime: " << testFactor << " * " << (toFactor / testFactor) << std::endl;
        auto tClock = std::chrono::duration_cast<std::chrono::microseconds>(
            std::chrono::high_resolution_clock::now() - iterClock);
        std::cout << "(Time elapsed: " << (tClock.count() * clockFactor) << "ms)" << std::endl;
        return 0;
    }

    // QINTERFACE_OPTIMAL uses the (single-processor) OpenCL engine type, if available. Otherwise, it falls back to
    // QEngineCPU.
    QInterfacePtr qReg = CreateQuantumInterface(QINTERFACE_OPTIMAL, qubitCount * 2, 0);
    // TODO: This shouldn't be necessary:
    qReg->Finish();

    // This is the period-finding subroutine of Shor's algorithm.
    qReg->H(0, qubitCount);
    qReg->POWModNOut(base, toFactor, 0, qubitCount, qubitCount);
    qReg->IQFT(0, qubitCount);

    bitCapInt y = qReg->MAll() & (pow2(qubitCount) - ONE_BCI);
    if (y == 0) {
        std::cout << "Failed: y = 0 in period estimation subroutine." << std::endl;
        auto tClock = std::chrono::duration_cast<std::chrono::microseconds>(
            std::chrono::high_resolution_clock::now() - iterClock);
        std::cout << "(Time elapsed: " << (tClock.count() * clockFactor) << "ms)" << std::endl;
        return 0;
    }
    bitCapInt qubitPower = 1U << qubitCount;

    // Value is always fractional, so skip first step, by flipping numerator and denominator:
    bitCapInt numerator = qubitPower;
    bitCapInt denominator = y;

    std::vector<bitCapInt> denominators;
    bitCapInt approxNumer;
    bitCapInt approxDenom;
    do {
        denominators.push_back(continued_fraction_step(&numerator, &denominator));
        calc_continued_fraction(denominators, &approxNumer, &approxDenom);
    } while ((denominator > 0) && (approxDenom < toFactor));
    denominators.pop_back();

    bitCapInt r;
    if (denominators.size() == 0) {
        r = y;
    } else {
        calc_continued_fraction(denominators, &approxNumer, &r);
    }

    // Try to determine the factors
    if (r & 1U) {
        r *= 2;
    }
    bitCapInt apowrhalf = ((bitCapInt)pow((double)base, (double)(r >> 1U))) % toFactor;
    bitCapIntOcl f1 = (bitCapIntOcl)gcd(apowrhalf + 1, toFactor);
    bitCapIntOcl f2 = (bitCapIntOcl)gcd(apowrhalf - 1, toFactor);
    bitCapIntOcl res1 = f1;
    bitCapIntOcl res2 = f2;
    if (((f1 * f2) != toFactor) && ((f1 * f2) > 1) &&
        (((int)((ONE_R1 * toFactor) / (f1 * f2)) * f1 * f2) == toFactor)) {
        res1 = f1 * f2;
        res2 = toFactor / (f1 * f2);
    }
    if (((res1 * res2) == toFactor) && (res1 > 1) && (res2 > 1)) {
        std::cout << "Success: Found " << res1 << " * " << res2 << " = " << toFactor << std::endl;
    } else {
        std::cout << "Failure: Found " << res1 << " and " << res2 << std::endl;
    }
    auto tClock =
        std::chrono::duration_cast<std::chrono::microseconds>(std::chrono::high_resolution_clock::now() - iterClock);
    std::cout << "(Time elapsed: " << (tClock.count() * clockFactor) << "ms)" << std::endl;

    return 0;
}<|MERGE_RESOLUTION|>--- conflicted
+++ resolved
@@ -9,12 +9,9 @@
 // See LICENSE.md in the project root or https://www.gnu.org/licenses/lgpl-3.0.en.html
 // for details.
 
-<<<<<<< HEAD
-=======
 // "qfactory.hpp" pulls in all headers needed to create any type of "Qrack::QInterface."
 #include "qfactory.hpp"
 
->>>>>>> 1ef44e53
 #include <chrono>
 #include <cmath>
 #include <iomanip> // For setw
