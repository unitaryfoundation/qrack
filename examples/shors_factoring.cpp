//////////////////////////////////////////////////////////////////////////////////////
//
// (C) Daniel Strano and the Qrack contributors 2017-2021. All rights reserved.
//
// This example demonstrates Shor's algorithm for integer factoring. (This file was heavily adapted from
// https://github.com/ProjectQ-Framework/ProjectQ/blob/develop/examples/shor.py, with thanks to ProjectQ!)
//
// Licensed under the GNU Lesser General Public License V3.
// See LICENSE.md in the project root or https://www.gnu.org/licenses/lgpl-3.0.en.html
// for details.

// "qfactory.hpp" pulls in all headers needed to create any type of "Qrack::QInterface."
#include "qfactory.hpp"

#include <chrono>
#include <cmath>
#include <iomanip> // For setw
#include <iostream> // For cout
#include <random>
#include <stdlib.h>
#include <time.h>

using namespace Qrack;

bitCapInt gcd(bitCapInt n1, bitCapInt n2)
{
    if (n2 == 0)
        return n1;
    return gcd(n2, n1 % n2);
}

bitCapInt continued_fraction_step(bitCapInt* numerator, bitCapInt* denominator)
{
    bitCapInt intPart = (*numerator) / (*denominator);
    bitCapInt partDenominator = (*numerator) - intPart * (*denominator);
    bitCapInt partNumerator = (*denominator);

    (*numerator) = partNumerator;
    (*denominator) = partDenominator;
    return intPart;
}

real1_f calc_continued_fraction(std::vector<bitCapInt> denominators, bitCapInt* numerator, bitCapInt* denominator)
{
    bitCapInt approxNumer = 1;
    bitCapInt approxDenom = denominators.back();
    bitCapInt temp;

    for (int i = (denominators.size() - 1); i > 0; i--) {
        temp = denominators[i] * approxDenom + approxNumer;
        approxNumer = approxDenom;
        approxDenom = temp;
    }

    (*numerator) = approxNumer;
    (*denominator) = approxDenom;
    return ((real1_f)approxNumer) / (bitCapIntOcl)approxDenom;
}

int main()
{
    uint64_t toFactor;
    bitCapInt base;

    std::cout << "Number to factor: ";
    std::cin >> toFactor;

<<<<<<< HEAD
    const double clockFactor = 1.0 / 1000.0; // Report in ms
    auto iterClock = std::chrono::high_resolution_clock::now();

    bitLenInt qubitCount = ceil(log2(toFactor));
=======
    bitLenInt qubitCount = ceil(Qrack::log2(toFactor));
>>>>>>> 8e0e432b

    // Choose a base at random:
    std::random_device rand_dev;
    std::mt19937 rand_gen(rand_dev());
    std::uniform_int_distribution<> rand_dist(2, toFactor - 1);
    base = (bitCapInt)(rand_dist(rand_gen));

    bitCapInt testFactor = gcd(toFactor, base);
    if (testFactor != 1) {
        std::cout << "Chose non- relative prime: " << testFactor << " * " << (toFactor / testFactor) << std::endl;
        auto tClock = std::chrono::duration_cast<std::chrono::microseconds>(
            std::chrono::high_resolution_clock::now() - iterClock);
        std::cout << "(Time elapsed: " << (tClock.count() * clockFactor) << "ms)" << std::endl;
        return 0;
    }

    // QINTERFACE_OPTIMAL uses the (single-processor) OpenCL engine type, if available. Otherwise, it falls back to
    // QEngineCPU.
    QInterfacePtr qReg = CreateQuantumInterface(QINTERFACE_OPTIMAL, qubitCount * 2, 0);
    // TODO: This shouldn't be necessary:
    qReg->Finish();

    // This is the period-finding subroutine of Shor's algorithm.
    qReg->H(0, qubitCount);
    qReg->POWModNOut(base, toFactor, 0, qubitCount, qubitCount);
    qReg->IQFT(0, qubitCount);

    bitCapInt y = qReg->MAll() & (pow2(qubitCount) - ONE_BCI);
    if (y == 0) {
        std::cout << "Failed: y = 0 in period estimation subroutine." << std::endl;
        auto tClock = std::chrono::duration_cast<std::chrono::microseconds>(
            std::chrono::high_resolution_clock::now() - iterClock);
        std::cout << "(Time elapsed: " << (tClock.count() * clockFactor) << "ms)" << std::endl;
        return 0;
    }
    bitCapInt qubitPower = 1U << qubitCount;

    // Value is always fractional, so skip first step, by flipping numerator and denominator:
    bitCapInt numerator = qubitPower;
    bitCapInt denominator = y;

    std::vector<bitCapInt> denominators;
    bitCapInt approxNumer;
    bitCapInt approxDenom;
    do {
        denominators.push_back(continued_fraction_step(&numerator, &denominator));
        calc_continued_fraction(denominators, &approxNumer, &approxDenom);
    } while ((denominator > 0) && (approxDenom < toFactor));
    denominators.pop_back();

    bitCapInt r;
    if (denominators.size() == 0) {
        r = y;
    } else {
        calc_continued_fraction(denominators, &approxNumer, &r);
    }

    // Try to determine the factors
    if (r & 1U) {
        r *= 2;
    }
    bitCapInt apowrhalf = ((bitCapInt)pow((double)base, (double)(r >> 1U))) % toFactor;
    bitCapIntOcl f1 = (bitCapIntOcl)gcd(apowrhalf + 1, toFactor);
    bitCapIntOcl f2 = (bitCapIntOcl)gcd(apowrhalf - 1, toFactor);
    bitCapIntOcl res1 = f1;
    bitCapIntOcl res2 = f2;
    if (((f1 * f2) != toFactor) && ((f1 * f2) > 1) &&
        (((int)((ONE_R1 * toFactor) / (f1 * f2)) * f1 * f2) == (int)toFactor)) {
        res1 = f1 * f2;
        res2 = toFactor / (f1 * f2);
    }
    if (((res1 * res2) == toFactor) && (res1 > 1) && (res2 > 1)) {
        std::cout << "Success: Found " << res1 << " * " << res2 << " = " << toFactor << std::endl;
    } else {
        std::cout << "Failure: Found " << res1 << " and " << res2 << std::endl;
    }
    auto tClock =
        std::chrono::duration_cast<std::chrono::microseconds>(std::chrono::high_resolution_clock::now() - iterClock);
    std::cout << "(Time elapsed: " << (tClock.count() * clockFactor) << "ms)" << std::endl;

    return 0;
}<|MERGE_RESOLUTION|>--- conflicted
+++ resolved
@@ -65,14 +65,10 @@
     std::cout << "Number to factor: ";
     std::cin >> toFactor;
 
-<<<<<<< HEAD
     const double clockFactor = 1.0 / 1000.0; // Report in ms
     auto iterClock = std::chrono::high_resolution_clock::now();
 
-    bitLenInt qubitCount = ceil(log2(toFactor));
-=======
     bitLenInt qubitCount = ceil(Qrack::log2(toFactor));
->>>>>>> 8e0e432b
 
     // Choose a base at random:
     std::random_device rand_dev;
