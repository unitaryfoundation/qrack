//////////////////////////////////////////////////////////////////////////////////////
//
// (C) Daniel Strano and the Qrack contributors 2017-2021. All rights reserved.
//
// This example demonstrates an example of a "quantum associative memory" network with the Qrack::QNeuron
// class. QNeuron is a type of "neuron" that can learn and predict in superposition, for general machine learning
// purposes.
//
// Licensed under the GNU Lesser General Public License V3.
// See LICENSE.md in the project root or https://www.gnu.org/licenses/lgpl-3.0.en.html
// for details.

#include <fstream>
#include <iostream> // For cout
#include <string>

// "qfactory.hpp" pulls in all headers needed to create any type of "Qrack::QInterface."
#include "qfactory.hpp"
// "qneuron.hpp" defines the QNeuron class.
#include "qneuron.hpp"

using namespace Qrack;

const bitLenInt OUTPUT_INDEX = 0;
const bitLenInt INPUT_START = 1;

enum BoolH { BOOLH_F = 0, BOOLH_T = 1, BOOLH_H = 2 };

BoolH translateCsvEntry(std::string str)
{
    switch (str.at(0)) {
    case '0':
        return BOOLH_F;
        break;
    case '1':
        return BOOLH_T;
        break;
    case 'H':
        return BOOLH_H;
        break;
    default:
        throw "Invalid CSV character";
    }
}

std::vector<std::vector<BoolH>> readBinaryCSV(std::string fileName)
{
    std::vector<std::vector<BoolH>> toRet;
    std::ifstream in(fileName);
    std::string str;

    while (std::getline(in, str)) {
        std::vector<BoolH> row;
        while (str != "") {
            std::string::size_type pos = str.find(',');
            row.push_back(translateCsvEntry(str));
            if (pos != std::string::npos) {
                str = str.substr(pos + 1, str.size() - pos);
            } else {
                str = "";
            }
        }
        toRet.push_back(row);
    }

    return toRet;
}

// to find factorial
int factorial(int n)
{
    int fact = 1;
    for (int i = 1; i <= n; i++)
        fact *= i;
    return fact;
}

// to find combination or nCr
int nCr(int n, int r) { return (factorial(n) / (factorial(n - r) * factorial(r))); }

struct dfObservation {
    real1 df;
    bool cat;

    dfObservation(real1_f dfValue, bool c)
    {
        df = dfValue;
        cat = c;
    }
};

void makeGeoPowerSetQnn(
    const bitLenInt& predictorCount, QInterfacePtr qReg, std::vector<QNeuronPtr>& outputLayer, std::vector<real1>& etas)
{
    bitCapIntOcl neuronCount = pow2Ocl(predictorCount);

    bitCapIntOcl i, x, y, z;

    std::vector<bitLenInt> allInputIndices(predictorCount);
    for (bitLenInt i = 0; i < predictorCount; i++) {
        allInputIndices[i] = INPUT_START + i;
    }

    for (i = 0; i < neuronCount; i++) {

        std::vector<bitLenInt> inputIndices;

        x = 0;
        y = i;
        z = 0;

        while (y > 0) {
            if ((y & 1U) == 1U) {
                inputIndices.push_back(allInputIndices[x]);
                z++;
            }
            x++;
            y = y >> 1U;
        }

        outputLayer.push_back(std::make_shared<QNeuron>(qReg, &(inputIndices[0]), z, 0));
<<<<<<< HEAD
        etas.push_back((ONE_R1 / nCr(predictorCount, x)) / pow2Ocl(x));
=======
        etas.push_back((ONE_R1 / (real1)nCr(predictorCount, x)) / (real1)pow2Ocl(x));
>>>>>>> 020e38b0
    }
}

void train(std::vector<std::vector<BoolH>>& rawYX, std::vector<real1>& etas, QInterfacePtr qReg,
    std::vector<QNeuronPtr>& outputLayer)
{
    // Train the network
    size_t i;
    size_t rowCount = rawYX.size();
    bitLenInt qRegSize = qReg->GetQubitCount();
    bitCapIntOcl perm;
    std::vector<bitLenInt> permH;

    std::cout << "Learning..." << std::endl;

    for (size_t rowIndex = 0; rowIndex < rowCount; rowIndex++) {
        std::cout << "Epoch " << (rowIndex + 1U) << " out of " << rowCount << std::endl;

        std::vector<BoolH> row = rawYX[rowIndex];

        perm = 0U;
        permH.clear();
        for (i = 0; i < qRegSize; i++) {
            if (row[i] == BOOLH_T) {
                perm |= pow2Ocl(i);
            } else if (row[i] == BOOLH_H) {
                permH.push_back(i);
            }
        }

        qReg->SetPermutation(perm);
        for (i = 0; i < permH.size(); i++) {
            qReg->H(permH[i]);
        }

        if (permH.size() == 0) {
            for (i = 0; i < outputLayer.size(); i++) {
                outputLayer[i]->LearnPermutation(row[0], etas[i] / rowCount);
            }
        } else {
            for (i = 0; i < outputLayer.size(); i++) {
                outputLayer[i]->Learn(row[0], etas[i] / (rowCount * pow2Ocl(permH.size())));
            }
        }
    }
    std::cout << std::endl;
}

std::vector<dfObservation> predict(
    std::vector<std::vector<BoolH>>& rawYX, QInterfacePtr qReg, std::vector<QNeuronPtr>& outputLayer)
{
    // Train the network
    size_t i, rowIndex;
    size_t rowCount = rawYX.size();
    bitLenInt qRegSize = qReg->GetQubitCount();
    bitCapIntOcl perm;
    std::vector<bitLenInt> permH;

    std::vector<dfObservation> dfObs;

    for (rowIndex = 0; rowIndex < rowCount; rowIndex++) {
        std::vector<BoolH> row = rawYX[rowIndex];

        perm = 0U;
        permH.clear();
        for (i = 0; i < qRegSize; i++) {
            if (row[i] == BOOLH_T) {
                perm |= pow2Ocl(i);
            } else if (row[i] == BOOLH_H) {
                permH.push_back(i);
            }
        }

        qReg->SetPermutation(perm);
        for (i = 0; i < permH.size(); i++) {
            qReg->H(permH[i]);
        }

        for (bitCapIntOcl i = 0; i < outputLayer.size(); i++) {
            outputLayer[i]->Predict();
        }

        // Dependent variable (true classifications) must not have "H" ("NA") values
        dfObs.emplace_back(dfObservation(qReg->Prob(OUTPUT_INDEX), (row[0] == BOOLH_T)));

        std::cout << "Input: " << (perm >> 1U) << ", Output (df): " << dfObs[rowIndex].df << std::endl;
    }
    std::cout << std::endl;

    return dfObs;
}

real1_f calculateAuc(std::vector<std::vector<BoolH>>& rawYX, std::vector<dfObservation>& dfObs)
{
    size_t rowCount = rawYX.size();
    size_t rowIndex;
    size_t tp = 0, fp = 0, fn = 0, tn = 0;
    size_t oTp = 0, oFp = 0, oFn = 0, oTn = 0;
    size_t totT, totF;
    real1_f lTp = 0, lFp = 0;
    real1_f dTp, dFp;
    real1_f optimumCutoff = 0;
    real1_f cutoff;
    real1_f err, optimumErr;
    real1_f auc = 0;

    std::set<real1> dfVals;
    for (rowIndex = 0; rowIndex < dfObs.size(); rowIndex++) {
        dfVals.insert(dfObs[rowIndex].df);
    }

    for (rowIndex = 0; rowIndex < rowCount; rowIndex++) {
        if (dfObs[rowIndex].cat) {
            tp++;
        } else {
            fp++;
        }
    }

    oTp = tp;
    oFp = fp;
    totT = tp;
    totF = fp;
    err = ((real1)fp) / rowCount;
    optimumErr = err;

    std::set<real1>::iterator it = dfVals.begin();
    while (it != dfVals.end()) {
        cutoff = *it;
        it++;

        lTp = (real1)tp / totT;
        lFp = (real1)fp / totF;

        tp = 0;
        fp = 0;
        fn = 0;
        tn = 0;

        for (rowIndex = 0; rowIndex < rowCount; rowIndex++) {
            if (dfObs[rowIndex].cat) {
                if (dfObs[rowIndex].df > cutoff) {
                    tp++;
                } else {
                    fn++;
                }
            } else {
                if (dfObs[rowIndex].df > cutoff) {
                    fp++;
                } else {
                    tn++;
                }
            }
        }

        dTp = lTp - ((real1)tp / totT);
        dFp = lFp - ((real1)fp / totF);
        auc += dFp * (((real1)tp / totT) + (dTp / 2));

        err = ((real1)((fp * fp) + (fn * fn))) / (rowCount * rowCount);
        if (err < optimumErr) {
            optimumErr = err;

            if (it == dfVals.end()) {
                optimumCutoff = 1;
            } else {
                optimumCutoff = cutoff + (((*it) - cutoff) / 2);
            }

            oTp = tp;
            oFp = fp;
            oFn = fn;
            oTn = tn;
        }
    }

    std::cout << "AUC: " << auc << std::endl;
    std::cout << "Optimal df cutoff:" << optimumCutoff << std::endl;
    std::cout << "Confusion matrix values: " << std::endl;
    std::cout << "TP: " << oTp << std::endl;
    std::cout << "FP: " << oFp << std::endl;
    std::cout << "FN: " << oFn << std::endl;
    std::cout << "TN: " << oTn << std::endl;

    return auc;
}

int main()
{
    std::vector<std::vector<BoolH>> rawYX = readBinaryCSV("data/powers_of_2.csv");
    std::cout << "Row count: " << rawYX.size() << std::endl;
    std::cout << "Column count: " << rawYX[0].size() << std::endl;
    bitLenInt predictorCount = rawYX[0].size() - 1U;

    QInterfacePtr qReg = CreateQuantumInterface(QINTERFACE_OPTIMAL, predictorCount + 1U, 0);

    std::vector<QNeuronPtr> outputLayer;
    std::vector<real1> etas;
    makeGeoPowerSetQnn(predictorCount, qReg, outputLayer, etas);

    train(rawYX, etas, qReg, outputLayer);

    std::vector<dfObservation> dfObs = predict(rawYX, qReg, outputLayer);

    calculateAuc(rawYX, dfObs);
}<|MERGE_RESOLUTION|>--- conflicted
+++ resolved
@@ -119,11 +119,7 @@
         }
 
         outputLayer.push_back(std::make_shared<QNeuron>(qReg, &(inputIndices[0]), z, 0));
-<<<<<<< HEAD
-        etas.push_back((ONE_R1 / nCr(predictorCount, x)) / pow2Ocl(x));
-=======
         etas.push_back((ONE_R1 / (real1)nCr(predictorCount, x)) / (real1)pow2Ocl(x));
->>>>>>> 020e38b0
     }
 }
 
