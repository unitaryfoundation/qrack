--- conflicted
+++ resolved
@@ -1,12 +1,8 @@
 # Qrack
 
-<<<<<<< HEAD
-[![DOI](https://zenodo.org/badge/DOI/10.5281/zenodo.3369483.svg)](https://doi.org/10.5281/zenodo.3369483) [![Qrack Build Status](https://api.travis-ci.org/vm6502q/qrack.svg?branch=main)](https://travis-ci.org/vm6502q/qrack/builds) [![Mentioned in Awesome awesome-quantum-computing](https://awesome.re/mentioned-badge.svg)](https://github.com/desireevl/awesome-quantum-computing)
-=======
 
 
 [![DOI](https://zenodo.org/badge/DOI/10.5281/zenodo.3842287.svg)](https://doi.org/10.5281/zenodo.3842287) [![Qrack Build Status](https://api.travis-ci.org/vm6502q/qrack.svg?branch=main)](https://travis-ci.org/vm6502q/qrack/builds) [![Mentioned in Awesome awesome-quantum-computing](https://awesome.re/mentioned-badge.svg)](https://github.com/desireevl/awesome-quantum-computing)
->>>>>>> 020e38b0
 
 [![Unitary Fund](https://img.shields.io/badge/Supported%20By-UNITARY%20FUND-brightgreen.svg?style=for-the-badge)](http://unitary.fund)
 
@@ -86,17 +82,10 @@
 ```
     $ mkdir _build
     $ cd _build
-<<<<<<< HEAD
-    $ cmake -DCMAKE_GENERATOR_PLATFORM=x64 -DFPPOW=6 -DXXD_BIN="C:/Program Files (x86)/Vim/vim82/xxd.exe" ..
-```
-
-After CMake, the project must be built in Visual Studio. (`-DFPPOW=6` disables single `float` accuracy in favor of `double`, which should usually be used for building the Q# runtime with `QrackSimulator`.)
-=======
     $ cmake -DCMAKE_GENERATOR_PLATFORM=x64 -DXXD_BIN="C:/Program Files (x86)/Vim/vim82/xxd.exe" -DFPPOW=6 ..
 ```
 
 After CMake, the project must be built in Visual Studio. Once installed, the `qrack_pinvoke` DLL is compatible with the Qrack Q# runtime fork, to provide `QrackSimulator`.
->>>>>>> 020e38b0
 
 ## Performing code coverage
 
@@ -110,19 +99,14 @@
     $ python -m http.server
 ```
 
-<<<<<<< HEAD
-=======
 ## QUnit separability threshold
 QUnit caches and introspects information about single qubits, to proactively maintain a Schmidt decomposed representation of state. By default, QUnit tolerance for determining Z basis eigenstates is `FP_NORM_EPSILON` defined in `include/common/qrack_types.hpp`, and this can usually be considered an "exact" simulation. To override this separability threshold in an environment, define the `QRACK_QUNIT_SEPARABILITY_THRESHOLD` with a float value between 0 and 1. The lower the value, the more precise are Z basis eigenstate separability checks. Adjusting this threshold can trade off between precision/accuracy vs. RAM usage and execution time.
 
->>>>>>> 020e38b0
 ## QPager distributed simulation options
 QPager attempts to smartly allocate low qubit widths for maximum performance. For wider qubit simulations, based on `clinfo`, you can segment your maximum OpenCL accelerator state vector page allocation into global qubits with the environment variable `QRACK_SEGMENT_GLOBAL_QB=n`, where n is an integer >=0. The default n is 0, meaning that maximum allocation segment of your GPU RAM is a single page. (For 1 global qubit, one segment would have 2 pages, akin to 2 single amplitudes, therefore one "global qubit," or 4 pages for n=2, because 2^2=4, etc., by exponent.)
 
 `QRACK_DEVICE_GLOBAL_QB=n`, alternatively, lets the user also choose the performance "hint" for preferred global qubits per device. By default, n=2, for 2 global qubits or equivalently 4 pages per device. Despite the "hint," `QPager` will allocate fewer pages per OpenCL device for small-enough widths, to keep processing elements better occupied. Also, `QPager` will allocate more qubits than the hint, per device, if the maximum allocation segment is exceeded as specified by `QRACK_SEGMENT_GLOBAL_QB`.
 
-<<<<<<< HEAD
-=======
 If using `QPager` under the `QUnit` layer, then the environment variable `QRACK_QUNIT_PAGING_THRESHOLD` is the number of qubits in overall width at which `QUnit` will use paging, 21 qubits by default. `QRACK_MAX_PAGING_QB` sets a maximum qubit allocation *only* for instances of `QPager`, allowing `QUnit` simulations to more gracefully attempt greater than "Schrödinger method" simulation maximum widths, while other OpenCL types have automatic memory guards.
 
 ## Build and environment options for CPU engines
@@ -130,7 +114,6 @@
 
 `-DENABLE_QUNIT_CPU_PARALLEL=OFF` disables asynchronous dispatch of QStabilizerHybrid and low width QEngineCPU/QHybrid gates with `std::future`. This option is on by default. Typically, QUnit stays safely under maximum thread count limits, but situations arise where async CPU simulation causes QUnit to dispatch too many CPU threads for the operating system. This build option can also reduce overall thread usage when Qrack user code operates in a multi-threaded or multi-shell environment. (Linux thread count limits might be smaller than Windows.)
 
->>>>>>> 020e38b0
 ## Vectorization optimization
 
 ```
@@ -164,11 +147,7 @@
 ```
 $ cmake [-FPPOW=n] ..
 ```
-<<<<<<< HEAD
-Like for unsigned integer masking types, this sets the floating point accuracy for state vectors to n^2. By default n=5, for 5^2=32 bit floating point precision. "half" and "double" availability depend on the system, but n=6 for "double" is commonly supported on modern hardware, and n=4 is supported on ARM, which has a native "half" type.
-=======
 Like for unsigned integer masking types, this sets the floating point accuracy for state vectors to n^2. By default n=5, for 5^2=32 bit floating point precision. "half" and "double" availability depend on the system, but n=6 for "double" is commonly supported on modern hardware. n=4 for half is supported by GCC on ARM, header-only on x86_64, and by device pragma if available for OpenCL kernels.
->>>>>>> 020e38b0
 
 ## Precompiled OpenCL kernels
 
