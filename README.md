--- conflicted
+++ resolved
@@ -121,11 +121,7 @@
 ```
 $ cmake -DENABLE_PURE32=ON ..
 ```
-<<<<<<< HEAD
-This option is needed for certain older or simpler hardware. This removes all use of 64 bit types from the OpenCL kernels, as well as completely removing the use of SIMD intrinsics. Note that this build option theoretically supports only up to 32 qubits, whereas `-DENABLE_PURE32=OFF` could support up to 64 qubits, (if the memory requirements were realistically attainable for either 32-bit or 64-bit hardware). `-DENABLE_PURE32=ON` is necessary to support the VC4CL OpenCL compiler for the VideoCore GPU of the Raspberry Pi 3. (Additionally, for that platform, the RDRAND instruction is not available, and you should `-DENABLE_RDRAND=OFF`.
-=======
 This option is needed for certain older or simpler hardware. This removes all use of 64 bit types from the OpenCL kernels, as well as completely removing the use of SIMD intrinsics. Note that this build option theoretically supports only up to 32 qubits, whereas `-DENABLE_PURE32=OFF` could support up to 64 qubits, (if the memory requirements were realistically attainable for either 32-bit or 64-bit hardware, or in limited cases available for QUnit Schmidt decomposition). `-DENABLE_PURE32=ON` is necessary to support the VC4CL OpenCL compiler for the VideoCore GPU of the Raspberry Pi 3. (Additionally, for that platform, the RDRAND instruction is not available, and you should `-DENABLE_RDRAND=OFF`. VC4CL for the VideoCore GPU is currently partially supported, but open an issue if you run into a particular case you need support for.)
->>>>>>> dc901c8f
 
 ## Precompiled OpenCL kernels
 
