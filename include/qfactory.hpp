--- conflicted
+++ resolved
@@ -40,14 +40,10 @@
         return std::make_shared<QEngineCPU>(args...);
     case QINTERFACE_QPAGER:
         return std::make_shared<QPager>(engines, args...);
+    case QINTERFACE_MASK_FUSION:
+        return std::make_shared<QMaskFusion>(engines, args...);
     case QINTERFACE_STABILIZER_HYBRID:
-<<<<<<< HEAD
-        return std::make_shared<QStabilizerHybrid>(subengine1, subengine2, args...);
-    case QINTERFACE_MASK_FUSION:
-        return std::make_shared<QMaskFusion>(subengine1, subengine2, args...);
-=======
         return std::make_shared<QStabilizerHybrid>(engines, args...);
->>>>>>> 537db28f
     case QINTERFACE_QUNIT:
         return std::make_shared<QUnit>(engines, args...);
 #if ENABLE_OPENCL
@@ -74,14 +70,10 @@
         return std::make_shared<QEngineCPU>(args...);
     case QINTERFACE_QPAGER:
         return std::make_shared<QPager>(engines, args...);
+    case QINTERFACE_MASK_FUSION:
+        return std::make_shared<QMaskFusion>(engines, args...);
     case QINTERFACE_STABILIZER_HYBRID:
-<<<<<<< HEAD
-        return std::make_shared<QStabilizerHybrid>(subengine, args...);
-    case QINTERFACE_MASK_FUSION:
-        return std::make_shared<QMaskFusion>(subengine, args...);
-=======
         return std::make_shared<QStabilizerHybrid>(engines, args...);
->>>>>>> 537db28f
     case QINTERFACE_QUNIT:
         return std::make_shared<QUnit>(engines, args...);
 #if ENABLE_OPENCL
@@ -136,6 +128,11 @@
             return std::make_shared<QPager>(engines, args...);
         }
         return std::make_shared<QPager>(args...);
+    case QINTERFACE_MASK_FUSION:
+        if (engines.size()) {
+            return std::make_shared<QMaskFusion>(engines, args...);
+        }
+        return std::make_shared<QMaskFusion>(args...);
     case QINTERFACE_STABILIZER_HYBRID:
         if (engines.size()) {
             return std::make_shared<QStabilizerHybrid>(engines, args...);
