//////////////////////////////////////////////////////////////////////////////////////
//
// (C) Daniel Strano and the Qrack contributors 2017-2021. All rights reserved.
//
// This is a multithreaded, universal quantum register simulation, allowing
// (nonphysical) register cloning and direct measurement of probability and
// phase, to leverage what advantages classical emulation of qubits can have.
//
// Licensed under the GNU Lesser General Public License V3.
// See LICENSE.md in the project root or https://www.gnu.org/licenses/lgpl-3.0.en.html
// for details.
#pragma once

#include "qengine.hpp"

#if !ENABLE_OPENCL && !ENABLE_CUDA
#error OpenCL or CUDA has not been enabled
#endif

#if ENABLE_OPENCL
#define QRACK_GPU_ENGINE QINTERFACE_OPENCL
#else
#define QRACK_GPU_ENGINE QINTERFACE_CUDA
#endif

namespace Qrack {

class QHybrid;
typedef std::shared_ptr<QHybrid> QHybridPtr;

/**
 * A "Qrack::QHybrid" internally switched between Qrack::QEngineCPU and Qrack::QEngineOCL to maximize
 * qubit-count-dependent performance.
 */
class QHybrid : public QEngine {
protected:
    bool isGpu;
    bool isPager;
    bool useRDRAND;
    bool isSparse;
    bitLenInt gpuThresholdQubits;
    bitLenInt pagerThresholdQubits;
    real1_f separabilityThreshold;
    int64_t devID;
    QEnginePtr engine;
    complex phaseFactor;
    std::vector<int64_t> deviceIDs;

public:
    QHybrid(bitLenInt qBitCount, bitCapInt initState = 0U, qrack_rand_gen_ptr rgp = nullptr,
        complex phaseFac = CMPLX_DEFAULT_ARG, bool doNorm = false, bool randomGlobalPhase = true,
        bool useHostMem = false, int64_t deviceId = -1, bool useHardwareRNG = true, bool useSparseStateVec = false,
        real1_f norm_thresh = REAL1_EPSILON, std::vector<int64_t> devList = {}, bitLenInt qubitThreshold = 0U,
        real1_f ignored2 = FP_NORM_EPSILON_F);

    void SetQubitCount(bitLenInt qb)
    {
        const bool isHigher = qb > qubitCount;
        if (isHigher) {
            SwitchModes(qb >= gpuThresholdQubits, qb > pagerThresholdQubits);
        }
        QEngine::SetQubitCount(qb);
        if (!isHigher) {
            SwitchModes(qb >= gpuThresholdQubits, qb > pagerThresholdQubits);
        }

        if (engine->IsZeroAmplitude()) {
            engine->SetQubitCount(qb);
        }
    }

    QEnginePtr MakeEngine(bool isOpenCL);

    bool isOpenCL() { return isGpu; }

    void SetConcurrency(uint32_t threadCount)
    {
        QInterface::SetConcurrency(threadCount);
        engine->SetConcurrency(GetConcurrencyLevel());
    }

    /**
     * Switches between CPU and GPU modes. (This will not incur a performance penalty, if the chosen mode matches
     * the current mode.) Mode switching happens automatically when qubit counts change, but Compose() and Decompose()
     * might leave their destination QInterface parameters in the opposite mode.
     */
    void SwitchGpuMode(bool useGpu)
    {
        QEnginePtr nEngine = NULL;
        if (!isGpu && useGpu) {
            nEngine = MakeEngine(true);
        } else if (isGpu && !useGpu) {
            nEngine = MakeEngine(false);
        }

        if (nEngine) {
            nEngine->CopyStateVec(engine);
            engine = nEngine;
        }

        isGpu = useGpu;
    }

    /**
     * Switches between paged and non-paged modes. (This will not incur a performance penalty, if the chosen mode
     * matches the current mode.) Mode switching happens automatically when qubit counts change, but Compose() and
     * Decompose() might leave their destination QInterface parameters in the opposite mode.
     */
    void SwitchPagerMode(bool usePager)
    {
        if (!isPager && usePager) {
<<<<<<< HEAD
            std::vector<QInterfaceEngine> engines = { isGpu ? QRACK_GPU_ENGINE : QINTERFACE_CPU };
=======
            std::vector<QInterfaceEngine> engines{ isGpu ? QINTERFACE_OPENCL : QINTERFACE_CPU };
>>>>>>> ca5ee8cd
            engine = std::make_shared<QPager>(engine, engines, qubitCount, 0U, rand_generator, phaseFactor, doNormalize,
                randGlobalPhase, useHostRam, devID, useRDRAND, isSparse, (real1_f)amplitudeFloor, deviceIDs, 0U,
                separabilityThreshold);
        } else if (isPager && !usePager) {
            engine = std::dynamic_pointer_cast<QPager>(engine)->ReleaseEngine();
        }

        isPager = usePager;
    }

    void SwitchModes(bool useGpu, bool usePager)
    {
        if (!usePager) {
            SwitchPagerMode(false);
        }
        SwitchGpuMode(useGpu);
        if (usePager) {
            SwitchPagerMode(true);
        }
    }

    real1_f GetRunningNorm() { return engine->GetRunningNorm(); }

    void ZeroAmplitudes() { engine->ZeroAmplitudes(); }

    bool IsZeroAmplitude() { return engine->IsZeroAmplitude(); }

    void CopyStateVec(QEnginePtr src) { CopyStateVec(std::dynamic_pointer_cast<QHybrid>(src)); }
    void CopyStateVec(QHybridPtr src)
    {
        SwitchModes(src->isGpu, src->isPager);
        engine->CopyStateVec(src->engine);
    }

    void GetAmplitudePage(complex* pagePtr, bitCapIntOcl offset, bitCapIntOcl length)
    {
        engine->GetAmplitudePage(pagePtr, offset, length);
    }
    void SetAmplitudePage(complex const* pagePtr, bitCapIntOcl offset, bitCapIntOcl length)
    {
        engine->SetAmplitudePage(pagePtr, offset, length);
    }
    void SetAmplitudePage(QHybridPtr pageEnginePtr, bitCapIntOcl srcOffset, bitCapIntOcl dstOffset, bitCapIntOcl length)
    {
        pageEnginePtr->SwitchModes(isGpu, isPager);
        engine->SetAmplitudePage(pageEnginePtr->engine, srcOffset, dstOffset, length);
    }
    void SetAmplitudePage(QEnginePtr pageEnginePtr, bitCapIntOcl srcOffset, bitCapIntOcl dstOffset, bitCapIntOcl length)
    {
        SetAmplitudePage(std::dynamic_pointer_cast<QHybrid>(pageEnginePtr), srcOffset, dstOffset, length);
    }
    void ShuffleBuffers(QEnginePtr oEngine) { ShuffleBuffers(std::dynamic_pointer_cast<QHybrid>(oEngine)); }
    void ShuffleBuffers(QHybridPtr oEngine)
    {
        oEngine->SwitchModes(isGpu, isPager);
        engine->ShuffleBuffers(oEngine->engine);
    }
    QEnginePtr CloneEmpty() { return engine->CloneEmpty(); }
    void QueueSetDoNormalize(bool doNorm) { engine->QueueSetDoNormalize(doNorm); }
    void QueueSetRunningNorm(real1_f runningNrm) { engine->QueueSetRunningNorm(runningNrm); }

    using QEngine::ApplyM;
    void ApplyM(bitCapInt regMask, bitCapInt result, complex nrm) { engine->ApplyM(regMask, result, nrm); }
    real1_f ProbReg(bitLenInt start, bitLenInt length, bitCapInt permutation)
    {
        return engine->ProbReg(start, length, permutation);
    }

    using QEngine::Compose;
    bitLenInt Compose(QHybridPtr toCopy)
    {
        SetQubitCount(qubitCount + toCopy->qubitCount);
        toCopy->SwitchModes(isGpu, isPager);
        return engine->Compose(toCopy->engine);
    }
    bitLenInt Compose(QInterfacePtr toCopy) { return Compose(std::dynamic_pointer_cast<QHybrid>(toCopy)); }
    bitLenInt Compose(QHybridPtr toCopy, bitLenInt start)
    {
        SetQubitCount(qubitCount + toCopy->qubitCount);
        toCopy->SwitchModes(isGpu, isPager);
        return engine->Compose(toCopy->engine, start);
    }
    bitLenInt Compose(QInterfacePtr toCopy, bitLenInt start)
    {
        return Compose(std::dynamic_pointer_cast<QHybrid>(toCopy), start);
    }
    bitLenInt ComposeNoClone(QHybridPtr toCopy)
    {
        SetQubitCount(qubitCount + toCopy->qubitCount);
        toCopy->SwitchModes(isGpu, isPager);
        return engine->ComposeNoClone(toCopy->engine);
    }
    bitLenInt ComposeNoClone(QInterfacePtr toCopy)
    {
        return ComposeNoClone(std::dynamic_pointer_cast<QHybrid>(toCopy));
    }
    using QEngine::Decompose;
    void Decompose(bitLenInt start, QInterfacePtr dest) { Decompose(start, std::dynamic_pointer_cast<QHybrid>(dest)); }
    bool TryDecompose(bitLenInt start, QInterfacePtr dest, real1_f error_tol = TRYDECOMPOSE_EPSILON)
    {
        return TryDecompose(start, std::dynamic_pointer_cast<QHybrid>(dest), error_tol);
    }
    void Decompose(bitLenInt start, QHybridPtr dest)
    {
        dest->SwitchModes(isGpu, isPager);
        engine->Decompose(start, dest->engine);
        SetQubitCount(qubitCount - dest->GetQubitCount());
    }
    void Dispose(bitLenInt start, bitLenInt length)
    {
        engine->Dispose(start, length);
        SetQubitCount(qubitCount - length);
    }
    void Dispose(bitLenInt start, bitLenInt length, bitCapInt disposedPerm)
    {
        engine->Dispose(start, length, disposedPerm);
        SetQubitCount(qubitCount - length);
    }

    using QEngine::Allocate;
    bitLenInt Allocate(bitLenInt start, bitLenInt length)
    {
        if (!length) {
            return start;
        }

        QHybridPtr nQubits = std::make_shared<QHybrid>(length, 0U, rand_generator, phaseFactor, doNormalize,
            randGlobalPhase, useHostRam, devID, useRDRAND, isSparse, (real1_f)amplitudeFloor, deviceIDs,
            gpuThresholdQubits, separabilityThreshold);
        nQubits->SetConcurrency(GetConcurrencyLevel());

        return Compose(nQubits, start);
    }

    bool TryDecompose(bitLenInt start, QHybridPtr dest, real1_f error_tol = TRYDECOMPOSE_EPSILON)
    {
        const bitLenInt nQubitCount = qubitCount - dest->GetQubitCount();
        SwitchModes(nQubitCount >= gpuThresholdQubits, nQubitCount > pagerThresholdQubits);
        dest->SwitchModes(isGpu, isPager);
        const bool result = engine->TryDecompose(start, dest->engine, error_tol);
        if (result) {
            SetQubitCount(nQubitCount);
        } else {
            SwitchModes(qubitCount >= gpuThresholdQubits, qubitCount > pagerThresholdQubits);
        }
        return result;
    }

    void SetQuantumState(complex const* inputState) { engine->SetQuantumState(inputState); }
    void GetQuantumState(complex* outputState) { engine->GetQuantumState(outputState); }
    void GetProbs(real1* outputProbs) { engine->GetProbs(outputProbs); }
    complex GetAmplitude(bitCapInt perm) { return engine->GetAmplitude(perm); }
    void SetAmplitude(bitCapInt perm, complex amp) { engine->SetAmplitude(perm, amp); }
    void SetPermutation(bitCapInt perm, complex phaseFac = CMPLX_DEFAULT_ARG)
    {
        engine->SetPermutation(perm, phaseFac);
    }

    void Mtrx(complex const* mtrx, bitLenInt qubitIndex) { engine->Mtrx(mtrx, qubitIndex); }
    void Phase(complex topLeft, complex bottomRight, bitLenInt qubitIndex)
    {
        engine->Phase(topLeft, bottomRight, qubitIndex);
    }
    void Invert(complex topRight, complex bottomLeft, bitLenInt qubitIndex)
    {
        engine->Invert(topRight, bottomLeft, qubitIndex);
    }
    void MCMtrx(const std::vector<bitLenInt>& controls, complex const* mtrx, bitLenInt target)
    {
        engine->MCMtrx(controls, mtrx, target);
    }
    void MACMtrx(const std::vector<bitLenInt>& controls, complex const* mtrx, bitLenInt target)
    {
        engine->MACMtrx(controls, mtrx, target);
    }

    using QEngine::UniformlyControlledSingleBit;
    void UniformlyControlledSingleBit(const std::vector<bitLenInt>& controls, bitLenInt qubitIndex,
        complex const* mtrxs, const std::vector<bitCapInt> mtrxSkipPowers, bitCapInt mtrxSkipValueMask)
    {
        engine->UniformlyControlledSingleBit(controls, qubitIndex, mtrxs, mtrxSkipPowers, mtrxSkipValueMask);
    }

    void XMask(bitCapInt mask) { engine->XMask(mask); }
    void PhaseParity(real1_f radians, bitCapInt mask) { engine->PhaseParity(radians, mask); }

    real1_f CProb(bitLenInt control, bitLenInt target) { return engine->CProb(control, target); }
    real1_f ACProb(bitLenInt control, bitLenInt target) { return engine->ACProb(control, target); }

    void UniformParityRZ(bitCapInt mask, real1_f angle) { engine->UniformParityRZ(mask, angle); }
    void CUniformParityRZ(const std::vector<bitLenInt>& controls, bitCapInt mask, real1_f angle)
    {
        engine->CUniformParityRZ(controls, mask, angle);
    }

    void CSwap(const std::vector<bitLenInt>& controls, bitLenInt qubit1, bitLenInt qubit2)
    {
        engine->CSwap(controls, qubit1, qubit2);
    }
    void AntiCSwap(const std::vector<bitLenInt>& controls, bitLenInt qubit1, bitLenInt qubit2)
    {
        engine->AntiCSwap(controls, qubit1, qubit2);
    }
    void CSqrtSwap(const std::vector<bitLenInt>& controls, bitLenInt qubit1, bitLenInt qubit2)
    {
        engine->CSqrtSwap(controls, qubit1, qubit2);
    }
    void AntiCSqrtSwap(const std::vector<bitLenInt>& controls, bitLenInt qubit1, bitLenInt qubit2)
    {
        engine->AntiCSqrtSwap(controls, qubit1, qubit2);
    }
    void CISqrtSwap(const std::vector<bitLenInt>& controls, bitLenInt qubit1, bitLenInt qubit2)
    {
        engine->CISqrtSwap(controls, qubit1, qubit2);
    }
    void AntiCISqrtSwap(const std::vector<bitLenInt>& controls, bitLenInt qubit1, bitLenInt qubit2)
    {
        engine->AntiCISqrtSwap(controls, qubit1, qubit2);
    }

    bool ForceM(bitLenInt qubit, bool result, bool doForce = true, bool doApply = true)
    {
        return engine->ForceM(qubit, result, doForce, doApply);
    }

#if ENABLE_ALU
    void INC(bitCapInt toAdd, bitLenInt start, bitLenInt length) { engine->INC(toAdd, start, length); }
    void CINC(bitCapInt toAdd, bitLenInt inOutStart, bitLenInt length, const std::vector<bitLenInt>& controls)
    {
        engine->CINC(toAdd, inOutStart, length, controls);
    }
    void INCC(bitCapInt toAdd, bitLenInt start, bitLenInt length, bitLenInt carryIndex)
    {
        engine->INCC(toAdd, start, length, carryIndex);
    }
    void INCS(bitCapInt toAdd, bitLenInt start, bitLenInt length, bitLenInt overflowIndex)
    {
        engine->INCS(toAdd, start, length, overflowIndex);
    }
    void INCSC(bitCapInt toAdd, bitLenInt start, bitLenInt length, bitLenInt overflowIndex, bitLenInt carryIndex)
    {
        engine->INCSC(toAdd, start, length, overflowIndex, carryIndex);
    }
    void INCSC(bitCapInt toAdd, bitLenInt start, bitLenInt length, bitLenInt carryIndex)
    {
        engine->INCSC(toAdd, start, length, carryIndex);
    }
    void DECC(bitCapInt toSub, bitLenInt start, bitLenInt length, bitLenInt carryIndex)
    {
        engine->DECC(toSub, start, length, carryIndex);
    }
    void DECSC(bitCapInt toSub, bitLenInt start, bitLenInt length, bitLenInt overflowIndex, bitLenInt carryIndex)
    {
        engine->DECSC(toSub, start, length, overflowIndex, carryIndex);
    }
    void DECSC(bitCapInt toSub, bitLenInt start, bitLenInt length, bitLenInt carryIndex)
    {
        engine->DECSC(toSub, start, length, carryIndex);
    }
#if ENABLE_BCD
    void INCBCD(bitCapInt toAdd, bitLenInt start, bitLenInt length) { engine->INCBCD(toAdd, start, length); }
    void INCBCDC(bitCapInt toAdd, bitLenInt start, bitLenInt length, bitLenInt carryIndex)
    {
        engine->INCBCDC(toAdd, start, length, carryIndex);
    }
    void DECBCDC(bitCapInt toSub, bitLenInt start, bitLenInt length, bitLenInt carryIndex)
    {
        engine->DECBCDC(toSub, start, length, carryIndex);
    }
#endif
    void MUL(bitCapInt toMul, bitLenInt inOutStart, bitLenInt carryStart, bitLenInt length)
    {
        engine->MUL(toMul, inOutStart, carryStart, length);
    }
    void DIV(bitCapInt toDiv, bitLenInt inOutStart, bitLenInt carryStart, bitLenInt length)
    {
        engine->DIV(toDiv, inOutStart, carryStart, length);
    }
    void MULModNOut(bitCapInt toMul, bitCapInt modN, bitLenInt inStart, bitLenInt outStart, bitLenInt length)
    {
        engine->MULModNOut(toMul, modN, inStart, outStart, length);
    }
    void IMULModNOut(bitCapInt toMul, bitCapInt modN, bitLenInt inStart, bitLenInt outStart, bitLenInt length)
    {
        engine->IMULModNOut(toMul, modN, inStart, outStart, length);
    }
    void POWModNOut(bitCapInt base, bitCapInt modN, bitLenInt inStart, bitLenInt outStart, bitLenInt length)
    {
        engine->POWModNOut(base, modN, inStart, outStart, length);
    }
    void CMUL(bitCapInt toMul, bitLenInt inOutStart, bitLenInt carryStart, bitLenInt length,
        const std::vector<bitLenInt>& controls)
    {
        engine->CMUL(toMul, inOutStart, carryStart, length, controls);
    }
    void CDIV(bitCapInt toDiv, bitLenInt inOutStart, bitLenInt carryStart, bitLenInt length,
        const std::vector<bitLenInt>& controls)
    {
        engine->CDIV(toDiv, inOutStart, carryStart, length, controls);
    }
    void CMULModNOut(bitCapInt toMul, bitCapInt modN, bitLenInt inStart, bitLenInt outStart, bitLenInt length,
        const std::vector<bitLenInt>& controls)
    {
        engine->CMULModNOut(toMul, modN, inStart, outStart, length, controls);
    }
    void CIMULModNOut(bitCapInt toMul, bitCapInt modN, bitLenInt inStart, bitLenInt outStart, bitLenInt length,
        const std::vector<bitLenInt>& controls)
    {
        engine->CIMULModNOut(toMul, modN, inStart, outStart, length, controls);
    }
    void CPOWModNOut(bitCapInt base, bitCapInt modN, bitLenInt inStart, bitLenInt outStart, bitLenInt length,
        const std::vector<bitLenInt>& controls)
    {
        engine->CPOWModNOut(base, modN, inStart, outStart, length, controls);
    }

    bitCapInt IndexedLDA(bitLenInt indexStart, bitLenInt indexLength, bitLenInt valueStart, bitLenInt valueLength,
        const unsigned char* values, bool resetValue = true)
    {
        return engine->IndexedLDA(indexStart, indexLength, valueStart, valueLength, values, resetValue);
    }
    bitCapInt IndexedADC(bitLenInt indexStart, bitLenInt indexLength, bitLenInt valueStart, bitLenInt valueLength,
        bitLenInt carryIndex, const unsigned char* values)
    {
        return engine->IndexedADC(indexStart, indexLength, valueStart, valueLength, carryIndex, values);
    }
    bitCapInt IndexedSBC(bitLenInt indexStart, bitLenInt indexLength, bitLenInt valueStart, bitLenInt valueLength,
        bitLenInt carryIndex, const unsigned char* values)
    {
        return engine->IndexedSBC(indexStart, indexLength, valueStart, valueLength, carryIndex, values);
    }
    void Hash(bitLenInt start, bitLenInt length, const unsigned char* values) { engine->Hash(start, length, values); }

    void CPhaseFlipIfLess(bitCapInt greaterPerm, bitLenInt start, bitLenInt length, bitLenInt flagIndex)
    {
        engine->CPhaseFlipIfLess(greaterPerm, start, length, flagIndex);
    }
    void PhaseFlipIfLess(bitCapInt greaterPerm, bitLenInt start, bitLenInt length)
    {
        engine->PhaseFlipIfLess(greaterPerm, start, length);
    }
#endif

    void Swap(bitLenInt qubitIndex1, bitLenInt qubitIndex2) { engine->Swap(qubitIndex1, qubitIndex2); }
    void ISwap(bitLenInt qubitIndex1, bitLenInt qubitIndex2) { engine->ISwap(qubitIndex1, qubitIndex2); }
    void IISwap(bitLenInt qubitIndex1, bitLenInt qubitIndex2) { engine->IISwap(qubitIndex1, qubitIndex2); }
    void SqrtSwap(bitLenInt qubitIndex1, bitLenInt qubitIndex2) { engine->SqrtSwap(qubitIndex1, qubitIndex2); }
    void ISqrtSwap(bitLenInt qubitIndex1, bitLenInt qubitIndex2) { engine->ISqrtSwap(qubitIndex1, qubitIndex2); }
    void FSim(real1_f theta, real1_f phi, bitLenInt qubitIndex1, bitLenInt qubitIndex2)
    {
        engine->FSim(theta, phi, qubitIndex1, qubitIndex2);
    }

    real1_f Prob(bitLenInt qubitIndex) { return engine->Prob(qubitIndex); }
    real1_f CtrlOrAntiProb(bool controlState, bitLenInt control, bitLenInt target)
    {
        return engine->CtrlOrAntiProb(controlState, control, target);
    }
    real1_f ProbAll(bitCapInt fullRegister) { return engine->ProbAll(fullRegister); }
    real1_f ProbMask(bitCapInt mask, bitCapInt permutation) { return engine->ProbMask(mask, permutation); }
    real1_f ProbParity(bitCapInt mask) { return engine->ProbParity(mask); }
    bool ForceMParity(bitCapInt mask, bool result, bool doForce = true)
    {
        return engine->ForceMParity(mask, result, doForce);
    }

    real1_f SumSqrDiff(QInterfacePtr toCompare) { return SumSqrDiff(std::dynamic_pointer_cast<QHybrid>(toCompare)); }
    real1_f SumSqrDiff(QHybridPtr toCompare)
    {
        toCompare->SwitchModes(isGpu, isPager);
        return engine->SumSqrDiff(toCompare->engine);
    }

    void UpdateRunningNorm(real1_f norm_thresh = REAL1_DEFAULT_ARG) { engine->UpdateRunningNorm(norm_thresh); }
    void NormalizeState(
        real1_f nrm = REAL1_DEFAULT_ARG, real1_f norm_thresh = REAL1_DEFAULT_ARG, real1_f phaseArg = ZERO_R1_F)
    {
        engine->NormalizeState(nrm, norm_thresh, phaseArg);
    }

    real1_f ExpectationBitsAll(const std::vector<bitLenInt>& bits, bitCapInt offset = 0)
    {
        return engine->ExpectationBitsAll(bits, offset);
    }

    void Finish() { engine->Finish(); }

    bool isFinished() { return engine->isFinished(); }

    void Dump() { engine->Dump(); }

    QInterfacePtr Clone()
    {
        QHybridPtr c = std::make_shared<QHybrid>(qubitCount, 0U, rand_generator, phaseFactor, doNormalize,
            randGlobalPhase, useHostRam, devID, useRDRAND, isSparse, (real1_f)amplitudeFloor, deviceIDs,
            gpuThresholdQubits, separabilityThreshold);
        c->runningNorm = runningNorm;
        c->SetConcurrency(GetConcurrencyLevel());
        c->engine->CopyStateVec(engine);
        return c;
    }

    void SetDevice(int64_t dID)
    {
        devID = dID;
        engine->SetDevice(dID);
    }

    int64_t GetDevice() { return devID; }

    bitCapIntOcl GetMaxSize() { return engine->GetMaxSize(); };

protected:
    real1_f GetExpectation(bitLenInt valueStart, bitLenInt valueLength)
    {
        return engine->GetExpectation(valueStart, valueLength);
    }

    void Apply2x2(bitCapIntOcl offset1, bitCapIntOcl offset2, complex const* mtrx, bitLenInt bitCount,
        const bitCapIntOcl* qPowersSorted, bool doCalcNorm, real1_f norm_thresh = REAL1_DEFAULT_ARG)
    {
        engine->Apply2x2(offset1, offset2, mtrx, bitCount, qPowersSorted, doCalcNorm, norm_thresh);
    }
    void ApplyControlled2x2(const std::vector<bitLenInt>& controls, bitLenInt target, complex const* mtrx)
    {
        engine->ApplyControlled2x2(controls, target, mtrx);
    }
    void ApplyAntiControlled2x2(const std::vector<bitLenInt>& controls, bitLenInt target, complex const* mtrx)
    {
        engine->ApplyAntiControlled2x2(controls, target, mtrx);
    }

#if ENABLE_ALU
    void INCDECC(bitCapInt toMod, bitLenInt inOutStart, bitLenInt length, bitLenInt carryIndex)
    {
        engine->INCDECC(toMod, inOutStart, length, carryIndex);
    }
    void INCDECSC(bitCapInt toMod, bitLenInt inOutStart, bitLenInt length, bitLenInt carryIndex)
    {
        engine->INCDECSC(toMod, inOutStart, length, carryIndex);
    }
    void INCDECSC(
        bitCapInt toMod, bitLenInt inOutStart, bitLenInt length, bitLenInt overflowIndex, bitLenInt carryIndex)
    {
        engine->INCDECSC(toMod, inOutStart, length, overflowIndex, carryIndex);
    }
#if ENABLE_BCD
    void INCDECBCDC(bitCapInt toMod, bitLenInt inOutStart, bitLenInt length, bitLenInt carryIndex)
    {
        engine->INCDECBCDC(toMod, inOutStart, length, carryIndex);
    }
#endif
#endif
};
} // namespace Qrack<|MERGE_RESOLUTION|>--- conflicted
+++ resolved
@@ -109,11 +109,7 @@
     void SwitchPagerMode(bool usePager)
     {
         if (!isPager && usePager) {
-<<<<<<< HEAD
             std::vector<QInterfaceEngine> engines = { isGpu ? QRACK_GPU_ENGINE : QINTERFACE_CPU };
-=======
-            std::vector<QInterfaceEngine> engines{ isGpu ? QINTERFACE_OPENCL : QINTERFACE_CPU };
->>>>>>> ca5ee8cd
             engine = std::make_shared<QPager>(engine, engines, qubitCount, 0U, rand_generator, phaseFactor, doNormalize,
                 randGlobalPhase, useHostRam, devID, useRDRAND, isSparse, (real1_f)amplitudeFloor, deviceIDs, 0U,
                 separabilityThreshold);
