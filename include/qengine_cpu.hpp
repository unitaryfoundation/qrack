--- conflicted
+++ resolved
@@ -42,10 +42,7 @@
 #if ENABLE_QUNIT_CPU_PARALLEL
     DispatchQueue dispatchQueue;
 #endif
-<<<<<<< HEAD
-=======
     bitLenInt pStridePow;
->>>>>>> 020e38b0
 
     StateVectorSparsePtr CastStateVecSparse() { return std::dynamic_pointer_cast<StateVectorSparse>(stateVec); }
 
@@ -53,12 +50,8 @@
     QEngineCPU(bitLenInt qBitCount, bitCapInt initState, qrack_rand_gen_ptr rgp = nullptr,
         complex phaseFac = CMPLX_DEFAULT_ARG, bool doNorm = false, bool randomGlobalPhase = true, bool ignored = false,
         int ignored2 = -1, bool useHardwareRNG = true, bool useSparseStateVec = false,
-<<<<<<< HEAD
-        real1_f norm_thresh = REAL1_EPSILON, std::vector<int> ignored3 = {}, bitLenInt ignored4 = 0);
-=======
         real1_f norm_thresh = REAL1_EPSILON, std::vector<int> ignored3 = {}, bitLenInt ignored4 = 0,
         real1_f ignored5 = FP_NORM_EPSILON);
->>>>>>> 020e38b0
 
     virtual ~QEngineCPU() { Dump(); }
 
@@ -89,20 +82,12 @@
 
     virtual void ZeroAmplitudes()
     {
-<<<<<<< HEAD
-        runningNorm = ZERO_R1;
-        FreeStateVec();
-    }
-
-    virtual void FreeStateVec(complex* sv = NULL) { stateVec.reset(); }
-=======
         Dump();
         FreeStateVec();
         runningNorm = ZERO_R1;
     }
 
     virtual void FreeStateVec(complex* sv = NULL) { stateVec = NULL; }
->>>>>>> 020e38b0
 
     virtual void GetAmplitudePage(complex* pagePtr, const bitCapInt offset, const bitCapInt length)
     {
@@ -343,22 +328,6 @@
 #endif
     }
 
-    typedef std::function<void(void)> DispatchFn;
-    virtual void Dispatch(DispatchFn fn)
-    {
-#if ENABLE_QUNIT_CPU_PARALLEL
-        const bitCapInt Stride = pow2(PSTRIDEPOW);
-        if (maxQPower < Stride) {
-            dispatchQueue.dispatch(fn);
-        } else {
-            Finish();
-            fn();
-        }
-#else
-        fn();
-#endif
-    }
-
     void DecomposeDispose(bitLenInt start, bitLenInt length, QEngineCPUPtr dest);
     virtual void Apply2x2(bitCapInt offset1, bitCapInt offset2, const complex* mtrx, const bitLenInt bitCount,
         const bitCapInt* qPowersSorted, bool doCalcNorm, real1_f norm_thresh = REAL1_DEFAULT_ARG);
