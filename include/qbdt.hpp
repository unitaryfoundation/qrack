--- conflicted
+++ resolved
@@ -229,19 +229,16 @@
         const bitLenInt* controls, bitLenInt controlLen, complex topRight, complex bottomLeft, bitLenInt target);
 
     virtual void FSim(real1_f theta, real1_f phi, bitLenInt qubitIndex1, bitLenInt qubitIndex2)
-<<<<<<< HEAD
     {
         ExecuteAsStateVector([&](QInterfacePtr eng) { eng->FSim(theta, phi, qubitIndex1, qubitIndex2); });
     }
 
     virtual real1_f ProbParity(bitCapInt mask)
     {
-        QInterfacePtr unit = isStateVec ? NODE_TO_QINTERFACE(root) : MakeTempStateVector();
+        QInterfacePtr unit = (!bdtQubitCount) ? NODE_TO_QINTERFACE(root) : MakeTempStateVector();
         return QINTERFACE_TO_QPARITY(unit)->ProbParity(mask);
     }
     virtual void CUniformParityRZ(const bitLenInt* controls, bitLenInt controlLen, bitCapInt mask, real1_f angle)
-=======
->>>>>>> b16d7ec2
     {
         ExecuteAsStateVector([&](QInterfacePtr eng) {
             QINTERFACE_TO_QPARITY(eng)->CUniformParityRZ(controls, controlLen, mask, angle);
@@ -253,7 +250,6 @@
         return QINTERFACE_TO_QPARITY(NODE_TO_QINTERFACE(root))->ForceMParity(mask, result, doForce);
     }
 
-<<<<<<< HEAD
 #if ENABLE_ALU
     virtual bool M(bitLenInt q) { return QInterface::M(q); }
     virtual void X(bitLenInt q) { QInterface::X(q); }
@@ -289,7 +285,6 @@
     {
         QInterface::INCDECC(toAdd, start, length, carryIndex);
     }
-
     virtual void PhaseFlipIfLess(bitCapInt greaterPerm, bitLenInt start, bitLenInt length)
     {
         ExecuteAsStateVector(
@@ -303,74 +298,6 @@
         });
         ResetStateVector();
     }
-
-=======
-    virtual real1_f ProbParity(bitCapInt mask)
-    {
-        QInterfacePtr unit = (!bdtQubitCount) ? NODE_TO_QINTERFACE(root) : MakeTempStateVector();
-        return QINTERFACE_TO_QPARITY(unit)->ProbParity(mask);
-    }
-    virtual void CUniformParityRZ(const bitLenInt* controls, bitLenInt controlLen, bitCapInt mask, real1_f angle)
-    {
-        ExecuteAsStateVector([&](QInterfacePtr eng) {
-            QINTERFACE_TO_QPARITY(eng)->CUniformParityRZ(controls, controlLen, mask, angle);
-        });
-    }
-    virtual bool ForceMParity(bitCapInt mask, bool result, bool doForce = true)
-    {
-        SetStateVector();
-        return QINTERFACE_TO_QPARITY(NODE_TO_QINTERFACE(root))->ForceMParity(mask, result, doForce);
-    }
-
-#if ENABLE_ALU
-    virtual bool M(bitLenInt q) { return QInterface::M(q); }
-    virtual void X(bitLenInt q) { QInterface::X(q); }
-    virtual void INC(bitCapInt toAdd, bitLenInt start, bitLenInt length) { QInterface::INC(toAdd, start, length); }
-    virtual void DEC(bitCapInt toSub, bitLenInt start, bitLenInt length) { QInterface::DEC(toSub, start, length); }
-    virtual void INCC(bitCapInt toAdd, bitLenInt start, bitLenInt length, bitLenInt carryIndex)
-    {
-        QInterface::INCC(toAdd, start, length, carryIndex);
-    }
-    virtual void DECC(bitCapInt toSub, bitLenInt start, bitLenInt length, bitLenInt carryIndex)
-    {
-        QInterface::DECC(toSub, start, length, carryIndex);
-    }
-    virtual void INCS(bitCapInt toAdd, bitLenInt start, bitLenInt length, bitLenInt overflowIndex)
-    {
-        QInterface::INCS(toAdd, start, length, overflowIndex);
-    }
-    virtual void DECS(bitCapInt toSub, bitLenInt start, bitLenInt length, bitLenInt overflowIndex)
-    {
-        QInterface::DECS(toSub, start, length, overflowIndex);
-    }
-    virtual void CINC(
-        bitCapInt toAdd, bitLenInt inOutStart, bitLenInt length, const bitLenInt* controls, bitLenInt controlLen)
-    {
-        QInterface::CINC(toAdd, inOutStart, length, controls, controlLen);
-    }
-    virtual void CDEC(
-        bitCapInt toSub, bitLenInt inOutStart, bitLenInt length, const bitLenInt* controls, bitLenInt controlLen)
-    {
-        QInterface::CDEC(toSub, inOutStart, length, controls, controlLen);
-    }
-    virtual void INCDECC(bitCapInt toAdd, bitLenInt start, bitLenInt length, bitLenInt carryIndex)
-    {
-        QInterface::INCDECC(toAdd, start, length, carryIndex);
-    }
-    virtual void PhaseFlipIfLess(bitCapInt greaterPerm, bitLenInt start, bitLenInt length)
-    {
-        ExecuteAsStateVector(
-            [&](QInterfacePtr eng) { QINTERFACE_TO_QALU(eng)->PhaseFlipIfLess(greaterPerm, start, length); });
-        ResetStateVector();
-    }
-    virtual void CPhaseFlipIfLess(bitCapInt greaterPerm, bitLenInt start, bitLenInt length, bitLenInt flagIndex)
-    {
-        ExecuteAsStateVector([&](QInterfacePtr eng) {
-            QINTERFACE_TO_QALU(eng)->CPhaseFlipIfLess(greaterPerm, start, length, flagIndex);
-        });
-        ResetStateVector();
-    }
->>>>>>> b16d7ec2
     virtual void INCDECSC(
         bitCapInt toAdd, bitLenInt start, bitLenInt length, bitLenInt overflowIndex, bitLenInt carryIndex)
     {
