//////////////////////////////////////////////////////////////////////////////////////
//
// (C) Daniel Strano and the Qrack contributors 2017-2021. All rights reserved.
//
// QUnit maintains explicit separability of qubits as an optimization on a QEngine.
// See https://arxiv.org/abs/1710.05867
// (The makers of Qrack have no affiliation with the authors of that paper.)
//
// Licensed under the GNU Lesser General Public License V3.
// See LICENSE.md in the project root or https://www.gnu.org/licenses/lgpl-3.0.en.html
// for details.

#pragma once

#include <algorithm>

#include "common/oclengine.hpp"
#include "common/parallel_for.hpp"
#include "qengine_opencl.hpp"
#include "qinterface.hpp"
#include "qunit.hpp"

namespace Qrack {

struct QEngineInfo {
    QInterfacePtr unit;
    bitLenInt deviceIndex;

    QEngineInfo()
        : unit(NULL)
        , deviceIndex(0)
    {
    }

    QEngineInfo(QInterfacePtr u, bitLenInt devIndex)
        : unit(u)
        , deviceIndex(devIndex)
    {
    }

    bool operator<(const QEngineInfo& other) const
    {
        if (unit->GetMaxQPower() == other.unit->GetMaxQPower()) {
            // "Larger" QEngineInfo instances get first scheduling priority, and low device indices have greater
            // capacity, so larger deviceIndices get are "<"
            return other.deviceIndex < deviceIndex;
        } else {
            return unit->GetMaxQPower() < other.unit->GetMaxQPower();
        }
    }
};

struct DeviceInfo {
    int id;
    bitCapInt maxSize;

    bool operator<(const DeviceInfo& other) const { return maxSize < other.maxSize; }
    bool operator>(const DeviceInfo& other) const { return maxSize > other.maxSize; }
};

class QUnitMulti;
typedef std::shared_ptr<QUnitMulti> QUnitMultiPtr;

class QUnitMulti : public QUnit, public ParallelFor {

protected:
    int defaultDeviceID;
    std::vector<DeviceInfo> deviceList;

    QInterfacePtr MakeEngine(bitLenInt length, bitCapInt perm);

public:
    QUnitMulti(QInterfaceEngine eng, QInterfaceEngine subEng, bitLenInt qBitCount, bitCapInt initState = 0,
        qrack_rand_gen_ptr rgp = nullptr, complex phaseFac = CMPLX_DEFAULT_ARG, bool doNorm = false,
        bool randomGlobalPhase = true, bool useHostMem = false, int deviceID = -1, bool useHardwareRNG = true,
        bool useSparseStateVec = false, real1_f norm_thresh = REAL1_EPSILON, std::vector<int> devList = {},
<<<<<<< HEAD
        bitLenInt qubitThreshold = 0);
=======
        bitLenInt qubitThreshold = 0, real1_f separation_thresh = FP_NORM_EPSILON);
>>>>>>> 020e38b0

    QUnitMulti(QInterfaceEngine eng, bitLenInt qBitCount, bitCapInt initState = 0, qrack_rand_gen_ptr rgp = nullptr,
        complex phaseFac = CMPLX_DEFAULT_ARG, bool doNorm = false, bool randomGlobalPhase = true,
        bool useHostMem = false, int deviceID = -1, bool useHardwareRNG = true, bool useSparseStateVec = false,
<<<<<<< HEAD
        real1_f norm_thresh = REAL1_EPSILON, std::vector<int> devList = {}, bitLenInt qubitThreshold = 0)
        : QUnitMulti(eng, eng, qBitCount, initState, rgp, phaseFac, doNorm, randomGlobalPhase, useHostMem, deviceID,
              useHardwareRNG, useSparseStateVec, norm_thresh, devList, qubitThreshold)
=======
        real1_f norm_thresh = REAL1_EPSILON, std::vector<int> devList = {}, bitLenInt qubitThreshold = 0,
        real1_f separation_thresh = FP_NORM_EPSILON)
        : QUnitMulti(eng, eng, qBitCount, initState, rgp, phaseFac, doNorm, randomGlobalPhase, useHostMem, deviceID,
              useHardwareRNG, useSparseStateVec, norm_thresh, devList, qubitThreshold, separation_thresh)
>>>>>>> 020e38b0
    {
    }

    QUnitMulti(bitLenInt qBitCount, bitCapInt initState = 0, qrack_rand_gen_ptr rgp = nullptr,
        complex phaseFac = CMPLX_DEFAULT_ARG, bool doNorm = false, bool randomGlobalPhase = true,
        bool useHostMem = false, int deviceID = -1, bool useHardwareRNG = true, bool useSparseStateVec = false,
<<<<<<< HEAD
        real1_f norm_thresh = REAL1_EPSILON, std::vector<int> devList = {}, bitLenInt qubitThreshold = 0)
        : QUnitMulti(QINTERFACE_OPTIMAL_G0_CHILD, QINTERFACE_OPTIMAL_G1_CHILD, qBitCount, initState, rgp, phaseFac,
              doNorm, randomGlobalPhase, useHostMem, deviceID, useHardwareRNG, useSparseStateVec, norm_thresh, devList,
              qubitThreshold)
    {
    }

    using QUnit::TrySeparate;
    virtual bool TrySeparate(bitLenInt start, bitLenInt length = 1);
=======
        real1_f norm_thresh = REAL1_EPSILON, std::vector<int> devList = {}, bitLenInt qubitThreshold = 0,
        real1_f separation_thresh = FP_NORM_EPSILON)
        : QUnitMulti(QINTERFACE_OPTIMAL_G0_CHILD, QINTERFACE_OPTIMAL_G1_CHILD, qBitCount, initState, rgp, phaseFac,
              doNorm, randomGlobalPhase, useHostMem, deviceID, useHardwareRNG, useSparseStateVec, norm_thresh, devList,
              qubitThreshold, separation_thresh)
    {
    }

>>>>>>> 020e38b0
    virtual bool TryDecompose(bitLenInt start, QInterfacePtr dest, real1_f error_tol = REAL1_EPSILON) { return false; }

    virtual QInterfacePtr Clone();
    virtual void GetQuantumState(complex* outputState);
    virtual void GetProbs(real1* outputProbs);

protected:
    virtual std::vector<QEngineInfo> GetQInfos();

    virtual void SeparateBit(bool value, bitLenInt qubit);

    virtual void Detach(bitLenInt start, bitLenInt length, QUnitPtr dest)
    {
        Detach(start, length, std::dynamic_pointer_cast<QUnitMulti>(dest));
    }
    virtual void Detach(bitLenInt start, bitLenInt length, QUnitMultiPtr dest);

    virtual void RedistributeQEngines();

    virtual QInterfacePtr EntangleInCurrentBasis(
        std::vector<bitLenInt*>::iterator first, std::vector<bitLenInt*>::iterator last);
};
} // namespace Qrack<|MERGE_RESOLUTION|>--- conflicted
+++ resolved
@@ -74,42 +74,21 @@
         qrack_rand_gen_ptr rgp = nullptr, complex phaseFac = CMPLX_DEFAULT_ARG, bool doNorm = false,
         bool randomGlobalPhase = true, bool useHostMem = false, int deviceID = -1, bool useHardwareRNG = true,
         bool useSparseStateVec = false, real1_f norm_thresh = REAL1_EPSILON, std::vector<int> devList = {},
-<<<<<<< HEAD
-        bitLenInt qubitThreshold = 0);
-=======
         bitLenInt qubitThreshold = 0, real1_f separation_thresh = FP_NORM_EPSILON);
->>>>>>> 020e38b0
 
     QUnitMulti(QInterfaceEngine eng, bitLenInt qBitCount, bitCapInt initState = 0, qrack_rand_gen_ptr rgp = nullptr,
         complex phaseFac = CMPLX_DEFAULT_ARG, bool doNorm = false, bool randomGlobalPhase = true,
         bool useHostMem = false, int deviceID = -1, bool useHardwareRNG = true, bool useSparseStateVec = false,
-<<<<<<< HEAD
-        real1_f norm_thresh = REAL1_EPSILON, std::vector<int> devList = {}, bitLenInt qubitThreshold = 0)
-        : QUnitMulti(eng, eng, qBitCount, initState, rgp, phaseFac, doNorm, randomGlobalPhase, useHostMem, deviceID,
-              useHardwareRNG, useSparseStateVec, norm_thresh, devList, qubitThreshold)
-=======
         real1_f norm_thresh = REAL1_EPSILON, std::vector<int> devList = {}, bitLenInt qubitThreshold = 0,
         real1_f separation_thresh = FP_NORM_EPSILON)
         : QUnitMulti(eng, eng, qBitCount, initState, rgp, phaseFac, doNorm, randomGlobalPhase, useHostMem, deviceID,
               useHardwareRNG, useSparseStateVec, norm_thresh, devList, qubitThreshold, separation_thresh)
->>>>>>> 020e38b0
     {
     }
 
     QUnitMulti(bitLenInt qBitCount, bitCapInt initState = 0, qrack_rand_gen_ptr rgp = nullptr,
         complex phaseFac = CMPLX_DEFAULT_ARG, bool doNorm = false, bool randomGlobalPhase = true,
         bool useHostMem = false, int deviceID = -1, bool useHardwareRNG = true, bool useSparseStateVec = false,
-<<<<<<< HEAD
-        real1_f norm_thresh = REAL1_EPSILON, std::vector<int> devList = {}, bitLenInt qubitThreshold = 0)
-        : QUnitMulti(QINTERFACE_OPTIMAL_G0_CHILD, QINTERFACE_OPTIMAL_G1_CHILD, qBitCount, initState, rgp, phaseFac,
-              doNorm, randomGlobalPhase, useHostMem, deviceID, useHardwareRNG, useSparseStateVec, norm_thresh, devList,
-              qubitThreshold)
-    {
-    }
-
-    using QUnit::TrySeparate;
-    virtual bool TrySeparate(bitLenInt start, bitLenInt length = 1);
-=======
         real1_f norm_thresh = REAL1_EPSILON, std::vector<int> devList = {}, bitLenInt qubitThreshold = 0,
         real1_f separation_thresh = FP_NORM_EPSILON)
         : QUnitMulti(QINTERFACE_OPTIMAL_G0_CHILD, QINTERFACE_OPTIMAL_G1_CHILD, qBitCount, initState, rgp, phaseFac,
@@ -118,7 +97,6 @@
     {
     }
 
->>>>>>> 020e38b0
     virtual bool TryDecompose(bitLenInt start, QInterfacePtr dest, real1_f error_tol = REAL1_EPSILON) { return false; }
 
     virtual QInterfacePtr Clone();
