--- conflicted
+++ resolved
@@ -346,13 +346,8 @@
         }
 
         if (!(mask & (mask - ONE_BCI))) {
-<<<<<<< HEAD
-            complex phaseFac = std::polar(ONE_R1, radians / 2);
+            complex phaseFac = std::polar(ONE_R1, (real1)(radians / 2));
             Phase(ONE_CMPLX / phaseFac, phaseFac, log2(mask));
-=======
-            complex phaseFac = std::polar(ONE_R1, (real1)(radians / 2));
-            ApplySinglePhase(ONE_CMPLX / phaseFac, phaseFac, log2(mask));
->>>>>>> 9e746ca8
             return;
         }
 
