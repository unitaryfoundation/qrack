--- conflicted
+++ resolved
@@ -197,15 +197,9 @@
         bool useHostMem = false, int deviceId = -1, bool useHardwareRNG = true, bool useSparseStateVec = false,
         real1_f norm_thresh = REAL1_EPSILON, std::vector<int> ignored = {}, bitLenInt qubitThreshold = 0,
         real1_f separation_thresh = FP_NORM_EPSILON)
-<<<<<<< HEAD
-        : QStabilizerHybrid(QINTERFACE_OPTIMAL_G1_CHILD, QINTERFACE_OPTIMAL_G2_CHILD, qBitCount, initState, rgp,
-              phaseFac, doNorm, randomGlobalPhase, useHostMem, deviceId, useHardwareRNG, useSparseStateVec, norm_thresh,
-              ignored, qubitThreshold, separation_thresh)
-=======
-        : QStabilizerHybrid({ QINTERFACE_OPTIMAL_SCHROEDINGER }, qBitCount, initState, rgp, phaseFac, doNorm,
+        : QStabilizerHybrid({ QINTERFACE_OPTIMAL_G1_CHILD }, qBitCount, initState, rgp, phaseFac, doNorm,
               randomGlobalPhase, useHostMem, deviceId, useHardwareRNG, useSparseStateVec, norm_thresh, ignored,
               qubitThreshold, separation_thresh)
->>>>>>> 537db28f
     {
     }
 
