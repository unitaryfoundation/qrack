//////////////////////////////////////////////////////////////////////////////////////
//
// (C) Daniel Strano and the Qrack contributors 2017-2021. All rights reserved.
//
// This header defines buffers for Qrack::QFusion.
// QFusion adds an optional "gate fusion" layer on top of a QEngine or QUnit.
// Single bit gates are buffered in per-bit 2x2 complex matrices, to reduce the cost
// of successive application of single bit gates to the same bit.
//
// Licensed under the GNU Lesser General Public License V3.
// See LICENSE.md in the project root or https://www.gnu.org/licenses/lgpl-3.0.en.html
// for details.

#pragma once

#include <algorithm>
#include <future>
#include <mutex>
#include <set>

#include "common/parallel_for.hpp"
#include "common/qrack_types.hpp"

#if ENABLE_UINT128
#if BOOST_AVAILABLE
#include <boost/functional/hash.hpp>
#include <unordered_map>
#define SparseStateVecMap std::unordered_map<bitCapInt, complex>
#else
#include <map>
#define SparseStateVecMap std::map<bitCapInt, complex>
#endif
#else
#if QBCAPPOW > 7
#include <boost/functional/hash.hpp>
#endif
#include <unordered_map>
#define SparseStateVecMap std::unordered_map<bitCapInt, complex>
#endif

namespace Qrack {

class StateVectorArray : public StateVector {
public:
    complex* amplitudes;

protected:
    static real1_f normHelper(const complex& c) { return norm(c); }

    complex* Alloc(bitCapInt elemCount)
    {
// elemCount is always a power of two, but might be smaller than QRACK_ALIGN_SIZE
#if defined(__APPLE__)
        void* toRet;
        posix_memalign(&toRet, QRACK_ALIGN_SIZE,
            ((sizeof(complex) * (bitCapIntOcl)elemCount) < QRACK_ALIGN_SIZE)
                ? QRACK_ALIGN_SIZE
                : sizeof(complex) * (bitCapIntOcl)elemCount);
        return (complex*)toRet;
#elif defined(_WIN32) && !defined(__CYGWIN__)
        return (complex*)_aligned_malloc(((sizeof(complex) * (bitCapIntOcl)elemCount) < QRACK_ALIGN_SIZE)
                ? QRACK_ALIGN_SIZE
                : sizeof(complex) * (bitCapIntOcl)elemCount,
            QRACK_ALIGN_SIZE);
#elif defined(__ANDROID__)
        return (complex*)malloc(sizeof(complex) * (bitCapIntOcl)elemCount);
#else
        return (complex*)aligned_alloc(QRACK_ALIGN_SIZE,
            ((sizeof(complex) * (bitCapIntOcl)elemCount) < QRACK_ALIGN_SIZE)
                ? QRACK_ALIGN_SIZE
                : sizeof(complex) * (bitCapIntOcl)elemCount);
#endif
    }

    virtual void Free()
    {
        if (amplitudes) {
#if defined(_WIN32)
            _aligned_free(amplitudes);
#else
            free(amplitudes);
#endif
        }
        amplitudes = NULL;
    }

public:
    StateVectorArray(bitCapInt cap)
        : StateVector(cap)
    {
        amplitudes = Alloc(capacity);
    }

    virtual ~StateVectorArray() { Free(); }

    complex read(const bitCapInt& i) { return amplitudes[(bitCapIntOcl)i]; };

    void write(const bitCapInt& i, const complex& c) { amplitudes[(bitCapIntOcl)i] = c; };

    void write2(const bitCapInt& i1, const complex& c1, const bitCapInt& i2, const complex& c2)
    {
        amplitudes[(bitCapIntOcl)i1] = c1;
        amplitudes[(bitCapIntOcl)i2] = c2;
    };

    void clear() { std::fill(amplitudes, amplitudes + (bitCapIntOcl)capacity, ZERO_CMPLX); }

    void copy_in(const complex* copyIn)
    {
        if (copyIn) {
            std::copy(copyIn, copyIn + (bitCapIntOcl)capacity, amplitudes);
        } else {
            std::fill(amplitudes, amplitudes + (bitCapIntOcl)capacity, ZERO_CMPLX);
        }
    }

    void copy_in(const complex* copyIn, const bitCapInt offset, const bitCapInt length)
    {
        if (copyIn) {
            std::copy(copyIn, copyIn + (bitCapIntOcl)length, amplitudes + (bitCapIntOcl)offset);
        } else {
            std::fill(amplitudes, amplitudes + (bitCapIntOcl)length, ZERO_CMPLX);
        }
    }

    void copy_in(StateVectorPtr copyInSv, const bitCapInt srcOffset, const bitCapInt dstOffset, const bitCapInt length)
    {
        if (copyInSv) {
            const complex* copyIn =
                std::dynamic_pointer_cast<StateVectorArray>(copyInSv)->amplitudes + (bitCapIntOcl)srcOffset;
            std::copy(copyIn, copyIn + (bitCapIntOcl)length, amplitudes + (bitCapIntOcl)dstOffset);
        } else {
            std::fill(amplitudes + (bitCapIntOcl)dstOffset, amplitudes + (bitCapIntOcl)dstOffset + (bitCapIntOcl)length,
                ZERO_CMPLX);
        }
    }

    void copy_out(complex* copyOut) { std::copy(amplitudes, amplitudes + (bitCapIntOcl)capacity, copyOut); }

    void copy_out(complex* copyOut, const bitCapInt offset, const bitCapInt length)
    {
        std::copy(
            amplitudes + (bitCapIntOcl)offset, amplitudes + (bitCapIntOcl)offset + (bitCapIntOcl)capacity, copyOut);
    }

    void copy(StateVectorPtr toCopy) { copy(std::dynamic_pointer_cast<StateVectorArray>(toCopy)); }

    void copy(StateVectorArrayPtr toCopy)
    {
        std::copy(toCopy->amplitudes, toCopy->amplitudes + (bitCapIntOcl)capacity, amplitudes);
    }

    void shuffle(StateVectorPtr svp) { shuffle(std::dynamic_pointer_cast<StateVectorArray>(svp)); }

    void shuffle(StateVectorArrayPtr svp)
    {
        std::swap_ranges(
            amplitudes + (((bitCapIntOcl)capacity) >> ONE_BCI), amplitudes + (bitCapIntOcl)capacity, svp->amplitudes);
    }

    void get_probs(real1* outArray)
    {
        std::transform(amplitudes, amplitudes + (bitCapIntOcl)capacity, outArray, normHelper);
    }

    bool is_sparse() { return false; }
};

class StateVectorSparse : public StateVector, public ParallelFor {
protected:
    SparseStateVecMap amplitudes;
    std::mutex mtx;

    complex readUnlocked(const bitCapInt& i)
    {
        auto it = amplitudes.find(i);
        return (it == amplitudes.end()) ? ZERO_CMPLX : it->second;
    }

    complex readLocked(const bitCapInt& i)
    {
        mtx.lock();
        auto it = amplitudes.find(i);
        bool isFound = (it != amplitudes.end());
        mtx.unlock();
        return isFound ? it->second : ZERO_CMPLX;
    }

public:
    StateVectorSparse(bitCapInt cap)
        : StateVector(cap)
        , amplitudes()
    {
    }

    complex read(const bitCapInt& i) { return isReadLocked ? readLocked(i) : readUnlocked(i); }

    void write(const bitCapInt& i, const complex& c)
    {
        bool isCSet = (c != ZERO_CMPLX);

        mtx.lock();

        auto it = amplitudes.find(i);
        bool isFound = (it != amplitudes.end());
        if (isCSet == isFound) {
            mtx.unlock();
            if (isCSet) {
                it->second = c;
            }
        } else {
            if (isCSet) {
                amplitudes[i] = c;
            } else {
                amplitudes.erase(it);
            }
            mtx.unlock();
        }
    }

    void write2(const bitCapInt& i1, const complex& c1, const bitCapInt& i2, const complex& c2)
    {
        bool isC1Set = (c1 != ZERO_CMPLX);
        bool isC2Set = (c2 != ZERO_CMPLX);
        if (!(isC1Set || isC2Set)) {
            return;
        }

        if (isC1Set && isC2Set) {
            mtx.lock();
            amplitudes[i1] = c1;
            amplitudes[i2] = c2;
            mtx.unlock();
        } else if (isC1Set) {
            mtx.lock();
            amplitudes.erase(i2);
            amplitudes[i1] = c1;
            mtx.unlock();
        } else {
            mtx.lock();
            amplitudes.erase(i1);
            amplitudes[i2] = c2;
            mtx.unlock();
        }
    }

    void clear()
    {
        mtx.lock();
        amplitudes.clear();
        mtx.unlock();
    }

    void copy_in(const complex* copyIn)
    {
        if (!copyIn) {
            clear();
            return;
        }

        mtx.lock();
        for (bitCapInt i = 0; i < capacity; i++) {
            if (copyIn[(bitCapIntOcl)i] == ZERO_CMPLX) {
                amplitudes.erase(i);
            } else {
                amplitudes[i] = copyIn[(bitCapIntOcl)i];
            }
        }
        mtx.unlock();
    }

    void copy_in(const complex* copyIn, const bitCapInt offset, const bitCapInt length)
    {
        if (!copyIn) {
            mtx.lock();
            for (bitCapInt i = 0; i < length; i++) {
                amplitudes.erase(i);
            }
            mtx.unlock();
            return;
        }

        mtx.lock();
        for (bitCapInt i = 0; i < length; i++) {
            if (copyIn[(bitCapIntOcl)i] == ZERO_CMPLX) {
                amplitudes.erase(i);
            } else {
                amplitudes[i + offset] = copyIn[(bitCapIntOcl)i];
            }
        }
        mtx.unlock();
    }

    void copy_in(StateVectorPtr copyInSv, const bitCapInt srcOffset, const bitCapInt dstOffset, const bitCapInt length)
    {
        StateVectorSparsePtr copyIn = std::dynamic_pointer_cast<StateVectorSparse>(copyInSv);

        if (!copyIn) {
            mtx.lock();
            for (bitCapInt i = 0; i < length; i++) {
                amplitudes.erase(i + srcOffset);
            }
            mtx.unlock();
            return;
        }

        complex amp;

        mtx.lock();
        for (bitCapInt i = 0; i < length; i++) {
            amp = copyIn->read(i + srcOffset);
            if (amp == ZERO_CMPLX) {
                amplitudes.erase(i + srcOffset);
            } else {
                amplitudes[i + dstOffset] = amp;
            }
        }
        mtx.unlock();
    }

    void copy_out(complex* copyOut)
    {
        for (bitCapInt i = 0; i < capacity; i++) {
            copyOut[(bitCapIntOcl)i] = read(i);
        }
    }

    void copy_out(complex* copyOut, const bitCapInt offset, const bitCapInt length)
    {
        for (bitCapInt i = 0; i < length; i++) {
            copyOut[(bitCapIntOcl)i] = read(i + offset);
        }
    }

    void copy(const StateVectorPtr toCopy) { copy(std::dynamic_pointer_cast<StateVectorSparse>(toCopy)); }

    void copy(StateVectorSparsePtr toCopy)
    {
        mtx.lock();
        amplitudes = toCopy->amplitudes;
        mtx.unlock();
    }

    void shuffle(StateVectorPtr svp) { shuffle(std::dynamic_pointer_cast<StateVectorSparse>(svp)); }

    void shuffle(StateVectorSparsePtr svp)
    {
        complex amp;
        size_t halfCap = (size_t)(capacity >> ONE_BCI);
        mtx.lock();
        for (bitCapInt i = 0; i < halfCap; i++) {
            amp = svp->read(i);
<<<<<<< HEAD
            svp->write(i, read(i + halfCap));
            write(i + halfCap, amp);
=======
            svp->write(i, read(i + (bitCapInt)halfCap));
            write(i + (bitCapInt)halfCap, amp);
>>>>>>> 020e38b0
        }
        mtx.unlock();
    }

    void get_probs(real1* outArray)
    {
        for (bitCapInt i = 0; i < capacity; i++) {
            outArray[(bitCapIntOcl)i] = norm(read(i));
        }
    }

    bool is_sparse() { return (amplitudes.size() < (capacity >> ONE_BCI)); }

    std::vector<bitCapInt> iterable()
    {
        int32_t i, combineCount;

        int32_t threadCount = GetConcurrencyLevel();
        std::vector<std::vector<bitCapInt>> toRet(threadCount);
        std::vector<std::vector<bitCapInt>>::iterator toRetIt;

        mtx.lock();

        par_for(0, (bitCapInt)amplitudes.size(), [&](const bitCapInt lcv, const int cpu) {
            auto it = amplitudes.begin();
            std::advance(it, lcv);
            toRet[cpu].push_back(it->first);
        });

        mtx.unlock();

        for (i = (int32_t)(toRet.size() - 1); i >= 0; i--) {
            if (toRet[i].size() == 0) {
                toRetIt = toRet.begin();
                std::advance(toRetIt, i);
                toRet.erase(toRetIt);
            }
        }

        if (toRet.size() == 0) {
            return {};
        }

        while (toRet.size() > 1U) {
            // Work odd unit into collapse sequence:
            if (toRet.size() & 1U) {
                toRet[toRet.size() - 2U].insert(
                    toRet[toRet.size() - 2U].end(), toRet[toRet.size() - 1U].begin(), toRet[toRet.size() - 1U].end());
                toRet.pop_back();
            }

            combineCount = (int32_t)toRet.size() / 2U;
            std::vector<std::future<void>> futures(combineCount);
            for (i = (combineCount - 1U); i >= 0; i--) {
                futures[i] = std::async(std::launch::async, [i, combineCount, &toRet]() {
                    toRet[i].insert(toRet[i].end(), toRet[i + combineCount].begin(), toRet[i + combineCount].end());
                    toRet[i + combineCount].clear();
                });
            }

            for (i = (combineCount - 1U); i >= 0; i--) {
                futures[i].get();
                toRet.pop_back();
            }
        }

        return toRet[0];
    }

    /// Returns empty if iteration should be over full set, otherwise just the iterable elements:
    std::set<bitCapInt> iterable(
        const bitCapInt& setMask, const bitCapInt& filterMask = 0, const bitCapInt& filterValues = 0)
    {
        if ((filterMask == 0) && (filterValues != 0)) {
            return {};
        }

        int32_t i, combineCount;

        bitCapInt unsetMask = ~setMask;

        int32_t threadCount = GetConcurrencyLevel();
        std::vector<std::set<bitCapInt>> toRet(threadCount);
        std::vector<std::set<bitCapInt>>::iterator toRetIt;

        mtx.lock();

        if ((filterMask == 0) && (filterValues == 0)) {
            par_for(0, (bitCapInt)amplitudes.size(), [&](const bitCapInt lcv, const int cpu) {
                auto it = amplitudes.begin();
                std::advance(it, lcv);
                toRet[cpu].insert(it->first & unsetMask);
            });
        } else {
            bitCapInt unfilterMask = ~filterMask;

            par_for(0, (bitCapInt)amplitudes.size(), [&](const bitCapInt lcv, const int cpu) {
                auto it = amplitudes.begin();
                std::advance(it, lcv);
                if ((it->first & filterMask) == filterValues) {
                    toRet[cpu].insert(it->first & unsetMask & unfilterMask);
                }
            });
        }

        mtx.unlock();

        for (i = (int32_t)(toRet.size() - 1); i >= 0; i--) {
            if (toRet[i].size() == 0) {
                toRetIt = toRet.begin();
                std::advance(toRetIt, i);
                toRet.erase(toRetIt);
            }
        }

        if (toRet.size() == 0) {
            mtx.unlock();
            return {};
        }

        while (toRet.size() > 1U) {
            // Work odd unit into collapse sequence:
            if (toRet.size() & 1U) {
                toRet[toRet.size() - 2U].insert(toRet[toRet.size() - 1U].begin(), toRet[toRet.size() - 1U].end());
                toRet.pop_back();
            }

            combineCount = (int32_t)(toRet.size()) / 2U;
            std::vector<std::future<void>> futures(combineCount);
            for (i = (combineCount - 1U); i >= 0; i--) {
                futures[i] = std::async(std::launch::async, [i, combineCount, &toRet]() {
                    toRet[i].insert(toRet[i + combineCount].begin(), toRet[i + combineCount].end());
                    toRet[i + combineCount].clear();
                });
            }

            for (i = (combineCount - 1U); i >= 0; i--) {
                futures[i].get();
                toRet.pop_back();
            }
        }

        return toRet[0];
    }
};

} // namespace Qrack<|MERGE_RESOLUTION|>--- conflicted
+++ resolved
@@ -350,13 +350,8 @@
         mtx.lock();
         for (bitCapInt i = 0; i < halfCap; i++) {
             amp = svp->read(i);
-<<<<<<< HEAD
-            svp->write(i, read(i + halfCap));
-            write(i + halfCap, amp);
-=======
             svp->write(i, read(i + (bitCapInt)halfCap));
             write(i + (bitCapInt)halfCap, amp);
->>>>>>> 020e38b0
         }
         mtx.unlock();
     }
