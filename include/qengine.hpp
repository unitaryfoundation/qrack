--- conflicted
+++ resolved
@@ -136,23 +136,6 @@
     virtual void ProbRegAll(bitLenInt start, bitLenInt length, real1* probsArray);
     virtual real1_f ProbMask(bitCapInt mask, bitCapInt permutation) = 0;
 
-<<<<<<< HEAD
-#if ENABLE_ALU
-    virtual void INCSC(
-        bitCapInt toAdd, bitLenInt start, bitLenInt length, bitLenInt overflowIndex, bitLenInt carryIndex);
-    virtual void DECSC(bitCapInt toAdd, bitLenInt start, bitLenInt length, bitLenInt carryIndex);
-    virtual void INCSC(bitCapInt toAdd, bitLenInt start, bitLenInt length, bitLenInt carryIndex);
-    virtual void DECSC(
-        bitCapInt toAdd, bitLenInt start, bitLenInt length, bitLenInt overflowIndex, bitLenInt carryIndex);
-#if ENABLE_BCD
-    virtual void INCBCDC(bitCapInt toAdd, bitLenInt start, bitLenInt length, bitLenInt carryIndex);
-    virtual void DECBCDC(bitCapInt toSub, bitLenInt start, bitLenInt length, bitLenInt carryIndex);
-#endif
-#endif
-=======
-    virtual void NormalizeState(real1_f nrm = REAL1_DEFAULT_ARG, real1_f norm_thresh = REAL1_DEFAULT_ARG) = 0;
->>>>>>> 4ed504b0
-
     // TODO: Assess whether it's acceptable for these to be public on QEngine
     // protected:
     virtual real1_f GetExpectation(bitLenInt valueStart, bitLenInt valueLength) = 0;
