--- conflicted
+++ resolved
@@ -217,14 +217,6 @@
                 throw std::runtime_error("Failed to create OpenCL command queue!");
             }
         }
-<<<<<<< HEAD
-
-        wait_events = EventVecPtr(new EventVec(), [](EventVec* vec) {
-            vec->clear();
-            delete vec;
-        });
-=======
->>>>>>> 1636f1ea
     }
 
     OCLDeviceCall Reserve(OCLAPI call) { return OCLDeviceCall(*(mutexes[call]), calls[call]); }
