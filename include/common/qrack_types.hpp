--- conflicted
+++ resolved
@@ -68,7 +68,6 @@
 #define qrack_rand_gen_ptr std::shared_ptr<qrack_rand_gen>
 #define QRACK_ALIGN_SIZE 64
 
-<<<<<<< HEAD
 #if ENABLE_CUDA
 #include <cuda_runtime.h>
 #if QBCAPPOW < 5
@@ -99,16 +98,6 @@
 #endif
 
 #if FPPOW < 5
-namespace Qrack {
-//#include <arm_fp16.h>
-typedef std::complex<__fp16> complex;
-typedef __fp16 real1;
-typedef float real1_f;
-#define ZERO_R1 ((real1)0.0f)
-#define ONE_R1 ((real1)1.0f)
-#define PI_R1 ((real1)M_PI)
-=======
-#if FPPOW < 5
 #if !defined(__arm__)
 #include "half.hpp"
 #endif
@@ -136,16 +125,12 @@
 #define PI_R1 ((real1)M_PI)
 #define SQRT2_R1 ((real1)M_SQRT2)
 #define SQRT1_2_R1 ((real1)M_SQRT1_2)
->>>>>>> 020e38b0
 #define REAL1_DEFAULT_ARG ((real1)-999.0f)
 // Half of the amplitude of 16 maximally superposed qubits in any permutation
 #define REAL1_EPSILON ((real1)2e-17f)
 // Minimum representable difference from 1
 #define FP_NORM_EPSILON ((real1)0.0009765625f)
-<<<<<<< HEAD
-=======
-#endif
->>>>>>> 020e38b0
+#endif
 } // namespace Qrack
 #elif FPPOW < 6
 namespace Qrack {
@@ -154,13 +139,9 @@
 typedef float real1_f;
 #define ZERO_R1 0.0f
 #define ONE_R1 1.0f
-<<<<<<< HEAD
-#define PI_R1 ((real1)M_PI)
-=======
 #define PI_R1 ((real1_f)M_PI)
 #define SQRT2_R1 ((real1_f)M_SQRT2)
 #define SQRT1_2_R1 ((real1_f)M_SQRT1_2)
->>>>>>> 020e38b0
 #define REAL1_DEFAULT_ARG -999.0f
 // Half of the amplitude of 32 maximally superposed qubits in any permutation
 #define REAL1_EPSILON 2e-33f
@@ -175,11 +156,8 @@
 #define ZERO_R1 0.0
 #define ONE_R1 1.0
 #define PI_R1 M_PI
-<<<<<<< HEAD
-=======
 #define SQRT2_R1 M_SQRT2
 #define SQRT1_2_R1 M_SQRT1_2
->>>>>>> 020e38b0
 #define REAL1_DEFAULT_ARG -999.0
 // Half of the amplitude of 64 maximally superposed qubits in any permutation
 #define REAL1_EPSILON 2e-65
