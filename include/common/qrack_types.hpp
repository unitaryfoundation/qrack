//////////////////////////////////////////////////////////////////////////////////////
//
// (C) Daniel Strano and the Qrack contributors 2017-2021. All rights reserved.
//
// This is a multithreaded, universal quantum register simulation, allowing
// (nonphysical) register cloning and direct measurement of probability and
// phase, to leverage what advantages classical emulation of qubits can have.
//
// Licensed under the GNU Lesser General Public License V3.
// See LICENSE.md in the project root or https://www.gnu.org/licenses/lgpl-3.0.en.html
// for details.

#pragma once

#define _USE_MATH_DEFINES
#include "config.h"

#include <cfloat>
#include <cmath>
#include <complex>
#include <functional>
#include <limits>
#include <memory>
#include <random>
#include <set>

#if UINTPOW < 4
#define ONE_BCI ((uint8_t)1U)
#define bitCapIntOcl uint8_t
#elif UINTPOW < 5
#define ONE_BCI ((uint16_t)1U)
#define bitCapIntOcl uint16_t
#elif UINTPOW < 6
#define ONE_BCI 1U
#define bitCapIntOcl uint32_t
#else
#define ONE_BCI 1UL
#define bitCapIntOcl uint64_t
#endif

#if QBCAPPOW < 8
#define bitLenInt uint8_t
#elif QBCAPPOW < 16
#define bitLenInt uint16_t
#elif QBCAPPOW < 32
#define bitLenInt uint32_t
#else
#define bitLenInt uint64_t
#endif

#if QBCAPPOW < 6
#define bitsInCap 32
#define bitCapInt uint32_t
#elif QBCAPPOW < 7
#define bitsInCap 64
#define bitCapInt uint64_t
#elif QBCAPPOW < 8
#define bitsInCap 128
#ifdef BOOST_AVAILABLE
#include <boost/multiprecision/cpp_int.hpp>
#define bitCapInt boost::multiprecision::uint128_t
#else
#define bitCapInt __uint128_t
#endif
#else
#define bitsInCap (8U * (((bitLenInt)1U) << QBCAPPOW))
#include <boost/multiprecision/cpp_int.hpp>
#define bitCapInt                                                                                                      \
    boost::multiprecision::number<boost::multiprecision::cpp_int_backend<1ULL << QBCAPPOW, 1ULL << QBCAPPOW,           \
        boost::multiprecision::unsigned_magnitude, boost::multiprecision::unchecked, void>>
#endif

#define bitsInByte 8U
#define qrack_rand_gen std::mt19937_64
#define qrack_rand_gen_ptr std::shared_ptr<qrack_rand_gen>
#define QRACK_ALIGN_SIZE 64U

#if FPPOW < 5
#if !defined(__arm__)
#include "half.hpp"
#endif
namespace Qrack {
#ifdef __arm__
typedef std::complex<__fp16> complex;
typedef __fp16 real1;
typedef float real1_f;
typedef float real1_s;
#define ZERO_R1 0.0f
#define ZERO_R1_F 0.0f
#define ONE_R1 1.0f
#define ONE_R1_F 1.0f
#define PI_R1 ((real1_f)M_PI)
#define SQRT2_R1 ((real1_f)M_SQRT2)
#define SQRT1_2_R1 ((real1_f)M_SQRT2)
#define REAL1_DEFAULT_ARG -999.0f
// Half of the amplitude of 16 maximally superposed qubits in any permutation
#define REAL1_EPSILON 2e-17f
#else
typedef std::complex<half_float::half> complex;
typedef half_float::half real1;
typedef float real1_f;
typedef float real1_s;
#define ZERO_R1 ((real1)0.0f)
#define ZERO_R1_F 0.0f
#define ONE_R1 ((real1)1.0f)
#define ONE_R1_F 1.0f
#define PI_R1 ((real1)M_PI)
#define SQRT2_R1 ((real1)M_SQRT2)
#define SQRT1_2_R1 ((real1)M_SQRT1_2)
#define REAL1_DEFAULT_ARG ((real1)-999.0f)
// Half of the amplitude of 16 maximally superposed qubits in any permutation
#define REAL1_EPSILON ((real1)2e-17f)
#endif
} // namespace Qrack
#elif FPPOW < 6
namespace Qrack {
typedef std::complex<float> complex;
typedef float real1;
typedef float real1_f;
typedef float real1_s;
#define ZERO_R1 0.0f
#define ZERO_R1_F 0.0f
#define ONE_R1 1.0f
#define ONE_R1_F 1.0f
#define PI_R1 ((real1_f)M_PI)
#define SQRT2_R1 ((real1_f)M_SQRT2)
#define SQRT1_2_R1 ((real1_f)M_SQRT1_2)
#define REAL1_DEFAULT_ARG -999.0f
// Half of the amplitude of 32 maximally superposed qubits in any permutation
#define REAL1_EPSILON 2e-33f
} // namespace Qrack
#elif FPPOW < 7
namespace Qrack {
typedef std::complex<double> complex;
typedef double real1;
typedef double real1_f;
typedef double real1_s;
#define ZERO_R1 0.0
#define ZERO_R1_F 0.0
#define ONE_R1 1.0
#define ONE_R1_F 1.0
#define PI_R1 M_PI
#define SQRT2_R1 M_SQRT2
#define SQRT1_2_R1 M_SQRT1_2
#define REAL1_DEFAULT_ARG -999.0
// Half of the amplitude of 64 maximally superposed qubits in any permutation
#define REAL1_EPSILON 2e-65
} // namespace Qrack
#else
#include <boost/multiprecision/float128.hpp>
#include <quadmath.h>
namespace Qrack {
typedef std::complex<boost::multiprecision::float128> complex;
typedef boost::multiprecision::float128 real1;
typedef boost::multiprecision::float128 real1_f;
typedef double real1_s;
#define ZERO_R1 ((real1)0.0)
#define ZERO_R1_F 0.0
#define ONE_R1 ((real1)1.0)
#define ONE_R1_F 1.0
#define PI_R1 ((real1)M_PI)
#define SQRT2_R1 ((real1)M_SQRT2)
#define SQRT1_2_R1 ((real1)M_SQRT1_2)
#define REAL1_DEFAULT_ARG -999.0
// Half of the amplitude of 64 maximally superposed qubits in any permutation
#define REAL1_EPSILON 2e-129
// Minimum representable difference from 1
} // namespace Qrack
#endif

#define ONE_CMPLX complex(ONE_R1, ZERO_R1)
#define ZERO_CMPLX complex(ZERO_R1, ZERO_R1)
#define I_CMPLX complex(ZERO_R1, ONE_R1)
#define CMPLX_DEFAULT_ARG complex(REAL1_DEFAULT_ARG, REAL1_DEFAULT_ARG)
#define FP_NORM_EPSILON std::numeric_limits<real1>::epsilon()
#define FP_NORM_EPSILON_F ((real1_f)FP_NORM_EPSILON)
#define TRYDECOMPOSE_EPSILON ((real1_f)(8 * FP_NORM_EPSILON))

namespace Qrack {
typedef std::shared_ptr<complex> BitOp;

/** Called once per value between begin and end. */
typedef std::function<void(const bitCapIntOcl&, const unsigned& cpu)> ParallelFunc;
typedef std::function<bitCapIntOcl(const bitCapIntOcl&, const unsigned& cpu)> IncrementFunc;
typedef std::function<bitCapInt(const bitCapInt&, const unsigned& cpu)> BdtFunc;

class StateVector;
class StateVectorArray;
class StateVectorSparse;

typedef std::shared_ptr<StateVector> StateVectorPtr;
typedef std::shared_ptr<StateVectorArray> StateVectorArrayPtr;
typedef std::shared_ptr<StateVectorSparse> StateVectorSparsePtr;

class QEngine;
typedef std::shared_ptr<QEngine> QEnginePtr;

// This is a buffer struct that's capable of representing controlled single bit gates and arithmetic, when subclassed.
class StateVector {
protected:
    bitCapIntOcl capacity;

public:
    bool isReadLocked;

    StateVector(bitCapIntOcl cap)
        : capacity(cap)
        , isReadLocked(true)
    {
    }
    virtual complex read(const bitCapIntOcl& i) = 0;
    virtual void write(const bitCapIntOcl& i, const complex& c) = 0;
    /// Optimized "write" that is only guaranteed to write if either amplitude is nonzero. (Useful for the result of 2x2
    /// tensor slicing.)
    virtual void write2(const bitCapIntOcl& i1, const complex& c1, const bitCapIntOcl& i2, const complex& c2) = 0;
    virtual void clear() = 0;
    virtual void copy_in(complex const* inArray) = 0;
    virtual void copy_in(complex const* copyIn, const bitCapIntOcl offset, const bitCapIntOcl length) = 0;
    virtual void copy_in(StateVectorPtr copyInSv, const bitCapIntOcl srcOffset, const bitCapIntOcl dstOffset,
        const bitCapIntOcl length) = 0;
    virtual void copy_out(complex* outArray) = 0;
    virtual void copy_out(complex* copyIn, const bitCapIntOcl offset, const bitCapIntOcl length) = 0;
    virtual void copy(StateVectorPtr toCopy) = 0;
    virtual void shuffle(StateVectorPtr svp) = 0;
    virtual void get_probs(real1* outArray) = 0;
    virtual bool is_sparse() = 0;
};

inline bitCapInt pow2(const bitLenInt& p) { return (bitCapInt)ONE_BCI << p; }
inline bitCapIntOcl pow2Ocl(const bitLenInt& p) { return (bitCapIntOcl)ONE_BCI << p; }
inline bitCapInt pow2Mask(const bitLenInt& p) { return ((bitCapInt)ONE_BCI << p) - ONE_BCI; }
inline bitCapIntOcl pow2MaskOcl(const bitLenInt& p) { return ((bitCapIntOcl)ONE_BCI << p) - ONE_BCI; }
inline bitLenInt log2(bitCapInt n)
{
#if __GNUC__ && QBCAPPOW < 7
// Source: https://stackoverflow.com/questions/11376288/fast-computing-of-log2-for-64-bit-integers#answer-11376759
#if QBCAPPOW < 6
    return (bitLenInt)(bitsInByte * sizeof(unsigned int) - __builtin_clz((unsigned int)n) - 1U);
#else
    return (bitLenInt)(bitsInByte * sizeof(unsigned long long) - __builtin_clzll((unsigned long long)n) - 1U);
#endif
#else
    bitLenInt pow = 0U;
    bitCapInt p = n >> ONE_BCI;
    while (p) {
        p >>= ONE_BCI;
        ++pow;
    }
    return pow;
#endif
}
inline bitCapInt bitSlice(const bitLenInt& bit, const bitCapInt& source)
{
    return ((bitCapInt)ONE_BCI << bit) & source;
}
inline bitCapIntOcl bitSliceOcl(const bitLenInt& bit, const bitCapIntOcl& source)
{
    return ((bitCapIntOcl)ONE_BCI << bit) & source;
}
inline bitCapInt bitRegMask(const bitLenInt& start, const bitLenInt& length)
{
    return (((bitCapInt)ONE_BCI << length) - ONE_BCI) << start;
}
inline bitCapIntOcl bitRegMaskOcl(const bitLenInt& start, const bitLenInt& length)
{
    return (((bitCapIntOcl)ONE_BCI << length) - ONE_BCI) << start;
}
// Source: https://www.exploringbinary.com/ten-ways-to-check-if-an-integer-is-a-power-of-two-in-c/
inline bool isPowerOfTwo(const bitCapInt& x) { return (x && !(x & (x - ONE_BCI))); }
inline bool isBadBitRange(const bitLenInt& start, const bitLenInt& length, const bitLenInt& qubitCount)
{
    return ((start + length) > qubitCount) || ((bitLenInt)(start + length) < start);
}
inline bool isBadPermRange(const bitCapIntOcl& start, const bitCapIntOcl& length, const bitCapIntOcl& maxQPowerOcl)
{
    return ((start + length) > maxQPowerOcl) || ((bitCapIntOcl)(start + length) < start);
}
inline void ThrowIfQbIdArrayIsBad(
    const std::vector<bitLenInt>& controls, const bitLenInt& qubitCount, std::string message)
{
<<<<<<< HEAD
    for (bitLenInt i = 0U; i < controls.size(); ++i) {
=======
    std::set<bitLenInt> dupes;
    for (bitLenInt i = 0U; i < controlLen; ++i) {
>>>>>>> d37eeeec
        if (controls[i] >= qubitCount) {
            throw std::invalid_argument(message);
        }

        if (dupes.find(controls[i]) == dupes.end()) {
            dupes.insert(controls[i]);
        } else {
            throw std::invalid_argument(message + " (Found duplicate qubit indices!)");
        }
    }
}

// These are utility functions defined in qinterface/protected.cpp:
unsigned char* cl_alloc(size_t ucharCount);
void cl_free(void* toFree);
void mul2x2(complex const* left, complex const* right, complex* out);
void exp2x2(complex const* matrix2x2, complex* outMatrix2x2);
void log2x2(complex const* matrix2x2, complex* outMatrix2x2);
void inv2x2(complex const* matrix2x2, complex* outMatrix2x2);
bool isOverflowAdd(bitCapInt inOutInt, bitCapInt inInt, const bitCapInt& signMask, const bitCapInt& lengthPower);
bool isOverflowSub(bitCapInt inOutInt, bitCapInt inInt, const bitCapInt& signMask, const bitCapInt& lengthPower);
bitCapInt pushApartBits(const bitCapInt& perm, const std::vector<bitCapInt>& skipPowers);
bitCapInt intPow(bitCapInt base, bitCapInt power);
bitCapIntOcl intPowOcl(bitCapIntOcl base, bitCapIntOcl power);
#if QBCAPPOW == 7U
std::ostream& operator<<(std::ostream& os, bitCapInt b);
std::istream& operator>>(std::istream& is, bitCapInt& b);
#endif
} // namespace Qrack<|MERGE_RESOLUTION|>--- conflicted
+++ resolved
@@ -278,12 +278,8 @@
 inline void ThrowIfQbIdArrayIsBad(
     const std::vector<bitLenInt>& controls, const bitLenInt& qubitCount, std::string message)
 {
-<<<<<<< HEAD
+    std::set<bitLenInt> dupes;
     for (bitLenInt i = 0U; i < controls.size(); ++i) {
-=======
-    std::set<bitLenInt> dupes;
-    for (bitLenInt i = 0U; i < controlLen; ++i) {
->>>>>>> d37eeeec
         if (controls[i] >= qubitCount) {
             throw std::invalid_argument(message);
         }
