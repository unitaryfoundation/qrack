--- conflicted
+++ resolved
@@ -993,7 +993,6 @@
     virtual void MUL(
         bitCapInt toMul, bitLenInt inOutStart, bitLenInt carryStart, bitLenInt length, bool clearCary = false) = 0;
 
-<<<<<<< HEAD
     /** Divide by integer */
     virtual void DIV(bitCapInt toDiv, bitLenInt inOutStart, bitLenInt carryStart, bitLenInt length) = 0;
 
@@ -1004,12 +1003,7 @@
     /** Controlled division by power of integer */
     virtual void CDIV(
         bitCapInt toDiv, bitLenInt inOutStart, bitLenInt carryStart, bitLenInt controlBit, bitLenInt length) = 0;
-
-=======
-    /** Multiply by power of integer */
-    virtual void DIV(bitCapInt toDiv, bitLenInt inOutStart, bitLenInt carryStart, bitLenInt length) = 0;
-
->>>>>>> ec5cb5d9
+  
     /** @} */
 
     /**
