--- conflicted
+++ resolved
@@ -1204,15 +1204,11 @@
      * Apply a "uniformly controlled" rotation of a bit around the Pauli Y axis. (See
      * https://arxiv.org/abs/quant-ph/0312218)
      *
-<<<<<<< HEAD
      * A different rotation angle is associated with each permutation of the control bits. The first control bit index
      * in the "controls" array is the least significant bit of the permutation, proceeding to the most significant bit.
      * "angles" is an array where each subsequent component is rotation angle associated with the next permutation of
      * the control bits, starting from 0. All combinations of control bits apply one of rotation angles. For k control
      * bits, there are therefore 2^k real components in "angles."
-=======
-     * Rotates as \f$ e^{-i \theta/2} \f$ around |1> state
->>>>>>> 75508f39
      */
     virtual void UniformlyControlledRY(
         const bitLenInt* controls, const bitLenInt& controlLen, bitLenInt qubitIndex, const real1* angles);
@@ -1231,8 +1227,8 @@
         const bitLenInt* controls, const bitLenInt& controlLen, bitLenInt qubitIndex, const real1* angles);
 
     /**
-     * If the target qubit set parity is odd, this applies a phase factor of e^{i angle}. If the target qubit set parity
-     * is even, this applies the conjugate, e^{-i angle}.
+     * If the target qubit set parity is odd, this applies a phase factor of \f$e^{i angle}\f$. If the target qubit set
+     * parity is even, this applies the conjugate, e^{-i angle}.
      */
     virtual void UniformParityRZ(const bitCapInt& mask, const real1_f& angle)
     {
@@ -1240,8 +1236,8 @@
     }
 
     /**
-     * If the controls are set and the target qubit set parity is odd, this applies a phase factor of e^{i angle}. If
-     * the controls are set and the target qubit set parity is even, this applies the conjugate, e^{-i angle}.
+     * If the controls are set and the target qubit set parity is odd, this applies a phase factor of \f$e^{i angle}\f$.
+     * If the controls are set and the target qubit set parity is even, this applies the conjugate, \f$e^{-i angle}\f$.
      * Otherwise, do nothing if any control is not set.
      */
     virtual void CUniformParityRZ(
@@ -1250,7 +1246,7 @@
     /**
      * Phase shift gate
      *
-     * Rotates as \f$ e^{-i*\theta/2} \f$ around |1> state
+     * Rotates as \f$ e^{-i \theta/2} \f$ around |1> state
      */
     virtual void RT(real1_f radians, bitLenInt qubitIndex);
 
@@ -1264,7 +1260,7 @@
     /**
      * Y axis rotation gate
      *
-     * Rotates as \f$ e^{-i*\theta/2} \f$ around Pauli y axis.
+     * Rotates as \f$ e^{-i \theta/2} \f$ around Pauli y axis.
      */
     virtual void RY(real1_f radians, bitLenInt qubitIndex);
 
@@ -1278,7 +1274,7 @@
     /**
      * Controlled Z axis rotation gate
      *
-     * If "control" is set to 1, rotates as \f$ e^{-i*\theta/2} \f$ around
+     * If "control" is set to 1, rotates as \f$ e^{-i \theta/2} \f$ around
      * Pauli Zaxis.
      */
     virtual void CRZ(real1_f radians, bitLenInt control, bitLenInt target);
@@ -1382,16 +1378,6 @@
     virtual void CRXDyad(int numerator, int denomPower, bitLenInt control, bitLenInt target);
 
     /**
-<<<<<<< HEAD
-=======
-     * Y axis rotation gate
-     *
-     * Rotates as \f$ e^{-i \theta/2} \f$ around Pauli y axis.
-     */
-    virtual void RY(real1_f radians, bitLenInt qubitIndex);
-
-    /**
->>>>>>> 75508f39
      * Dyadic fraction Y axis rotation gate
      *
      * Rotates as \f$ \exp\left(i*{\pi * numerator} / 2^{denomPower}\right) \f$ around Pauli Y axis.
@@ -1415,59 +1401,6 @@
     virtual void CRYDyad(int numerator, int denomPower, bitLenInt control, bitLenInt target);
 
     /**
-<<<<<<< HEAD
-=======
-     * Apply a "uniformly controlled" rotation of a bit around the Pauli Y axis. (See
-     * https://arxiv.org/abs/quant-ph/0312218)
-     *
-     * A different rotation angle is associated with each permutation of the control bits. The first control bit index
-     * in the "controls" array is the least significant bit of the permutation, proceeding to the most significant bit.
-     * "angles" is an array where each subsequent component is rotation angle associated with the next permutation of
-     * the control bits, starting from 0. All combinations of control bits apply one of rotation angles. For k control
-     * bits, there are therefore 2^k real components in "angles."
-     */
-    virtual void UniformlyControlledRY(
-        const bitLenInt* controls, const bitLenInt& controlLen, bitLenInt qubitIndex, const real1* angles);
-
-    /**
-     * Apply a "uniformly controlled" rotation of a bit around the Pauli Z axis. (See
-     * https://arxiv.org/abs/quant-ph/0312218)
-     *
-     * A different rotation angle is associated with each permutation of the control bits. The first control bit index
-     * in the "controls" array is the least significant bit of the permutation, proceeding to the most significant bit.
-     * "angles" is an array where each subsequent component is rotation angle associated with the next permutation of
-     * the control bits, starting from 0. All combinations of control bits apply one of rotation angles. For k control
-     * bits, there are therefore 2^k real components in "angles."
-     */
-    virtual void UniformlyControlledRZ(
-        const bitLenInt* controls, const bitLenInt& controlLen, bitLenInt qubitIndex, const real1* angles);
-
-    /**
-     * If the target qubit set parity is odd, this applies a phase factor of \f$e^{i angle}\f$. If the target qubit set parity
-     * is even, this applies the conjugate, \f$e^{-i angle}\f$.
-     */
-    virtual void UniformParityRZ(const bitCapInt& mask, const real1_f& angle)
-    {
-        CUniformParityRZ(NULL, 0, mask, angle);
-    }
-
-    /**
-     * If the controls are set and the target qubit set parity is odd, this applies a phase factor of \f$e^{i angle}\f$. If
-     * the controls are set and the target qubit set parity is even, this applies the conjugate, \f$e^{-i angle}\f$.
-     * Otherwise, do nothing if any control is not set.
-     */
-    virtual void CUniformParityRZ(
-        const bitLenInt* controls, const bitLenInt& controlLen, const bitCapInt& mask, const real1_f& angle) = 0;
-
-    /**
-     * Z axis rotation gate
-     *
-     * Rotates as \f$ e^{-i \theta/2} \f$ around Pauli Z axis.
-     */
-    virtual void RZ(real1_f radians, bitLenInt qubitIndex);
-
-    /**
->>>>>>> 75508f39
      * Dyadic fraction Z axis rotation gate
      *
      * Rotates as \f$ \exp\left(i \pi numerator / 2^{denomPower}\right) \f$ around Pauli Z axis.
@@ -1475,17 +1408,6 @@
     virtual void RZDyad(int numerator, int denomPower, bitLenInt qubitIndex);
 
     /**
-<<<<<<< HEAD
-=======
-     * Controlled Z axis rotation gate
-     *
-     * If "control" is set to 1, rotates as \f$ e^{-i \theta/2} \f$ around
-     * Pauli Zaxis.
-     */
-    virtual void CRZ(real1_f radians, bitLenInt control, bitLenInt target);
-
-    /**
->>>>>>> 75508f39
      * Controlled dyadic fraction Z axis rotation gate
      *
      * If "control" is set to 1, rotates as \f$ \exp\left(i \pi numerator / 2^{denomPower}\right) \f$ around Pauli Z
