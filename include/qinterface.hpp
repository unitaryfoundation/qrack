//////////////////////////////////////////////////////////////////////////////////////
//
// (C) Daniel Strano and the Qrack contributors 2017-2022. All rights reserved.
//
// This is a multithreaded, universal quantum register simulation, allowing
// (nonphysical) register cloning and direct measurement of probability and
// phase, to leverage what advantages classical emulation of qubits can have.
//
// Licensed under the GNU Lesser General Public License V3.
// See LICENSE.md in the project root or https://www.gnu.org/licenses/lgpl-3.0.en.html
// for details.

#pragma once

#include "common/parallel_for.hpp"
#include "common/rdrandwrapper.hpp"
#include "hamiltonian.hpp"

#include <map>
#include <vector>

#if ENABLE_UINT128
#include <ostream>
#endif

#define IS_NORM_0(c) (norm(c) <= FP_NORM_EPSILON)
#define IS_SAME(c1, c2) (IS_NORM_0((c1) - (c2)))
#define IS_OPPOSITE(c1, c2) (IS_NORM_0((c1) + (c2)))

namespace Qrack {

class QInterface;
typedef std::shared_ptr<QInterface> QInterfacePtr;

/**
 * Enumerated list of Pauli bases
 */
enum Pauli {
    /// Pauli Identity operator. Corresponds to Q# constant "PauliI."
    PauliI = 0,
    /// Pauli X operator. Corresponds to Q# constant "PauliX."
    PauliX = 1,
    /// Pauli Y operator. Corresponds to Q# constant "PauliY."
    PauliY = 3,
    /// Pauli Z operator. Corresponds to Q# constant "PauliZ."
    PauliZ = 2
};

/**
 * Enumerated list of supported engines.
 *
 * Use QINTERFACE_OPTIMAL for the best supported engine.
 */
enum QInterfaceEngine {

    /**
     * Create a QEngineCPU leveraging only local CPU and memory resources.
     */
    QINTERFACE_CPU = 0,

    /**
     * Create a QEngineOCL, leveraging OpenCL hardware to increase the speed of certain calculations.
     */
    QINTERFACE_OPENCL,

    /**
     * Create a QHybrid, switching between QEngineCPU and QEngineOCL as efficient.
     */
    QINTERFACE_HYBRID,

    /**
     * Create a QBinaryDecisionTree, (CPU-based).
     */
    QINTERFACE_BDT,

    /**
     * Create a QStabilizer, limited to Clifford/Pauli operations, but efficient.
     */
    QINTERFACE_STABILIZER,

    /**
     * Create a QStabilizerHybrid, switching between a QStabilizer and a QHybrid as efficient.
     */
    QINTERFACE_STABILIZER_HYBRID,

    /**
     * Create a QPager, which breaks up the work of a QEngine into equally sized "pages."
     */
    QINTERFACE_QPAGER,

    /**
     * Create a QUnit, which utilizes other QInterface classes to minimize the amount of work that's needed for any
     * given operation based on the entanglement of the bits involved.
     *
     * This, combined with QINTERFACE_OPTIMAL, is the recommended object to use as a library
     * consumer.
     */
    QINTERFACE_QUNIT,

    /**
     * Create a QUnitMulti, which distributes the explicitly separated "shards" of a QUnit across available OpenCL
     * devices.
     */
    QINTERFACE_QUNIT_MULTI,

#if ENABLE_OPENCL
    QINTERFACE_OPTIMAL_SCHROEDINGER = QINTERFACE_QPAGER,

#if FPPOW > 4
    QINTERFACE_OPTIMAL_BASE = QINTERFACE_HYBRID,
#else
    QINTERFACE_OPTIMAL_BASE = QINTERFACE_OPENCL,
#endif

#else
    QINTERFACE_OPTIMAL_SCHROEDINGER = QINTERFACE_CPU,

    QINTERFACE_OPTIMAL_BASE = QINTERFACE_CPU,
#endif

    QINTERFACE_OPTIMAL = QINTERFACE_QUNIT,

    QINTERFACE_OPTIMAL_MULTI = QINTERFACE_QUNIT_MULTI,

    QINTERFACE_MAX
};

/**
 * A "Qrack::QInterface" is an abstract interface exposing qubit permutation
 * state vector with methods to operate on it as by gates and register-like
 * instructions.
 *
 * See README.md for an overview of the algorithms Qrack employs.
 */
class QInterface : public ParallelFor {
protected:
    bool doNormalize;
    bool randGlobalPhase;
    bool useRDRAND;
    bitLenInt qubitCount;
    uint32_t randomSeed;
    real1 amplitudeFloor;
    bitCapInt maxQPower;
    qrack_rand_gen_ptr rand_generator;
    std::uniform_real_distribution<real1_s> rand_distribution;
    std::shared_ptr<RdRandom> hardware_rand_generator;

    virtual void SetQubitCount(bitLenInt qb)
    {
        qubitCount = qb;
        maxQPower = pow2(qubitCount);
    }

    // Compilers have difficulty figuring out types and overloading if the "norm" handle is passed to std::transform. If
    // you need a safe pointer to norm(), try this:
    static inline real1_f normHelper(complex c) { return (real1_f)norm(c); }

    static inline real1_f clampProb(real1_f toClamp)
    {
        if (toClamp < ZERO_R1_F) {
            toClamp = ZERO_R1_F;
        }
        if (toClamp > ONE_R1_F) {
            toClamp = ONE_R1_F;
        }
        return toClamp;
    }

    complex GetNonunitaryPhase()
    {
        if (randGlobalPhase) {
            real1_f angle = Rand() * 2 * (real1_f)PI_R1;
            return complex((real1)cos(angle), (real1)sin(angle));
        } else {
            return ONE_CMPLX;
        }
    }

    template <typename Fn> void MACWrapper(const std::vector<bitLenInt>& controls, Fn fn)
    {
        bitCapInt xMask = 0U;
        for (bitLenInt i = 0U; i < controls.size(); ++i) {
            xMask |= pow2(controls[i]);
        }

        XMask(xMask);
        fn(controls);
        XMask(xMask);
    }

public:
    QInterface(bitLenInt n, qrack_rand_gen_ptr rgp = nullptr, bool doNorm = false, bool useHardwareRNG = true,
        bool randomGlobalPhase = true, real1_f norm_thresh = REAL1_EPSILON);

    /** Default constructor, primarily for protected internal use */
    QInterface()
        : doNormalize(false)
        , randGlobalPhase(true)
        , useRDRAND(true)
        , qubitCount(0U)
        , randomSeed(0)
        , amplitudeFloor(REAL1_EPSILON)
        , maxQPower(1U)
        , rand_distribution(0.0, 1.0)
        , hardware_rand_generator(NULL)
    {
        // Intentionally left blank
    }

    virtual ~QInterface()
    {
        // Virtual destructor for inheritance
    }

    void SetRandomSeed(uint32_t seed)
    {
        if (rand_generator != NULL) {
            rand_generator->seed(seed);
        }
    }

    /** Set the number of threads in parallel for loops, per component QEngine */
    virtual void SetConcurrency(uint32_t threadsPerEngine) { SetConcurrencyLevel(threadsPerEngine); }

    /** Get the count of bits in this register */
    virtual bitLenInt GetQubitCount() { return qubitCount; }

    /** Get the maximum number of basis states, namely \f$ 2^n \f$ for \f$ n \f$ qubits*/
    virtual bitCapInt GetMaxQPower() { return maxQPower; }

    virtual bool GetIsArbitraryGlobalPhase() { return randGlobalPhase; }

    /** Generate a random real number between 0 and 1 */
    real1_f Rand()
    {
        if (hardware_rand_generator != NULL) {
            return hardware_rand_generator->Next();
        } else {
            return rand_distribution(*rand_generator);
        }
    }

    /** Set an arbitrary pure quantum state representation
     *
     * \warning PSEUDO-QUANTUM
     */
    virtual void SetQuantumState(complex const* inputState) = 0;

    /** Get the pure quantum state representation
     *
     * \warning PSEUDO-QUANTUM
     */
    virtual void GetQuantumState(complex* outputState) = 0;

    /** Get the pure quantum state representation
     *
     * \warning PSEUDO-QUANTUM
     */
    virtual void GetProbs(real1* outputProbs) = 0;

    /** Get the representational amplitude of a full permutation
     *
     * \warning PSEUDO-QUANTUM
     */
    virtual complex GetAmplitude(bitCapInt perm) = 0;

    /** Sets the representational amplitude of a full permutation
     *
     * \warning PSEUDO-QUANTUM
     */
    virtual void SetAmplitude(bitCapInt perm, complex amp) = 0;

    /** Set to a specific permutation of all qubits */
    virtual void SetPermutation(bitCapInt perm, complex phaseFac = CMPLX_DEFAULT_ARG);

    /**
     * Combine another QInterface with this one, after the last bit index of
     * this one.
     *
     * "Compose" combines the quantum description of state of two independent
     * QInterface objects into one object, containing the full permutation
     * basis of the full object. The "inputState" bits are added after the last
     * qubit index of the QInterface to which we "Compose." Informally,
     * "Compose" is equivalent to "just setting another group of qubits down
     * next to the first" without interacting them. Schroedinger's equation can
     * form a description of state for two independent subsystems at once or
     * "separable quantum subsystems" without interacting them. Once the
     * description of state of the independent systems is combined, we can
     * interact them, and we can describe their entanglements to each other, in
     * which case they are no longer independent. A full entangled description
     * of quantum state is not possible for two independent quantum subsystems
     * until we "Compose" them.
     *
     * "Compose" multiplies the probabilities of the indepedent permutation
     * states of the two subsystems to find the probabilites of the entire set
     * of combined permutations, by simple combinatorial reasoning. If the
     * probablity of the "left-hand" subsystem being in |00> is 1/4, and the
     * probablity of the "right-hand" subsystem being in |101> is 1/8, than the
     * probability of the combined |00101> permutation state is 1/32, and so on
     * for all permutations of the new combined state.
     *
     * If the programmer doesn't want to "cheat" quantum mechanically, then the
     * original copy of the state which is duplicated into the larger
     * QInterface should be "thrown away" to satisfy "no clone theorem." This
     * is not semantically enforced in Qrack, because optimization of an
     * emulator might be acheived by "cloning" "under-the-hood" while only
     * exposing a quantum mechanically consistent API or instruction set.
     *
     * Returns the quantum bit offset that the QInterface was appended at, such
     * that bit 5 in toCopy is equal to offset+5 in this object.
     */
    virtual bitLenInt Compose(QInterfacePtr toCopy) { return Compose(toCopy, qubitCount); }
    virtual bitLenInt ComposeNoClone(QInterfacePtr toCopy) { return Compose(toCopy); }
    virtual std::map<QInterfacePtr, bitLenInt> Compose(std::vector<QInterfacePtr> toCopy);
    virtual bitLenInt Compose(QInterfacePtr toCopy, bitLenInt start);

    /**
     * Minimally decompose a set of contiguous bits from the separably composed unit,
     * into "destination"
     *
     * Minimally decompose a set of contigious bits from the separably composed unit.
     * The length of this separable unit is reduced by the length of bits decomposed, and the bits removed are output in
     * the destination QInterface pointer. The destination object must be initialized to the correct number of bits, in
     * 0 permutation state. For quantum mechanical accuracy, the bit set removed and the bit set left behind should be
     * quantum mechanically "separable."
     *
     * Like how "Compose" is like "just setting another group of qubits down
     * next to the first," <b><i>if two sets of qubits are not
     * entangled,</i></b> then "Decompose" is like "just moving a few qubits
     * away from the rest." Schroedinger's equation does not require bits to be
     * explicitly interacted in order to describe their permutation basis, and
     * the descriptions of state of <b>separable</b> subsystems, those which
     * are not entangled with other subsystems, are just as easily removed from
     * the description of state. (This is equivalent to a "Schmidt decomposition.")
     *
     * If we have for example 5 qubits, and we wish to separate into "left" and
     * "right" subsystems of 3 and 2 qubits, we sum probabilities of one
     * permutation of the "left" three over ALL permutations of the "right"
     * two, for all permutations, and vice versa, like so:
     *
     * \f$
     *     P(|1000>|xy>) = P(|1000 00>) + P(|1000 10>) + P(|1000 01>) + P(|1000 11>).
     * \f$
     *
     * If the subsystems are not "separable," i.e. if they are entangled, this
     * operation is not well-motivated, and its output is not necessarily
     * defined. (The summing of probabilities over permutations of subsytems
     * will be performed as described above, but this is not quantum
     * mechanically meaningful.) To ensure that the subsystem is "separable,"
     * i.e. that it has no entanglements to other subsystems in the
     * QInterface, it can be measured with M(), or else all qubits <i>other
     * than</i> the subsystem can be measured.
     */
    virtual void Decompose(bitLenInt start, QInterfacePtr dest) = 0;

    /**
     * Schmidt decompose a length of qubits.
     */
    virtual QInterfacePtr Decompose(bitLenInt start, bitLenInt length) = 0;

    /**
     * Minimally decompose a set of contiguous bits from the separably composed unit,
     * and discard the separable bits from index "start" for "length."
     *
     * Minimally decompose a set of contigious bits from the separably composed unit.
     * The length of this separable unit is reduced by the length of bits decomposed, and the bits removed are output in
     * the destination QInterface pointer. The destination object must be initialized to the correct number of bits, in
     * 0 permutation state. For quantum mechanical accuracy, the bit set removed and the bit set left behind should be
     * quantum mechanically "separable."
     *
     * Like how "Compose" is like "just setting another group of qubits down
     * next to the first," <b><i>if two sets of qubits are not
     * entangled,</i></b> then "Decompose" is like "just moving a few qubits
     * away from the rest." Schroedinger's equation does not require bits to be
     * explicitly interacted in order to describe their permutation basis, and
     * the descriptions of state of <b>separable</b> subsystems, those which
     * are not entangled with other subsystems, are just as easily removed from
     * the description of state. (This is equivalent to a "Schmidt decomposition.")
     *
     * If we have for example 5 qubits, and we wish to separate into "left" and
     * "right" subsystems of 3 and 2 qubits, we sum probabilities of one
     * permutation of the "left" three over ALL permutations of the "right"
     * two, for all permutations, and vice versa, like so:
     *
     * \f$
     *     P(|1000>|xy>) = P(|1000 00>) + P(|1000 10>) + P(|1000 01>) + P(|1000 11>).
     * \f$
     *
     * If the subsystems are not "separable," i.e. if they are entangled, this
     * operation is not well-motivated, and its output is not necessarily
     * defined. (The summing of probabilities over permutations of subsytems
     * will be performed as described above, but this is not quantum
     * mechanically meaningful.) To ensure that the subsystem is "separable,"
     * i.e. that it has no entanglements to other subsystems in the
     * QInterface, it can be measured with M(), or else all qubits <i>other
     * than</i> the subsystem can be measured.
     */
    virtual void Dispose(bitLenInt start, bitLenInt length) = 0;

    /**
     * Dispose a a contiguous set of qubits that are already in a permutation eigenstate.
     */
    virtual void Dispose(bitLenInt start, bitLenInt length, bitCapInt disposedPerm) = 0;

    /**
     * Allocate new "length" count of |0> state qubits at end of qubit index position
     */
    virtual bitLenInt Allocate(bitLenInt length) { return Allocate(qubitCount, length); }

    /**
     * Allocate new "length" count of |0> state qubits at specified qubit index start position
     */
    virtual bitLenInt Allocate(bitLenInt start, bitLenInt length) = 0;

    /**
     * \defgroup BasicGates Basic quantum gate primitives
     *@{
     */

    /**
     * Apply an arbitrary single bit unitary transformation.
     */
    virtual void Mtrx(complex const* mtrx, bitLenInt qubitIndex) = 0;

    /**
     * Apply an arbitrary single bit unitary transformation, with arbitrary control bits.
     */
    virtual void MCMtrx(const std::vector<bitLenInt>& controls, complex const* mtrx, bitLenInt target) = 0;

    /**
     * Apply an arbitrary single bit unitary transformation, with arbitrary (anti-)control bits.
     */
    virtual void MACMtrx(const std::vector<bitLenInt>& controls, complex const* mtrx, bitLenInt target)
    {
        if (IS_NORM_0(mtrx[1U]) && IS_NORM_0(mtrx[2U])) {
            MACPhase(controls, mtrx[0U], mtrx[3U], target);
        } else if (IS_NORM_0(mtrx[0U]) && IS_NORM_0(mtrx[3U])) {
            MACInvert(controls, mtrx[1U], mtrx[2U], target);
        } else {
            MACWrapper(controls, [this, mtrx, target](const std::vector<bitLenInt>& lc) { MCMtrx(lc, mtrx, target); });
        }
    }

    /**
     * Apply a single bit transformation that only effects phase.
     */
    virtual void Phase(const complex topLeft, const complex bottomRight, bitLenInt qubitIndex)
    {
        if ((randGlobalPhase || IS_NORM_0(ONE_CMPLX - topLeft)) && IS_NORM_0(topLeft - bottomRight)) {
            return;
        }

<<<<<<< HEAD
        const complex mtrx[4]{ topLeft, ZERO_CMPLX, ZERO_CMPLX, bottomRight };
=======
        const complex mtrx[4U]{ topLeft, ZERO_CMPLX, ZERO_CMPLX, bottomRight };
>>>>>>> d37eeeec
        Mtrx(mtrx, qubitIndex);
    }

    /**
     * Apply a single bit transformation that reverses bit probability and might effect phase.
     */
    virtual void Invert(const complex topRight, const complex bottomLeft, bitLenInt qubitIndex)
    {
<<<<<<< HEAD
        const complex mtrx[4]{ ZERO_CMPLX, topRight, bottomLeft, ZERO_CMPLX };
=======
        const complex mtrx[4U]{ ZERO_CMPLX, topRight, bottomLeft, ZERO_CMPLX };
>>>>>>> d37eeeec
        Mtrx(mtrx, qubitIndex);
    }

    /**
     * Apply a single bit transformation that only effects phase, with arbitrary control bits.
     */
    virtual void MCPhase(const std::vector<bitLenInt>& controls, complex topLeft, complex bottomRight, bitLenInt target)
    {
        if (IS_NORM_0(ONE_CMPLX - topLeft) && IS_NORM_0(ONE_CMPLX - bottomRight)) {
            return;
        }

<<<<<<< HEAD
        const complex mtrx[4]{ topLeft, ZERO_CMPLX, ZERO_CMPLX, bottomRight };
        MCMtrx(controls, mtrx, target);
=======
        const complex mtrx[4U]{ topLeft, ZERO_CMPLX, ZERO_CMPLX, bottomRight };
        MCMtrx(controls, controlLen, mtrx, target);
>>>>>>> d37eeeec
    }

    /**
     * Apply a single bit transformation that reverses bit probability and might effect phase, with arbitrary control
     * bits.
     */
    virtual void MCInvert(
        const std::vector<bitLenInt>& controls, complex topRight, complex bottomLeft, bitLenInt target)
    {
<<<<<<< HEAD
        const complex mtrx[4]{ ZERO_CMPLX, topRight, bottomLeft, ZERO_CMPLX };
        MCMtrx(controls, mtrx, target);
=======
        const complex mtrx[4U]{ ZERO_CMPLX, topRight, bottomLeft, ZERO_CMPLX };
        MCMtrx(controls, controlLen, mtrx, target);
>>>>>>> d37eeeec
    }

    /**
     * Apply a single bit transformation that only effects phase, with arbitrary (anti-)control bits.
     */
    virtual void MACPhase(
        const std::vector<bitLenInt>& controls, complex topLeft, complex bottomRight, bitLenInt target)
    {
        if (IS_NORM_0(ONE_CMPLX - topLeft) && IS_NORM_0(ONE_CMPLX - bottomRight)) {
            return;
        }

        MACWrapper(controls, [this, topLeft, bottomRight, target](const std::vector<bitLenInt>& lc) {
            MCPhase(lc, topLeft, bottomRight, target);
        });
    }

    /**
     * Apply a single bit transformation that reverses bit probability and might effect phase, with arbitrary
     * (anti-)control bits.
     */
    virtual void MACInvert(
        const std::vector<bitLenInt>& controls, complex topRight, complex bottomLeft, bitLenInt target)
    {
        MACWrapper(controls, [this, topRight, bottomLeft, target](const std::vector<bitLenInt>& lc) {
            MCInvert(lc, topRight, bottomLeft, target);
        });
    }

    /**
     * Apply a "uniformly controlled" arbitrary single bit unitary transformation. (See
     * https://arxiv.org/abs/quant-ph/0312218)
     *
     * A different unitary 2x2 complex matrix is associated with each permutation of the control bits. The first control
     * bit index in the "controls" array is the least significant bit of the permutation, proceeding to the most
     * significant bit. "mtrxs" is a flat (1-dimensional) array where each subsequent set of 4 components is an
     * arbitrary 2x2 single bit gate associated with the next permutation of the control bits, starting from 0. All
     * combinations of control bits apply one of the 4 component (flat 2x2) matrices. For k control bits, there are
     * therefore 4 * 2^k complex components in "mtrxs," representing 2^k complex matrices of 2x2 components. (The
     * component ordering in each matrix is the same as all other gates with an arbitrary 2x2 applied to a single bit,
     * such as Qrack::ApplySingleBit.)
     */

    virtual void UniformlyControlledSingleBit(
        const std::vector<bitLenInt>& controls, bitLenInt qubitIndex, complex const* mtrxs)
    {
        UniformlyControlledSingleBit(controls, qubitIndex, mtrxs, std::vector<bitCapInt>(), 0);
    }
    virtual void UniformlyControlledSingleBit(const std::vector<bitLenInt>& controls, bitLenInt qubitIndex,
        complex const* mtrxs, const std::vector<bitCapInt>& mtrxSkipPowers, bitCapInt mtrxSkipValueMask);

    /**
     * To define a Hamiltonian, give a vector of controlled single bit gates ("HamiltonianOp" instances) that are
     * applied by left-multiplication in low-to-high vector index order on the state vector.
     *
     * \warning Hamiltonian components might not commute.
     *
     * As a general point of linear algebra, where A and B are linear operators, \f{equation}{e^{i (A + B) t} = e^{i A
     * t} e^{i B t} \f} might NOT hold, if the operators A and B do not commute. As a rule of thumb, A will commute
     * with B at least in the case that A and B act on entirely different sets of qubits. However, for defining the
     * intended Hamiltonian, the programmer can be guaranteed that the exponential factors will be applied
     * right-to-left, by left multiplication, in the order \f{equation}{ e^{-i H_{N - 1} t} e^{-i H_{N - 2} t} \ldots
     * e^{-i H_0 t} \left|\psi \rangle\right. .\f} (For example, if A and B are single bit gates acting on the same
     * bit, form their composition into one gate by the intended right-to-left fusion and apply them as a single
     * HamiltonianOp.)
     */
    virtual void TimeEvolve(Hamiltonian h, real1_f timeDiff);

    /**
     * Apply a swap with arbitrary control bits.
     */
    virtual void CSwap(const std::vector<bitLenInt>& controls, bitLenInt qubit1, bitLenInt qubit2);

    /**
     * Apply a swap with arbitrary (anti) control bits.
     */
    virtual void AntiCSwap(const std::vector<bitLenInt>& controls, bitLenInt qubit1, bitLenInt qubit2);

    /**
     * Apply a square root of swap with arbitrary control bits.
     */
    virtual void CSqrtSwap(const std::vector<bitLenInt>& controls, bitLenInt qubit1, bitLenInt qubit2);

    /**
     * Apply a square root of swap with arbitrary (anti) control bits.
     */
    virtual void AntiCSqrtSwap(const std::vector<bitLenInt>& controls, bitLenInt qubit1, bitLenInt qubit2);

    /**
     * Apply an inverse square root of swap with arbitrary control bits.
     */
    virtual void CISqrtSwap(const std::vector<bitLenInt>& controls, bitLenInt qubit1, bitLenInt qubit2);

    /**
     * Apply an inverse square root of swap with arbitrary (anti) control bits.
     */
    virtual void AntiCISqrtSwap(const std::vector<bitLenInt>& controls, bitLenInt qubit1, bitLenInt qubit2);

    /**
     * Doubly-controlled NOT gate
     *
     * If both controls are set to 1, the target bit is NOT-ed or X-ed.
     */
    virtual void CCNOT(bitLenInt control1, bitLenInt control2, bitLenInt target);

    /**
     * Anti doubly-controlled NOT gate
     *
     * If both controls are set to 0, the target bit is NOT-ed or X-ed.
     */
    virtual void AntiCCNOT(bitLenInt control1, bitLenInt control2, bitLenInt target);

    /**
     * Controlled NOT gate
     *
     * If the control is set to 1, the target bit is NOT-ed or X-ed.
     */
    virtual void CNOT(bitLenInt control, bitLenInt target);

    /**
     * Anti controlled NOT gate
     *
     * If the control is set to 0, the target bit is NOT-ed or X-ed.
     */
    virtual void AntiCNOT(bitLenInt control, bitLenInt target);

    /**
     * Controlled Y gate
     *
     * If the "control" bit is set to 1, then the Pauli "Y" operator is applied
     * to "target."
     */
    virtual void CY(bitLenInt control, bitLenInt target);

    /**
     * Anti controlled Y gate
     *
     * If the control is set to 0, then the Pauli "Y" operator is applied to the target.
     */
    virtual void AntiCY(bitLenInt control, bitLenInt target);

    /**
     * Doubly-Controlled Y gate
     *
     * If both "control" bits are set to 1, then the Pauli "Y" operator is applied
     * to "target."
     */
    virtual void CCY(bitLenInt control1, bitLenInt control2, bitLenInt target);

    /**
     * Anti doubly-controlled Y gate
     *
     * If both controls are set to 0, apply Pauli Y operation to target bit.
     */
    virtual void AntiCCY(bitLenInt control1, bitLenInt control2, bitLenInt target);

    /**
     * Controlled Z gate
     *
     * If the "control" bit is set to 1, then the Pauli "Z" operator is applied
     * to "target."
     */
    virtual void CZ(bitLenInt control, bitLenInt target);

    /**
     * Anti controlled Z gate
     *
     * If the control is set to 0, then the Pauli "Z" operator is applied to the target.
     */
    virtual void AntiCZ(bitLenInt control, bitLenInt target);

    /**
     * Doubly-Controlled Z gate
     *
     * If both "control" bits are set to 1, then the Pauli "Z" operator is applied
     * to "target."
     */
    virtual void CCZ(bitLenInt control1, bitLenInt control2, bitLenInt target);

    /**
     * Anti doubly-controlled Z gate
     *
     * If both controls are set to 0, apply Pauli Z operation to target bit.
     */
    virtual void AntiCCZ(bitLenInt control1, bitLenInt control2, bitLenInt target);

    /**
     * General unitary gate
     *
     * Applies a gate guaranteed to be unitary, from three angles, as commonly defined, spanning all possible single bit
     * unitary gates, (up to a global phase factor which has no effect on Hermitian operator expectation values).
     */
    virtual void U(bitLenInt target, real1_f theta, real1_f phi, real1_f lambda);

    /**
     * 2-parameter unitary gate
     *
     * Applies a gate guaranteed to be unitary, from two angles, as commonly defined.
     */
    virtual void U2(bitLenInt target, real1_f phi, real1_f lambda) { U(target, (real1_f)(M_PI / 2), phi, lambda); }

    /**
     * Inverse 2-parameter unitary gate
     *
     * Applies the inverse of U2
     */
    virtual void IU2(bitLenInt target, real1_f phi, real1_f lambda)
    {
        U(target, (real1_f)(M_PI / 2), (real1_f)(-lambda - PI_R1), (real1_f)(-phi + PI_R1));
    }

    /**
     * "Azimuth, Inclination" (RY-RZ)
     *
     * Sets the azimuth and inclination from Z-X-Y basis probability measurements.
     */
    virtual void AI(bitLenInt target, real1_f azimuth, real1_f inclination);

    /**
     * Invert "Azimuth, Inclination" (RY-RZ)
     *
     * (Inverse of) sets the azimuth and inclination from Z-X-Y basis probability measurements.
     */
    virtual void IAI(bitLenInt target, real1_f azimuth, real1_f inclination);

    /**
     * Controlled "Azimuth, Inclination" (RY-RZ)
     *
     * If the control bit is set, this gate sets the azimuth and inclination from Z-X-Y basis probability measurements.
     */
    virtual void CAI(bitLenInt control, bitLenInt target, real1_f azimuth, real1_f inclination);

    /**
     * (Anti-)Controlled "Azimuth, Inclination" (RY-RZ)
     *
     * If the control bit is reset, this gate sets the azimuth and inclination from Z-X-Y basis probability
     * measurements.
     */
    virtual void AntiCAI(bitLenInt control, bitLenInt target, real1_f azimuth, real1_f inclination);

    /**
     * Controlled inverse "Azimuth, Inclination" (RY-RZ)
     *
     * (Inverse of...) If the control bit is set, this gate sets the azimuth and inclination from Z-X-Y basis
     * probability measurements.
     */
    virtual void CIAI(bitLenInt control, bitLenInt target, real1_f azimuth, real1_f inclination);

    /**
     * (Anti-)Controlled inverse "Azimuth, Inclination" (RY-RZ)
     *
     * (Inverse of...) If the control bit is reset, this gate sets the azimuth and inclination from Z-X-Y basis
     * probability measurements.
     */
    virtual void AntiCIAI(bitLenInt control, bitLenInt target, real1_f azimuth, real1_f inclination);

    /**
     * Controlled general unitary gate
     *
     * Applies a controlled gate guaranteed to be unitary, from three angles, as commonly defined, spanning all possible
     * single bit unitary gates, (up to a global phase factor which has no effect on Hermitian operator expectation
     * values).
     */
    virtual void CU(
        const std::vector<bitLenInt>& controls, bitLenInt target, real1_f theta, real1_f phi, real1_f lambda);

    /**
     * (Anti-)Controlled general unitary gate
     *
     * Applies an (anti-)controlled gate guaranteed to be unitary, from three angles, as commonly defined, spanning all
     * possible single bit unitary gates, (up to a global phase factor which has no effect on Hermitian operator
     * expectation values).
     */
    virtual void AntiCU(
        const std::vector<bitLenInt>& controls, bitLenInt target, real1_f theta, real1_f phi, real1_f lambda);

    /**
     * Hadamard gate
     *
     * Applies a Hadamard gate on qubit at "qubitIndex."
     */
    virtual void H(bitLenInt qubitIndex);

    /**
     * Square root of Hadamard gate
     *
     * Applies the square root of the Hadamard gate on qubit at "qubitIndex."
     */
    virtual void SqrtH(bitLenInt qubitIndex);

    /**
     * Y-basis transformation gate
     *
     * Converts from Pauli Z basis to Y, (via H then S gates).
     */
    virtual void SH(bitLenInt qubitIndex);

    /**
     * Y-basis (inverse) transformation gate
     *
     * Converts from Pauli Y basis to Z, (via IS then H gates).
     */
    virtual void HIS(bitLenInt qubitIndex);

    /**
     * Measurement gate
     *
     * Measures the qubit at "qubitIndex" and returns either "true" or "false."
     * (This "gate" breaks unitarity.)
     *
     * All physical evolution of a quantum state should be "unitary," except
     * measurement. Measurement of a qubit "collapses" the quantum state into
     * either only permutation states consistent with a |0> state for the bit,
     * or else only permutation states consistent with a |1> state for the bit.
     * Measurement also effectively multiplies the overall quantum state vector
     * of the system by a random phase factor, equiprobable over all possible
     * phase angles.
     *
     * Effectively, when a bit measurement is emulated, Qrack calculates the
     * norm of all permutation state components, to find their respective
     * probabilities. The probabilities of all states in which the measured
     * bit is "0" can be summed to give the probability of the bit being "0,"
     * and separately the probabilities of all states in which the measured
     * bit is "1" can be summed to give the probability of the bit being "1."
     * To simulate measurement, a random float between 0 and 1 is compared to
     * the sum of the probability of all permutation states in which the bit
     * is equal to "1". Depending on whether the random float is higher or
     * lower than the probability, the qubit is determined to be either |0> or
     * |1>, (up to phase). If the bit is determined to be |1>, then all
     * permutation eigenstates in which the bit would be equal to |0> have
     * their probability set to zero, and vice versa if the bit is determined
     * to be |0>. Then, all remaining permutation states with nonzero
     * probability are linearly rescaled so that the total probability of all
     * permutation states is again "normalized" to exactly 100% or 1, (within
     * double precision rounding error). Physically, the act of measurement
     * should introduce an overall random phase factor on the state vector,
     * which is emulated by generating another constantly distributed random
     * float to select a phase angle between 0 and 2 * Pi.
     *
     * Measurement breaks unitary evolution of state. All quantum gates except
     * measurement should generally act as a unitary matrix on a permutation
     * state vector. (Note that Boolean comparison convenience methods in Qrack
     * such as "AND," "OR," and "XOR" employ the measurement operation in the
     * act of first clearing output bits before filling them with the result of
     * comparison, and these convenience methods therefore break unitary
     * evolution of state, but in a physically realistic way. Comparable
     * unitary operations would be performed with a combination of X and CCNOT
     * gates, also called "Toffoli" gates, but the output bits would have to be
     * assumed to be in a known fixed state, like all |0>, ahead of time to
     * produce unitary logical comparison operations.)
     */
    virtual bool M(bitLenInt qubitIndex) { return ForceM(qubitIndex, false, false); };

    /**
     * Act as if is a measurement was applied, except force the (usually random) result
     *
     * \warning PSEUDO-QUANTUM
     */
    virtual bool ForceM(bitLenInt qubit, bool result, bool doForce = true, bool doApply = true) = 0;

    /**
     * S gate
     *
     * Applies a 1/4 phase rotation to the qubit at "qubitIndex."
     */
    virtual void S(bitLenInt qubitIndex);

    /**
     * Inverse S gate
     *
     * Applies an inverse 1/4 phase rotation to the qubit at "qubitIndex."
     */
    virtual void IS(bitLenInt qubitIndex);

    /**
     * T gate
     *
     * Applies a 1/8 phase rotation to the qubit at "qubitIndex."
     */
    virtual void T(bitLenInt qubitIndex);

    /**
     * Inverse T gate
     *
     * Applies an inverse 1/8 phase rotation to the qubit at "qubitIndex."
     */
    virtual void IT(bitLenInt qubitIndex);

    /**
     * "PhaseRootN" gate
     *
     * Applies a 1/(2^N) phase rotation to the qubit at "qubitIndex."
     */
    virtual void PhaseRootN(bitLenInt n, bitLenInt qubitIndex);

    /**
     * Inverse "PhaseRootN" gate
     *
     * Applies an inverse 1/(2^N) phase rotation to the qubit at "qubitIndex."
     */
    virtual void IPhaseRootN(bitLenInt n, bitLenInt qubitIndex);

    /**
     * Parity phase gate
     *
     * Applies e^(i*angle) phase factor to all combinations of bits with odd parity, based upon permutations of qubits.
     */
    virtual void PhaseParity(real1_f radians, bitCapInt mask);

    /**
     * X gate
     *
     * Applies the Pauli "X" operator to the qubit at "qubitIndex." The Pauli
     * "X" operator is equivalent to a logical "NOT."
     */
    virtual void X(bitLenInt qubitIndex);

    /**
     * Masked X gate
     *
     * Applies the Pauli "X" operator to all qubits in the mask. A qubit index "n" is in the mask if (((1 << n) & mask)
     * > 0). The Pauli "X" operator is equivalent to a logical "NOT."
     */
    virtual void XMask(bitCapInt mask);

    /**
     * Y gate
     *
     * Applies the Pauli "Y" operator to the qubit at "qubitIndex." The Pauli
     * "Y" operator is similar to a logical "NOT" with permutation phase.
     * effects.
     */
    virtual void Y(bitLenInt qubitIndex);

    /**
     * Masked Y gate
     *
     * Applies the Pauli "Y" operator to all qubits in the mask. A qubit index "n" is in the mask if (((1 << n) & mask)
     * > 0). The Pauli "Y" operator is similar to a logical "NOT" with permutation phase.
     */
    virtual void YMask(bitCapInt mask);

    /**
     * Z gate
     *
     * Applies the Pauli "Z" operator to the qubit at "qubitIndex." The Pauli
     * "Z" operator reverses the phase of |1> and leaves |0> unchanged.
     */
    virtual void Z(bitLenInt qubitIndex);

    /**
     * Masked Z gate
     *
     * Applies the Pauli "Z" operator to all qubits in the mask. A qubit index "n" is in the mask if (((1 << n) & mask)
     * > 0). The Pauli "Z" operator reverses the phase of |1> and leaves |0> unchanged.
     */
    virtual void ZMask(bitCapInt mask);

    /**
     * Square root of X gate
     *
     * Applies the square root of the Pauli "X" operator to the qubit at "qubitIndex." The Pauli
     * "X" operator is equivalent to a logical "NOT."
     */
    virtual void SqrtX(bitLenInt qubitIndex);

    /**
     * Inverse square root of X gate
     *
     * Applies the (by convention) inverse square root of the Pauli "X" operator to the qubit at "qubitIndex." The Pauli
     * "X" operator is equivalent to a logical "NOT."
     */
    virtual void ISqrtX(bitLenInt qubitIndex);

    /**
     * Square root of Y gate
     *
     * Applies the square root of the Pauli "Y" operator to the qubit at "qubitIndex." The Pauli
     * "Y" operator is similar to a logical "NOT" with permutation phase
     * effects.
     */
    virtual void SqrtY(bitLenInt qubitIndex);

    /**
     * Square root of Y gate
     *
     * Applies the (by convention) inverse square root of the Pauli "Y" operator to the qubit at "qubitIndex." The Pauli
     * "Y" operator is similar to a logical "NOT" with permutation phase
     * effects.
     */
    virtual void ISqrtY(bitLenInt qubitIndex);

    /**
     * Controlled H gate
     *
     * If the "control" bit is set to 1, then the "H" Walsh-Hadamard transform operator is applied
     * to "target."
     */
    virtual void CH(bitLenInt control, bitLenInt target);

    /**
     * (Anti-)controlled H gate
     *
     * If the "control" bit is set to 1, then the "H" Walsh-Hadamard transform operator is applied
     * to "target."
     */
    virtual void AntiCH(bitLenInt control, bitLenInt target);

    /**
     * Controlled S gate
     *
     * If the "control" bit is set to 1, then the S gate is applied
     * to "target."
     */
    virtual void CS(bitLenInt control, bitLenInt target);

    /**
     * (Anti-)controlled S gate
     *
     * If the "control" bit is set to 1, then the S gate is applied
     * to "target."
     */
    virtual void AntiCS(bitLenInt control, bitLenInt target);

    /**
     * Controlled inverse S gate
     *
     * If the "control" bit is set to 1, then the inverse S gate is applied
     * to "target."
     */
    virtual void CIS(bitLenInt control, bitLenInt target);

    /**
     * (Anti-)controlled inverse S gate
     *
     * If the "control" bit is set to 1, then the inverse S gate is applied
     * to "target."
     */
    virtual void AntiCIS(bitLenInt control, bitLenInt target);

    /**
     * Controlled T gate
     *
     * If the "control" bit is set to 1, then the T gate is applied
     * to "target."
     */
    virtual void CT(bitLenInt control, bitLenInt target);

    /**
     * Controlled inverse T gate
     *
     * If the "control" bit is set to 1, then the inverse T gate is applied
     * to "target."
     */
    virtual void CIT(bitLenInt control, bitLenInt target);

    /**
     * Controlled "PhaseRootN" gate
     *
     * If the "control" bit is set to 1, then the "PhaseRootN" gate is applied
     * to "target."
     */
    virtual void CPhaseRootN(bitLenInt n, bitLenInt control, bitLenInt target);

    /**
     * (Anti-)controlled "PhaseRootN" gate
     *
     * If the "control" bit is set to 0, then the "PhaseRootN" gate is applied
     * to "target."
     */
    virtual void AntiCPhaseRootN(bitLenInt n, bitLenInt control, bitLenInt target);

    /**
     * Controlled inverse "PhaseRootN" gate
     *
     * If the "control" bit is set to 1, then the inverse "PhaseRootN" gate is applied
     * to "target."
     */
    virtual void CIPhaseRootN(bitLenInt n, bitLenInt control, bitLenInt target);

    /**
     * (Anti-)controlled inverse "PhaseRootN" gate
     *
     * If the "control" bit is set to 0, then the inverse "PhaseRootN" gate is applied
     * to "target."
     */
    virtual void AntiCIPhaseRootN(bitLenInt n, bitLenInt control, bitLenInt target);

    /** @} */

    /**
     * \defgroup LogicGates Logic Gates
     *
     * Each bit is paired with a CL* variant that utilizes a classical bit as
     * an input.
     *
     * @{
     */

    /**
     * Quantum analog of classical "AND" gate
     *
     * (Assumes the outputBit is in the 0 state)
     */
    virtual void AND(bitLenInt inputBit1, bitLenInt inputBit2, bitLenInt outputBit);

    /**
     * Quantum analog of classical "OR" gate
     *
     * (Assumes the outputBit is in the 0 state)
     */
    virtual void OR(bitLenInt inputBit1, bitLenInt inputBit2, bitLenInt outputBit);

    /**
     * Quantum analog of classical "XOR" gate
     *
     * (Assumes the outputBit is in the 0 state)
     */
    virtual void XOR(bitLenInt inputBit1, bitLenInt inputBit2, bitLenInt outputBit);

    /**
     *  Quantum analog of classical "AND" gate. Takes one qubit input and one
     *  classical bit input. (Assumes the outputBit is in the 0 state)
     */
    virtual void CLAND(bitLenInt inputQBit, bool inputClassicalBit, bitLenInt outputBit);

    /**
     * Quantum analog of classical "OR" gate. Takes one qubit input and one
     * classical bit input. (Assumes the outputBit is in the 0 state)
     */
    virtual void CLOR(bitLenInt inputQBit, bool inputClassicalBit, bitLenInt outputBit);

    /**
     * Quantum analog of classical "XOR" gate. Takes one qubit input and one
     * classical bit input. (Assumes the outputBit is in the 0 state)
     */
    virtual void CLXOR(bitLenInt inputQBit, bool inputClassicalBit, bitLenInt outputBit);

    /**
     * Quantum analog of classical "NAND" gate
     *
     * (Assumes the outputBit is in the 0 state)
     */
    virtual void NAND(bitLenInt inputBit1, bitLenInt inputBit2, bitLenInt outputBit);

    /**
     * Quantum analog of classical "NOR" gate
     *
     * (Assumes the outputBit is in the 0 state)
     */
    virtual void NOR(bitLenInt inputBit1, bitLenInt inputBit2, bitLenInt outputBit);

    /**
     * Quantum analog of classical "XNOR" gate
     *
     * (Assumes the outputBit is in the 0 state)
     */
    virtual void XNOR(bitLenInt inputBit1, bitLenInt inputBit2, bitLenInt outputBit);

    /**
     *  Quantum analog of classical "NAND" gate. Takes one qubit input and one
     *  classical bit input. (Assumes the outputBit is in the 0 state)
     */
    virtual void CLNAND(bitLenInt inputQBit, bool inputClassicalBit, bitLenInt outputBit);

    /**
     * Quantum analog of classical "NOR" gate. Takes one qubit input and one
     * classical bit input. (Assumes the outputBit is in the 0 state)
     */
    virtual void CLNOR(bitLenInt inputQBit, bool inputClassicalBit, bitLenInt outputBit);

    /**
     * Quantum analog of classical "XNOR" gate. Takes one qubit input and one
     * classical bit input. (Assumes the outputBit is in the 0 state)
     */
    virtual void CLXNOR(bitLenInt inputQBit, bool inputClassicalBit, bitLenInt outputBit);

    /** @} */

    /**
     * \defgroup RotGates Rotational gates
     *
     * NOTE: Dyadic operation angle sign is reversed from radian rotation
     * operators and lacks a division by a factor of two.
     *
     * @{
     */

    /**
     * Apply a "uniformly controlled" rotation of a bit around the Pauli Y axis. (See
     * https://arxiv.org/abs/quant-ph/0312218)
     *
     * A different rotation angle is associated with each permutation of the control bits. The first control bit index
     * in the "controls" array is the least significant bit of the permutation, proceeding to the most significant bit.
     * "angles" is an array where each subsequent component is rotation angle associated with the next permutation of
     * the control bits, starting from 0. All combinations of control bits apply one of rotation angles. For k control
     * bits, there are therefore 2^k real components in "angles."
     */
    virtual void UniformlyControlledRY(
        const std::vector<bitLenInt>& controls, bitLenInt qubitIndex, real1 const* angles);

    /**
     * Apply a "uniformly controlled" rotation of a bit around the Pauli Z axis. (See
     * https://arxiv.org/abs/quant-ph/0312218)
     *
     * A different rotation angle is associated with each permutation of the control bits. The first control bit index
     * in the "controls" array is the least significant bit of the permutation, proceeding to the most significant bit.
     * "angles" is an array where each subsequent component is rotation angle associated with the next permutation of
     * the control bits, starting from 0. All combinations of control bits apply one of rotation angles. For k control
     * bits, there are therefore 2^k real components in "angles."
     */
    virtual void UniformlyControlledRZ(
        const std::vector<bitLenInt>& controls, bitLenInt qubitIndex, real1 const* angles);

    /**
     * Phase shift gate
     *
     * Rotates as \f$ e^{-i \theta/2} \f$ around |1> state
     */
    virtual void RT(real1_f radians, bitLenInt qubitIndex);

    /**
     * X axis rotation gate
     *
     * Rotates as \f$ e^{-i \theta/2} \f$ around Pauli X axis
     */
    virtual void RX(real1_f radians, bitLenInt qubitIndex);

    /**
     * Y axis rotation gate
     *
     * Rotates as \f$ e^{-i \theta/2} \f$ around Pauli y axis.
     */
    virtual void RY(real1_f radians, bitLenInt qubitIndex);

    /**
     * Z axis rotation gate
     *
     * Rotates as \f$ e^{-i*\theta/2} \f$ around Pauli Z axis.
     */
    virtual void RZ(real1_f radians, bitLenInt qubitIndex);

    /**
     * Controlled Z axis rotation gate
     *
     * If "control" is set to 1, rotates as \f$ e^{-i \theta/2} \f$ around
     * Pauli Zaxis.
     */
    virtual void CRZ(real1_f radians, bitLenInt control, bitLenInt target);

    /**
     * Controlled Y axis rotation gate
     *
     * If "control" is set to 1, rotates as \f$ e^{-i \theta/2} \f$ around
     * Pauli Y axis.
     */
    virtual void CRY(real1_f radians, bitLenInt control, bitLenInt target);

#if ENABLE_ROT_API
    /**
     * Dyadic fraction phase shift gate
     *
     * Rotates as \f$ \exp\left(i*{\pi * numerator} / 2^{denomPower}\right) \f$ around |1>
     * state.
     */
    virtual void RTDyad(int numerator, int denomPower, bitLenInt qubitIndex);

    /**
     * Dyadic fraction X axis rotation gate
     *
     * Rotates \f$ \exp\left(i*{\pi * numerator} / 2^{denomPower}\right) \f$ on Pauli x axis.
     */
    virtual void RXDyad(int numerator, int denomPower, bitLenInt qubitIndex);

    /**
     * (Identity) Exponentiation gate
     *
     * Applies \f$ e^{-i \theta*I} \f$, exponentiation of the identity operator
     */
    virtual void Exp(real1_f radians, bitLenInt qubitIndex);

    /**
     *  Imaginary exponentiation of arbitrary 2x2 gate
     *
     * Applies \f$ e^{-i*Op} \f$, where "Op" is a 2x2 matrix, (with controls on the application of the gate).
     */
    virtual void Exp(
        const std::vector<bitLenInt>& controls, bitLenInt qubit, complex const* matrix2x2, bool antiCtrled = false);

    /**
     * Dyadic fraction (identity) exponentiation gate
     *
     * Applies \f$ \exp\left(-i \pi numerator I / 2^{denomPower}\right) \f$, exponentiation of the identity
     * operator
     */
    virtual void ExpDyad(int numerator, int denomPower, bitLenInt qubitIndex);

    /**
     * Pauli X exponentiation gate
     *
     * Applies \f$ e^{-i \theta \sigma_x} \f$, exponentiation of the Pauli X operator
     */
    virtual void ExpX(real1_f radians, bitLenInt qubitIndex);

    /**
     * Dyadic fraction Pauli X exponentiation gate
     *
     * Applies \f$ \exp\left(-i \pi numerator \sigma_x / 2^{denomPower}\right) \f$, exponentiation of the Pauli X
     * operator
     */
    virtual void ExpXDyad(int numerator, int denomPower, bitLenInt qubitIndex);

    /**
     * Pauli Y exponentiation gate
     *
     * Applies \f$ e^{-i \theta \sigma_y} \f$, exponentiation of the Pauli Y operator
     */
    virtual void ExpY(real1_f radians, bitLenInt qubitIndex);

    /**
     * Dyadic fraction Pauli Y exponentiation gate
     *
     * Applies \f$ \exp\left(-i \pi numerator \sigma_y / 2^{denomPower}\right) \f$, exponentiation of the Pauli Y
     * operator
     */
    virtual void ExpYDyad(int numerator, int denomPower, bitLenInt qubitIndex);

    /**
     * Pauli Z exponentiation gate
     *
     * Applies \f$ e^{-i \theta \sigma_z} \f$, exponentiation of the Pauli Z operator
     */
    virtual void ExpZ(real1_f radians, bitLenInt qubitIndex);

    /**
     * Dyadic fraction Pauli Z exponentiation gate
     *
     * Applies \f$ \exp\left(-i \pi numerator \sigma_z / 2^{denomPower}\right) \f$, exponentiation of the Pauli Z
     * operator
     */
    virtual void ExpZDyad(int numerator, int denomPower, bitLenInt qubitIndex);

    /**
     * Controlled X axis rotation gate
     *
     * If "control" is 1, rotates as \f$ e^{-i \theta/2} \f$ on Pauli x axis.
     */
    virtual void CRX(real1_f radians, bitLenInt control, bitLenInt target);

    /**
     * Controlled dyadic fraction X axis rotation gate
     *
     * If "control" is 1, rotates as \f$ \exp\left(i*{\pi * numerator} / 2^{denomPower}\right) \f$ around Pauli x axis.
     */
    virtual void CRXDyad(int numerator, int denomPower, bitLenInt control, bitLenInt target);

    /**
     * Dyadic fraction Y axis rotation gate
     *
     * Rotates as \f$ \exp\left(i*{\pi * numerator} / 2^{denomPower}\right) \f$ around Pauli Y axis.
     */
    virtual void RYDyad(int numerator, int denomPower, bitLenInt qubitIndex);

    /**
     * Controlled dyadic fraction y axis rotation gate
     *
     * If "control" is set to 1, rotates as \f$ \exp\left(i*{\pi * numerator} / 2^{denomPower}\right) \f$ around Pauli Y
     * axis.
     */
    virtual void CRYDyad(int numerator, int denomPower, bitLenInt control, bitLenInt target);

    /**
     * Dyadic fraction Z axis rotation gate
     *
     * Rotates as \f$ \exp\left(i \pi numerator / 2^{denomPower}\right) \f$ around Pauli Z axis.
     */
    virtual void RZDyad(int numerator, int denomPower, bitLenInt qubitIndex);

    /**
     * Controlled dyadic fraction Z axis rotation gate
     *
     * If "control" is set to 1, rotates as \f$ \exp\left(i \pi numerator / 2^{denomPower}\right) \f$ around Pauli Z
     * axis.
     */
    virtual void CRZDyad(int numerator, int denomPower, bitLenInt control, bitLenInt target);

    /**
     * Controlled "phase shift gate"
     *
     * If control bit is set to 1, rotates target bit as \f$ e^{-i \theta/2}
     * \f$ around |1> state.
     */

    virtual void CRT(real1_f radians, bitLenInt control, bitLenInt target);

    /**
     * Controlled dyadic fraction "phase shift gate"
     *
     * If control bit is set to 1, rotates target bit as \f$ \exp\left(i*{\pi * numerator} / 2^{denomPower}\right) \f$
     * around |1> state.
     */
    virtual void CRTDyad(int numerator, int denomPower, bitLenInt control, bitLenInt target);
#endif

    /** @} */

    /**
     * \defgroup RegGates Register-spanning gates
     *
     * Convienence and optimized functions implementing gates are applied from
     * the bit 'start' for 'length' bits for the register.
     *
     * @{
     */

    /** Bitwise Hadamard */
    virtual void H(bitLenInt start, bitLenInt length);

    /** Bitwise Pauli X (or logical "NOT") operator */
    virtual void X(bitLenInt start, bitLenInt length) { XMask(bitRegMask(start, length)); }

#if ENABLE_REG_GATES

    /** Bitwise general unitary */
    virtual void U(bitLenInt start, bitLenInt length, real1_f theta, real1_f phi, real1_f lambda);

    /** Bitwise 2-parameter unitary */
    virtual void U2(bitLenInt start, bitLenInt length, real1_f phi, real1_f lambda);

    /** Bitwise Y-basis transformation gate */
    virtual void SH(bitLenInt start, bitLenInt length);

    /** Bitwise inverse Y-basis transformation gate */
    virtual void HIS(bitLenInt start, bitLenInt length);

    /** Bitwise square root of Hadamard */
    virtual void SqrtH(bitLenInt start, bitLenInt length);

    /** Bitwise S operator (1/4 phase rotation) */
    virtual void S(bitLenInt start, bitLenInt length);

    /** Bitwise inverse S operator (1/4 phase rotation) */
    virtual void IS(bitLenInt start, bitLenInt length);

    /** Bitwise T operator (1/8 phase rotation) */
    virtual void T(bitLenInt start, bitLenInt length);

    /** Bitwise inverse T operator (1/8 phase rotation) */
    virtual void IT(bitLenInt start, bitLenInt length);

    /** Bitwise "PhaseRootN" operator (1/(2^N) phase rotation) */
    virtual void PhaseRootN(bitLenInt n, bitLenInt start, bitLenInt length);

    /** Bitwise inverse "PhaseRootN" operator (1/(2^N) phase rotation) */
    virtual void IPhaseRootN(bitLenInt n, bitLenInt start, bitLenInt length);

    /** Bitwise Pauli Y operator */
    virtual void Y(bitLenInt start, bitLenInt length);

    /** Bitwise square root of Pauli X operator */
    virtual void SqrtX(bitLenInt start, bitLenInt length);

    /** Bitwise inverse square root of Pauli X operator */
    virtual void ISqrtX(bitLenInt start, bitLenInt length);

    /** Bitwise square root of Pauli Y operator */
    virtual void SqrtY(bitLenInt start, bitLenInt length);

    /** Bitwise inverse square root of Pauli Y operator */
    virtual void ISqrtY(bitLenInt start, bitLenInt length);

    /** Bitwise Pauli Z operator */
    virtual void Z(bitLenInt start, bitLenInt length);

    /** Bitwise controlled-not */
    virtual void CNOT(bitLenInt inputBits, bitLenInt targetBits, bitLenInt length);

    /** Bitwise "anti-"controlled-not */
    virtual void AntiCNOT(bitLenInt inputBits, bitLenInt targetBits, bitLenInt length);

    /** Bitwise doubly controlled-not */
    virtual void CCNOT(bitLenInt control1, bitLenInt control2, bitLenInt target, bitLenInt length);

    /** Bitwise doubly "anti-"controlled-not */
    virtual void AntiCCNOT(bitLenInt control1, bitLenInt control2, bitLenInt target, bitLenInt length);

    /** Bitwise controlled-Y */
    virtual void CY(bitLenInt control, bitLenInt target, bitLenInt length);

    /** Bitwise "anti-"controlled-Y */
    virtual void AntiCY(bitLenInt inputBits, bitLenInt targetBits, bitLenInt length);

    /** Bitwise doubly controlled-Y */
    virtual void CCY(bitLenInt control1, bitLenInt control2, bitLenInt target, bitLenInt length);

    /** Bitwise doubly "anti-"controlled-Y */
    virtual void AntiCCY(bitLenInt control1, bitLenInt control2, bitLenInt target, bitLenInt length);

    /** Bitwise controlled-Z */
    virtual void CZ(bitLenInt control, bitLenInt target, bitLenInt length);

    /** Bitwise "anti-"controlled-Z */
    virtual void AntiCZ(bitLenInt inputBits, bitLenInt targetBits, bitLenInt length);

    /** Bitwise doubly controlled-Z */
    virtual void CCZ(bitLenInt control1, bitLenInt control2, bitLenInt target, bitLenInt length);

    /** Bitwise doubly "anti-"controlled-Z */
    virtual void AntiCCZ(bitLenInt control1, bitLenInt control2, bitLenInt target, bitLenInt length);

    /** Bitwise swap */
    virtual void Swap(bitLenInt start1, bitLenInt start2, bitLenInt length);

    /** Bitwise ISwap */
    virtual void ISwap(bitLenInt start1, bitLenInt start2, bitLenInt length);

    /** Bitwise IISwap */
    virtual void IISwap(bitLenInt start1, bitLenInt start2, bitLenInt length);

    /** Bitwise square root of swap */
    virtual void SqrtSwap(bitLenInt start1, bitLenInt start2, bitLenInt length);

    /** Bitwise inverse square root of swap */
    virtual void ISqrtSwap(bitLenInt start1, bitLenInt start2, bitLenInt length);

    /** Bitwise "fSim" */
    virtual void FSim(real1_f theta, real1_f phi, bitLenInt start1, bitLenInt start2, bitLenInt length);

    /**
     * Bitwise "AND"
     *
     * "AND" registers at "inputStart1" and "inputStart2," of "length" bits,
     * placing the result in "outputStart".
     */
    virtual void AND(bitLenInt inputStart1, bitLenInt inputStart2, bitLenInt outputStart, bitLenInt length);

    /**
     * Classical bitwise "AND"
     *
     * "AND" registers at "inputStart1" and the classic bits of "classicalInput," of "length" bits,
     * placing the result in "outputStart".
     */
    virtual void CLAND(bitLenInt qInputStart, bitCapInt classicalInput, bitLenInt outputStart, bitLenInt length);

    /** Bitwise "OR" */
    virtual void OR(bitLenInt inputStart1, bitLenInt inputStart2, bitLenInt outputStart, bitLenInt length);

    /** Classical bitwise "OR" */
    virtual void CLOR(bitLenInt qInputStart, bitCapInt classicalInput, bitLenInt outputStart, bitLenInt length);

    /** Bitwise "XOR" */
    virtual void XOR(bitLenInt inputStart1, bitLenInt inputStart2, bitLenInt outputStart, bitLenInt length);

    /** Classical bitwise "XOR" */
    virtual void CLXOR(bitLenInt qInputStart, bitCapInt classicalInput, bitLenInt outputStart, bitLenInt length);

    /** Bitwise "NAND" */
    virtual void NAND(bitLenInt inputStart1, bitLenInt inputStart2, bitLenInt outputStart, bitLenInt length);

    /** Classical bitwise "NAND" */
    virtual void CLNAND(bitLenInt qInputStart, bitCapInt classicalInput, bitLenInt outputStart, bitLenInt length);

    /** Bitwise "NOR" */
    virtual void NOR(bitLenInt inputStart1, bitLenInt inputStart2, bitLenInt outputStart, bitLenInt length);

    /** Classical bitwise "NOR" */
    virtual void CLNOR(bitLenInt qInputStart, bitCapInt classicalInput, bitLenInt outputStart, bitLenInt length);

    /** Bitwise "XNOR" */
    virtual void XNOR(bitLenInt inputStart1, bitLenInt inputStart2, bitLenInt outputStart, bitLenInt length);

    /** Classical bitwise "XNOR" */
    virtual void CLXNOR(bitLenInt qInputStart, bitCapInt classicalInput, bitLenInt outputStart, bitLenInt length);

#if ENABLE_ROT_API
    /**
     * Bitwise phase shift gate
     *
     * Rotates as \f$ e^{-i \theta/2} \f$ around |1> state
     */
    virtual void RT(real1_f radians, bitLenInt start, bitLenInt length);

    /**
     * Bitwise dyadic fraction phase shift gate
     *
     * Rotates as \f$ \exp\left(i*{\pi * numerator} / 2^{denomPower}\right) \f$ around |1>
     * state.
     */
    virtual void RTDyad(int numerator, int denomPower, bitLenInt start, bitLenInt length);

    /**
     * Bitwise X axis rotation gate
     *
     * Rotates as \f$ e^{-i \theta/2} \f$ around Pauli X axis
     */
    virtual void RX(real1_f radians, bitLenInt start, bitLenInt length);

    /**
     * Bitwise dyadic fraction X axis rotation gate
     *
     * Rotates \f$ \exp\left(i*{\pi * numerator} / 2^{denomPower}\right) \f$ on Pauli x axis.
     */
    virtual void RXDyad(int numerator, int denomPower, bitLenInt start, bitLenInt length);

    /**
     * Bitwise controlled X axis rotation gate
     *
     * If "control" is 1, rotates as \f$ e^{-i \theta/2} \f$ on Pauli x axis.
     */
    virtual void CRX(real1_f radians, bitLenInt control, bitLenInt target, bitLenInt length);

    /**
     * Bitwise controlled dyadic fraction X axis rotation gate
     *
     * If "control" is 1, rotates as \f$ \exp\left(i*{\pi * numerator} / 2^{denomPower}\right) \f$ around Pauli x axis.
     */
    virtual void CRXDyad(int numerator, int denomPower, bitLenInt control, bitLenInt target, bitLenInt length);

    /**
     * Bitwise Y axis rotation gate
     *
     * Rotates as \f$ e^{-i \theta/2} \f$ around Pauli y axis.
     */
    virtual void RY(real1_f radians, bitLenInt start, bitLenInt length);

    /**
     * Bitwise dyadic fraction Y axis rotation gate
     *
     * Rotates as \f$ \exp\left(i*{\pi * numerator} / 2^{denomPower}\right) \f$ around Pauli Y
     * axis.
     */
    virtual void RYDyad(int numerator, int denomPower, bitLenInt start, bitLenInt length);

    /**
     * Bitwise controlled Y axis rotation gate
     *
     * If "control" is set to 1, rotates as \f$ e^{-i \theta/2} \f$ around
     * Pauli Y axis.
     */
    virtual void CRY(real1_f radians, bitLenInt control, bitLenInt target, bitLenInt length);

    /**
     * Bitwise controlled dyadic fraction y axis rotation gate
     *
     * If "control" is set to 1, rotates as \f$ \exp\left(i*{\pi * numerator} / 2^{denomPower}\right) \f$ around Pauli Y
     * axis.
     */
    virtual void CRYDyad(int numerator, int denomPower, bitLenInt control, bitLenInt target, bitLenInt length);

    /**
     * Bitwise Z axis rotation gate
     *
     * Rotates as \f$ e^{-i \theta/2} \f$ around Pauli Z axis.
     */
    virtual void RZ(real1_f radians, bitLenInt start, bitLenInt length);

    /**
     * Bitwise dyadic fraction Z axis rotation gate
     *
     * Rotates as \f$ \exp\left(i*{\pi * numerator} / 2^{denomPower}\right) \f$ around Pauli Z axis.
     */
    virtual void RZDyad(int numerator, int denomPower, bitLenInt start, bitLenInt length);

    /**
     * Bitwise controlled Z axis rotation gate
     *
     * If "control" is set to 1, rotates as \f$ e^{-i \theta/2} \f$ around
     * Pauli Zaxis.
     */
    virtual void CRZ(real1_f radians, bitLenInt control, bitLenInt target, bitLenInt length);

    /**
     * Bitwise controlled dyadic fraction Z axis rotation gate
     *
     * If "control" is set to 1, rotates as \f$ \exp\left(i*{\pi * numerator} / 2^{denomPower}\right) \f$ around Pauli Z
     * axis.
     */
    virtual void CRZDyad(int numerator, int denomPower, bitLenInt control, bitLenInt target, bitLenInt length);

    /**
     * Bitwise controlled "phase shift gate"
     *
     * If control bit is set to 1, rotates target bit as \f$ e^{-i \theta/2}
     * \f$ around |1> state.
     */
    virtual void CRT(real1_f radians, bitLenInt control, bitLenInt target, bitLenInt length);

    /**
     * Bitwise controlled dyadic fraction "phase shift gate"
     *
     * If control bit is set to 1, rotates target bit as \f$ \exp\left(i*{\pi * numerator} / 2^{denomPower}\right) \f$
     * around |1> state.
     */
    virtual void CRTDyad(int numerator, int denomPower, bitLenInt control, bitLenInt target, bitLenInt length);

    /**
     * Bitwise (identity) exponentiation gate
     *
     * Applies \f$ e^{-i \theta*I} \f$, exponentiation of the identity operator
     */
    virtual void Exp(real1_f radians, bitLenInt start, bitLenInt length);

    /**
     * Bitwise Dyadic fraction (identity) exponentiation gate
     *
     * Applies \f$ \exp\left(-i \pi numerator I / 2^{denomPower}\right) \f$, exponentiation of the identity
     * operator
     */
    virtual void ExpDyad(int numerator, int denomPower, bitLenInt start, bitLenInt length);

    /**
     * Bitwise Pauli X exponentiation gate
     *
     * Applies \f$ e^{-i \theta \sigma_x} \f$, exponentiation of the Pauli X operator
     */
    virtual void ExpX(real1_f radians, bitLenInt start, bitLenInt length);

    /**
     * Bitwise Dyadic fraction Pauli X exponentiation gate
     *
     * Applies \f$ \exp\left(-i \pi numerator \sigma_x / 2^{denomPower}\right) \f$, exponentiation of the Pauli X
     * operator
     */
    virtual void ExpXDyad(int numerator, int denomPower, bitLenInt start, bitLenInt length);

    /**
     * Bitwise Pauli Y exponentiation gate
     *
     * Applies \f$ e^{-i \theta \sigma_y} \f$, exponentiation of the Pauli Y operator
     */
    virtual void ExpY(real1_f radians, bitLenInt start, bitLenInt length);

    /**
     * Bitwise Dyadic fraction Pauli Y exponentiation gate
     *
     * Applies \f$ \exp\left(-i \pi numerator \sigma_y / 2^{denomPower}\right) \f$, exponentiation of the Pauli Y
     * operator
     */
    virtual void ExpYDyad(int numerator, int denomPower, bitLenInt start, bitLenInt length);

    /**
     * Bitwise Pauli Z exponentiation gate
     *
     * Applies \f$ e^{-i \theta \sigma_z} \f$, exponentiation of the Pauli Z operator
     */
    virtual void ExpZ(real1_f radians, bitLenInt start, bitLenInt length);

    /**
     * Bitwise Dyadic fraction Pauli Z exponentiation gate
     *
     * Applies \f$ \exp\left(-i \pi numerator \sigma_z / 2^{denomPower}\right) \f$, exponentiation of the Pauli Z
     * operator
     */
    virtual void ExpZDyad(int numerator, int denomPower, bitLenInt start, bitLenInt length);
#endif

    /**
     * Bitwise controlled H gate
     *
     * If the "control" bit is set to 1, then the "H" Walsh-Hadamard transform operator is applied
     * to "target."
     */
    virtual void CH(bitLenInt control, bitLenInt target, bitLenInt length);

    /**
     * Bitwise controlled S gate
     *
     * If the "control" bit is set to 1, then the S gate is applied
     * to "target."
     */
    virtual void CS(bitLenInt control, bitLenInt target, bitLenInt length);

    /**
     * Bitwise controlled inverse S gate
     *
     * If the "control" bit is set to 1, then the inverse S gate is applied
     * to "target."
     */
    virtual void CIS(bitLenInt control, bitLenInt target, bitLenInt length);

    /**
     * Bitwise controlled T gate
     *
     * If the "control" bit is set to 1, then the T gate is applied
     * to "target."
     */
    virtual void CT(bitLenInt control, bitLenInt target, bitLenInt length);

    /**
     * Bitwise controlled inverse T gate
     *
     * If the "control" bit is set to 1, then the inverse T gate is applied
     * to "target."
     */
    virtual void CIT(bitLenInt control, bitLenInt target, bitLenInt length);

    /**
     * Bitwise controlled "PhaseRootN" gate
     *
     * If the "control" bit is set to 1, then the "PhaseRootN" gate is applied
     * to "target."
     */
    virtual void CPhaseRootN(bitLenInt n, bitLenInt control, bitLenInt target, bitLenInt length);

    /**
     * Bitwise controlled inverse "PhaseRootN" gate
     *
     * If the "control" bit is set to 1, then the inverse "PhaseRootN" gate is applied
     * to "target."
     */
    virtual void CIPhaseRootN(bitLenInt n, bitLenInt control, bitLenInt target, bitLenInt length);

    /** @} */
#endif

    /**
     * \defgroup ArithGate Arithmetic and other opcode-like gate implemenations.
     *
     * @{
     */

    /** Circular shift left - shift bits left, and carry last bits. */
    virtual void ROL(bitLenInt shift, bitLenInt start, bitLenInt length);

    /** Circular shift right - shift bits right, and carry first bits. */
    virtual void ROR(bitLenInt shift, bitLenInt start, bitLenInt length);

#if ENABLE_ALU
    /** Arithmetic shift left, with last 2 bits as sign and carry */
    virtual void ASL(bitLenInt shift, bitLenInt start, bitLenInt length);

    /** Arithmetic shift right, with last 2 bits as sign and carry */
    virtual void ASR(bitLenInt shift, bitLenInt start, bitLenInt length);

    /** Logical shift left, filling the extra bits with |0> */
    virtual void LSL(bitLenInt shift, bitLenInt start, bitLenInt length);

    /** Logical shift right, filling the extra bits with |0> */
    virtual void LSR(bitLenInt shift, bitLenInt start, bitLenInt length);

    /** Common driver method behind INCC and DECC */
    virtual void INCDECC(bitCapInt toAdd, bitLenInt start, bitLenInt length, bitLenInt carryIndex);

    /** Add integer (without sign, with carry) */
    virtual void INCC(bitCapInt toAdd, bitLenInt start, bitLenInt length, bitLenInt carryIndex);

    /** Subtract classical integer (without sign, with carry) */
    virtual void DECC(bitCapInt toSub, bitLenInt start, bitLenInt length, bitLenInt carryIndex);

    /** Add integer (without sign) */
    virtual void INC(bitCapInt toAdd, bitLenInt start, bitLenInt length);

    /** Add integer (without sign, with controls) */
    virtual void CINC(bitCapInt toAdd, bitLenInt inOutStart, bitLenInt length, const std::vector<bitLenInt>& controls);

    /** Add a classical integer to the register, with sign and without carry. */
    virtual void INCS(bitCapInt toAdd, bitLenInt start, bitLenInt length, bitLenInt overflowIndex);

    /** Subtract classical integer (without sign) */
    virtual void DEC(bitCapInt toSub, bitLenInt start, bitLenInt length);

    /** Subtract classical integer (without sign, with controls) */
    virtual void CDEC(bitCapInt toSub, bitLenInt inOutStart, bitLenInt length, const std::vector<bitLenInt>& controls);

    /** Subtract a classical integer from the register, with sign and without carry. */
    virtual void DECS(bitCapInt toSub, bitLenInt start, bitLenInt length, bitLenInt overflowIndex);

    /** Multiplication modulo N by integer, (out of place) */
    virtual void MULModNOut(bitCapInt toMul, bitCapInt modN, bitLenInt inStart, bitLenInt outStart, bitLenInt length);

    /** Inverse of multiplication modulo N by integer, (out of place) */
    virtual void IMULModNOut(bitCapInt toMul, bitCapInt modN, bitLenInt inStart, bitLenInt outStart, bitLenInt length);

    /** Controlled multiplication modulo N by integer, (out of place) */
    virtual void CMULModNOut(bitCapInt toMul, bitCapInt modN, bitLenInt inStart, bitLenInt outStart, bitLenInt length,
        const std::vector<bitLenInt>& controls);

    /** Inverse of controlled multiplication modulo N by integer, (out of place) */
    virtual void CIMULModNOut(bitCapInt toMul, bitCapInt modN, bitLenInt inStart, bitLenInt outStart, bitLenInt length,
        const std::vector<bitLenInt>& controls);

    /**
     * Quantum analog of classical "Full Adder" gate
     *
     * (Assumes the outputBit is in the 0 state)
     */
    virtual void FullAdd(bitLenInt inputBit1, bitLenInt inputBit2, bitLenInt carryInSumOut, bitLenInt carryOut);

    /**
     * Inverse of FullAdd
     *
     * (Can be thought of as "subtraction," but with a register convention that the same inputs invert FullAdd.)
     */
    virtual void IFullAdd(bitLenInt inputBit1, bitLenInt inputBit2, bitLenInt carryInSumOut, bitLenInt carryOut);

    /**
     * Controlled quantum analog of classical "Full Adder" gate
     *
     * (Assumes the outputBit is in the 0 state)
     */
    virtual void CFullAdd(const std::vector<bitLenInt>& controls, bitLenInt inputBit1, bitLenInt inputBit2,
        bitLenInt carryInSumOut, bitLenInt carryOut);

    /**
     * Inverse of CFullAdd
     *
     * (Can be thought of as "subtraction," but with a register convention that the same inputs invert CFullAdd.)
     */
    virtual void CIFullAdd(const std::vector<bitLenInt>& controls, bitLenInt inputBit1, bitLenInt inputBit2,
        bitLenInt carryInSumOut, bitLenInt carryOut);

    /**
     * Add a quantum integer to a quantum integer, with carry
     *
     * (Assumes the output register is in the 0 state)
     */
    virtual void ADC(bitLenInt input1, bitLenInt input2, bitLenInt output, bitLenInt length, bitLenInt carry);

    /**
     * Inverse of ADC
     *
     * (Can be thought of as "subtraction," but with a register convention that the same inputs invert ADC.)
     */
    virtual void IADC(bitLenInt input1, bitLenInt input2, bitLenInt output, bitLenInt length, bitLenInt carry);

    /**
     * Add a quantum integer to a quantum integer, with carry and with controls
     *
     * (Assumes the output register is in the 0 state)
     */
    virtual void CADC(const std::vector<bitLenInt>& controls, bitLenInt input1, bitLenInt input2, bitLenInt output,
        bitLenInt length, bitLenInt carry);

    /**
     * Inverse of CADC
     *
     * (Can be thought of as "subtraction," but with a register convention that the same inputs invert CADC.)
     */
    virtual void CIADC(const std::vector<bitLenInt>& controls, bitLenInt input1, bitLenInt input2, bitLenInt output,
        bitLenInt length, bitLenInt carry);
#endif

    /** @} */

    /**
     * \defgroup ExtraOps Extra operations and capabilities
     *
     * @{
     */

    /** Quantum Fourier Transform - Apply the quantum Fourier transform to the register.
     *
     * "trySeparate" is an optional hit-or-miss optimization, specifically for QUnit types. Our suggestion is, turn it
     * on for speed and memory effciency if you expect the result of the QFT to be in a permutation basis eigenstate.
     * Otherwise, turning it on will probably take longer.
     */
    virtual void QFT(bitLenInt start, bitLenInt length, bool trySeparate = false);

    /** Quantum Fourier Transform (random access) - Apply the quantum Fourier transform to the register.
     *
     * "trySeparate" is an optional hit-or-miss optimization, specifically for QUnit types. Our suggestion is, turn it
     * on for speed and memory effciency if you expect the result of the QFT to be in a permutation basis eigenstate.
     * Otherwise, turning it on will probably take longer.
     */
    virtual void QFTR(const std::vector<bitLenInt>& qubits, bool trySeparate = false);

    /** Inverse Quantum Fourier Transform - Apply the inverse quantum Fourier transform to the register.
     *
     * "trySeparate" is an optional hit-or-miss optimization, specifically for QUnit types. Our suggestion is, turn it
     * on for speed and memory effciency if you expect the result of the QFT to be in a permutation basis eigenstate.
     * Otherwise, turning it on will probably take longer.
     */
    virtual void IQFT(bitLenInt start, bitLenInt length, bool trySeparate = false);

    /** Inverse Quantum Fourier Transform (random access) - Apply the inverse quantum Fourier transform to the register.
     *
     * "trySeparate" is an optional hit-or-miss optimization, specifically for QUnit types. Our suggestion is, turn it
     * on for speed and memory effciency if you expect the result of the QFT to be in a permutation basis eigenstate.
     * Otherwise, turning it on will probably take longer.
     */
    virtual void IQFTR(const std::vector<bitLenInt>& qubits, bool trySeparate = false);

    /** Reverse the phase of the state where the register equals zero. */
    virtual void ZeroPhaseFlip(bitLenInt start, bitLenInt length);

    /** Phase flip always - equivalent to Z X Z X on any bit in the QInterface */
    virtual void PhaseFlip();

    /** Set register bits to given permutation */
    virtual void SetReg(bitLenInt start, bitLenInt length, bitCapInt value);

    /** Measure permutation state of a register */
    virtual bitCapInt MReg(bitLenInt start, bitLenInt length) { return ForceMReg(start, length, 0, false); }

    /** Measure permutation state of all coherent bits */
    virtual bitCapInt MAll() { return MReg(0, qubitCount); }

    /**
     * Act as if is a measurement was applied, except force the (usually random) result
     *
     * \warning PSEUDO-QUANTUM
     */
    virtual bitCapInt ForceMReg(
        bitLenInt start, bitLenInt length, bitCapInt result, bool doForce = true, bool doApply = true);

    /** Measure bits with indices in array, and return a mask of the results */
    virtual bitCapInt M(const std::vector<bitLenInt>& bits) { return ForceM(bits, std::vector<bool>()); }

    /** Measure bits with indices in array, and return a mask of the results */
    virtual bitCapInt ForceM(const std::vector<bitLenInt>& bits, const std::vector<bool>& values, bool doApply = true);

    /** Swap values of two bits in register */
    virtual void Swap(bitLenInt qubitIndex1, bitLenInt qubitIndex2);

    /** Swap values of two bits in register, and apply phase factor of i if bits are different */
    virtual void ISwap(bitLenInt qubitIndex1, bitLenInt qubitIndex2);

    /** Inverse ISwap - Swap values of two bits in register, and apply phase factor of -i if bits are different */
    virtual void IISwap(bitLenInt qubitIndex1, bitLenInt qubitIndex2);

    /** Square root of Swap gate */
    virtual void SqrtSwap(bitLenInt qubitIndex1, bitLenInt qubitIndex2);

    /** Inverse square root of Swap gate */
    virtual void ISqrtSwap(bitLenInt qubitIndex1, bitLenInt qubitIndex2);

    /** The 2-qubit "fSim" gate, (useful in the simulation of particles with fermionic statistics) */
    virtual void FSim(real1_f theta, real1_f phi, bitLenInt qubitIndex1, bitLenInt qubitIndex2) = 0;

    /** Reverse all of the bits in a sequence. */
    virtual void Reverse(bitLenInt first, bitLenInt last)
    {
        while ((last > 0U) && first < (last - 1U)) {
            last--;
            Swap(first, last);
            ++first;
        }
    }

    /** @} */

    /**
     * \defgroup UtilityFunc Utility functions
     *
     * @{
     */

    /**
     * Direct measure of bit probability to be in |1> state
     *
     * \warning PSEUDO-QUANTUM
     */
    virtual real1_f Prob(bitLenInt qubitIndex) = 0;
    /**
     * Direct measure of bit probability to be in |1> state, if control bit is |1>.
     *
     * \warning PSEUDO-QUANTUM
     */
    virtual real1_f CProb(bitLenInt control, bitLenInt target)
    {
        AntiCNOT(control, target);
        real1_f prob = Prob(target);
        AntiCNOT(control, target);

        return prob;
    }
    /**
     * Direct measure of bit probability to be in |1> state, if control bit is |0>.
     *
     * \warning PSEUDO-QUANTUM
     */
    virtual real1_f ACProb(bitLenInt control, bitLenInt target)
    {
        CNOT(control, target);
        real1_f prob = Prob(target);
        CNOT(control, target);

        return prob;
    }

    /**
     * Direct measure of full permutation probability
     *
     * \warning PSEUDO-QUANTUM
     */
    virtual real1_f ProbAll(bitCapInt fullRegister) { return clampProb((real1_f)norm(GetAmplitude(fullRegister))); }

    /**
     * Direct measure of register permutation probability
     *
     * \warning PSEUDO-QUANTUM
     */
    virtual real1_f ProbReg(bitLenInt start, bitLenInt length, bitCapInt permutation);

    /**
     * Direct measure of masked permutation probability
     *
     * "mask" masks the bits to check the probability of. "permutation" sets the 0 or 1 value for each bit in the mask.
     * Bits which are set in the mask can be set to 0 or 1 in the permutation, while reset bits in the mask should be 0
     * in the permutation.
     *
     * \warning PSEUDO-QUANTUM
     */
    virtual real1_f ProbMask(bitCapInt mask, bitCapInt permutation);

    /**
     * Direct measure of masked permutation probability
     *
     * "mask" masks the bits to check the probability of. The probabilities of all permutations of the masked bits, from
     * left/low to right/high are returned in the "probsArray" argument.
     *
     * \warning PSEUDO-QUANTUM
     */
    virtual void ProbMaskAll(bitCapInt mask, real1* probsArray);

    /**
     * Direct measure of listed permutation probability
     *
     * The probabilities of all included permutations of bits, with bits valued from low to high as the order of the
     * "bits" array parameter argument, are returned in the "probsArray" parameter.
     *
     * \warning PSEUDO-QUANTUM
     */
    virtual void ProbBitsAll(const std::vector<bitLenInt>& bits, real1* probsArray);

    /**
     * Get permutation expectation value of bits
     *
     * The permutation expectation value of all included bits is returned, with bits valued from low to high as the
     * order of the "bits" array parameter argument.
     *
     * \warning PSEUDO-QUANTUM
     */
    virtual real1_f ExpectationBitsAll(const std::vector<bitLenInt>& bits, bitCapInt offset = 0);

    /**
     * Statistical measure of masked permutation probability
     *
     * "qPowers" contains powers of 2^n, each representing QInterface bit "n." The order of these values defines a mask
     * for the result bitCapInt, of 2^0 ~ qPowers[0U] to 2^(qPowerCount - 1) ~ qPowers[qPowerCount - 1], in contiguous
     * ascending order. "shots" specifies the number of samples to take as if totally re-preparing the pre-measurement
     * state. This method returns a dictionary with keys, which are the (masked-order) measurement results, and values,
     * which are the number of "shots" that produced that particular measurement result. This method does not "collapse"
     * the state of this QInterface. (The idea is to efficiently simulate a potentially statistically random sample of
     * multiple re-preparations of the state right before measurement, and to collect random measurement resutls,
     * without forcing the user to re-prepare or "clone" the state.)
     *
     * \warning PSEUDO-QUANTUM
     */
    virtual std::map<bitCapInt, int> MultiShotMeasureMask(const std::vector<bitCapInt>& qPowers, unsigned shots);

    /**
     * Statistical measure of masked permutation probability (returned as array)
     *
     * Same `Qrack::MultiShotMeasureMask()`, except the shots are returned as an array.
     *
     * \warning PSEUDO-QUANTUM
     */
    virtual void MultiShotMeasureMask(
        const std::vector<bitCapInt>& qPowers, unsigned shots, unsigned long long* shotsArray);

    /**
     * Set individual bit to pure |0> (false) or |1> (true) state
     *
     * To set a bit, the bit is first measured. If the result of measurement
     * matches "value," the bit is considered set.  If the result of
     * measurement is the opposite of "value," an X gate is applied to the bit.
     * The state ends up entirely in the "value" state, with a random phase
     * factor.
     */
    virtual void SetBit(bitLenInt qubitIndex1, bool value);

    /**
     * Compare state vectors approximately, component by component, to determine whether this state vector is the same
     * as the target.
     *
     * \warning PSEUDO-QUANTUM
     */
    virtual bool ApproxCompare(QInterfacePtr toCompare, real1_f error_tol = TRYDECOMPOSE_EPSILON)
    {
        return SumSqrDiff(toCompare) <= error_tol;
    }

    virtual real1_f SumSqrDiff(QInterfacePtr toCompare) = 0;

    virtual bool TryDecompose(bitLenInt start, QInterfacePtr dest, real1_f error_tol = TRYDECOMPOSE_EPSILON);

    /**
     * Force a calculation of the norm of the state vector, in order to make it unit length before the next probability
     * or measurement operation. (On an actual quantum computer, the state should never require manual normalization.)
     *
     * \warning PSEUDO-QUANTUM
     */
    virtual void UpdateRunningNorm(real1_f norm_thresh = REAL1_DEFAULT_ARG) = 0;

    /**
     * Apply the normalization factor found by UpdateRunningNorm() or on the fly by a single bit gate. (On an actual
     * quantum computer, the state should never require manual normalization.)
     *
     * \warning PSEUDO-QUANTUM
     */
    virtual void NormalizeState(
        real1_f nrm = REAL1_DEFAULT_ARG, real1_f norm_thresh = REAL1_DEFAULT_ARG, real1_f phaseArg = ZERO_R1_F) = 0;

    /**
     * If asynchronous work is still running, block until it finishes. Note that this is never necessary to get correct,
     * timely return values. QEngines and other layers will always internally "Finish" when necessary for correct return
     * values. This is primarily for debugging and benchmarking.
     */
    virtual void Finish() {}

    /**
     * Returns "false" if asynchronous work is still running, and "true" if all previously dispatched asynchronous work
     * is done.
     */
    virtual bool isFinished() { return true; }

    /**
     * If asynchronous work is still running, let the simulator know that it can be aborted. Note that this method is
     * typically used internally where appropriate, such that user code typically does not call Dump().
     */
    virtual void Dump() {}

    /**
     * Returns "true" if current state representation is definitely a binary decision tree, "false" if it is definitely
     * not, or "true" if it cannot be determined.
     */
    virtual bool isBinaryDecisionTree() { return false; }

    /**
     * Returns "true" if current state is identifiably within the Clifford set, or "false" if it is not or cannot be
     * determined.
     */
    virtual bool isClifford() { return false; }

    /**
     * Returns "true" if current qubit state is identifiably within the Clifford set, or "false" if it is not or cannot
     * be determined.
     */
    virtual bool isClifford(bitLenInt qubit) { return false; }

    /**
     * Returns "true" if current simulation is OpenCL-based.
     */
    virtual bool isOpenCL() { return false; }

    /**
     *  Qrack::QUnit types maintain explicit separation of representations of qubits, which reduces memory usage and
     * increases gate speed. This method is used to manually attempt internal separation of a QUnit subsytem. We attempt
     * a Decompose() operation, on a state which might not be separable. If the state is not separable, we abort and
     * return false. Otherwise, we complete the operation, add the separated subsystem back in place into the QUnit
     * "shards," and return true.
     *
     * \warning PSEUDO-QUANTUM
     *
     * This should never change the logical/physical state of the QInterface, only possibly its internal representation,
     * for simulation optimization purposes. This is not a truly quantum computational operation, but it also does not
     * lead to nonphysical effects.
     */
    virtual bool TrySeparate(const std::vector<bitLenInt>& qubits, real1_f error_tol) { return false; }
    /**
     *  Single-qubit TrySeparate()
     */
    virtual bool TrySeparate(bitLenInt qubit) { return false; }
    /**
     *  Two-qubit TrySeparate()
     */
    virtual bool TrySeparate(bitLenInt qubit1, bitLenInt qubit2) { return false; }
    /**
     *  Set reactive separation option (on by default if available)
     *
     *  If reactive separation is available, as in Qrack::QUnit, then turning this option on attempts to
     * more-aggresively recover separability of subsystems. It can either hurt or help performance, though it commonly
     * helps.
     */
    virtual void SetReactiveSeparate(bool isAggSep) {}
    /**
     *  Get reactive separation option
     *
     *  If reactive separation is available, as in Qrack::QUnit, then turning this option on attempts to
     * more-aggresively recover separability of subsystems. It can either hurt or help performance, though it commonly
     * helps.
     */
    virtual bool GetReactiveSeparate() { return false; }
    /**
     *  Set the option to use T-injection gadgets (off by default)
     *
     *  If T-injection gadgets are available, as in Qrack::QStabilizerHybrid, then turning this option on attempts to
     * simulate Clifford+T with polynomial resource gadgets. It can either hurt or help performance, though it commonly
     * helps.
     */
    virtual void SetTInjection(bool useGadget) {}
    /**
     *  Get the option to use T-injection gadgets
     *
     *  If T-injection gadgets are available, as in Qrack::QStabilizerHybrid, then turning this option on attempts to
     * simulate Clifford+T with polynomial resource gadgets. It can either hurt or help performance, though it commonly
     * helps.
     */
    virtual bool GetTInjection() { return false; }

    /**
     *  Clone this QInterface
     */
    virtual QInterfacePtr Clone() = 0;

    /**
     *  Set the device index, if more than one device is available.
     */
    virtual void SetDevice(int64_t dID) = 0;

    /**
     *  Get the device index. ("-1" is default).
     */
    virtual int64_t GetDevice() { return -1; }

    /**
     *  Get maximum number of amplitudes that can be allocated on current device.
     */
    bitCapIntOcl GetMaxSize() { return pow2Ocl(sizeof(bitCapInt) * 8); };

    /**
     *  Get phase of lowest permutation nonzero amplitude.
     */
    virtual real1_f FirstNonzeroPhase()
    {
        complex amp;
        bitCapInt perm = 0U;
        do {
            amp = GetAmplitude(perm);
            ++perm;
        } while ((abs(amp) <= REAL1_EPSILON) && (perm < maxQPower));

        return (real1_f)std::arg(amp);
    }

    /**
     *  Simulate a local qubit depolarizing noise channel, under a stochastic "weak simulation condition." Under "weak"
     * condition, sampling and exact state queries are not accurate, but sampling can be achieved via repeated full
     * execution of a noisy circuit, for each hardware-realistic measurement sample.
     */
    virtual void DepolarizingChannelWeak1Qb(bitLenInt qubit, real1_f lambda);

    /**
     *  Simulate a local qubit depolarizing noise channel, under a "strong simulation condition." "Strong" condition
     * supports measurement sampling and direct queries of state, but the expression of state is in terms of one
     * retained ancillary qubit per applied noise channel. condition, sampling and exact state queries are not accurate,
     * but sampling can be achieved via repeated full execution of a noisy circuit, for each hardware-realistic
     * measurement sample.
     *
     * This method returns a newly-allocated qubit ancilla index which must be retained to maintain "strong" simulation.
     * Note that "strong" ancilla can be measured at any time and discarded, but this makes the simulation condition
     * "weak".
     */
    virtual bitLenInt DepolarizingChannelStrong1Qb(bitLenInt qubit, real1_f lambda);

    /** @} */
};
} // namespace Qrack<|MERGE_RESOLUTION|>--- conflicted
+++ resolved
@@ -450,11 +450,7 @@
             return;
         }
 
-<<<<<<< HEAD
-        const complex mtrx[4]{ topLeft, ZERO_CMPLX, ZERO_CMPLX, bottomRight };
-=======
         const complex mtrx[4U]{ topLeft, ZERO_CMPLX, ZERO_CMPLX, bottomRight };
->>>>>>> d37eeeec
         Mtrx(mtrx, qubitIndex);
     }
 
@@ -463,11 +459,7 @@
      */
     virtual void Invert(const complex topRight, const complex bottomLeft, bitLenInt qubitIndex)
     {
-<<<<<<< HEAD
-        const complex mtrx[4]{ ZERO_CMPLX, topRight, bottomLeft, ZERO_CMPLX };
-=======
         const complex mtrx[4U]{ ZERO_CMPLX, topRight, bottomLeft, ZERO_CMPLX };
->>>>>>> d37eeeec
         Mtrx(mtrx, qubitIndex);
     }
 
@@ -480,13 +472,8 @@
             return;
         }
 
-<<<<<<< HEAD
-        const complex mtrx[4]{ topLeft, ZERO_CMPLX, ZERO_CMPLX, bottomRight };
-        MCMtrx(controls, mtrx, target);
-=======
         const complex mtrx[4U]{ topLeft, ZERO_CMPLX, ZERO_CMPLX, bottomRight };
         MCMtrx(controls, controlLen, mtrx, target);
->>>>>>> d37eeeec
     }
 
     /**
@@ -496,13 +483,8 @@
     virtual void MCInvert(
         const std::vector<bitLenInt>& controls, complex topRight, complex bottomLeft, bitLenInt target)
     {
-<<<<<<< HEAD
-        const complex mtrx[4]{ ZERO_CMPLX, topRight, bottomLeft, ZERO_CMPLX };
-        MCMtrx(controls, mtrx, target);
-=======
         const complex mtrx[4U]{ ZERO_CMPLX, topRight, bottomLeft, ZERO_CMPLX };
         MCMtrx(controls, controlLen, mtrx, target);
->>>>>>> d37eeeec
     }
 
     /**
