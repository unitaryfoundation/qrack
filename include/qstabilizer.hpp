--- conflicted
+++ resolved
@@ -50,10 +50,7 @@
 
 class QStabilizer : public QInterface {
 protected:
-<<<<<<< HEAD
-=======
     typedef std::vector<bool> BoolVector;
->>>>>>> b16d7ec2
     // (2n+1)*n matrix for stabilizer/destabilizer x bits (there's one "scratch row" at the bottom)
     std::vector<BoolVector> x;
     // (2n+1)*n matrix for z bits
@@ -112,26 +109,17 @@
     }
 
 public:
-<<<<<<< HEAD
-    QStabilizer(bitLenInt n, bitCapInt perm = 0, qrack_rand_gen_ptr rgp = nullptr, bool useHardwareRNG = true,
-        bool randomGlobalPhase = true);
-=======
     QStabilizer(bitLenInt n, bitCapInt perm = 0, qrack_rand_gen_ptr rgp = nullptr, complex ignored = CMPLX_DEFAULT_ARG,
         bool doNorm = false, bool randomGlobalPhase = true, bool ignored2 = false, int ignored3 = -1,
         bool useHardwareRNG = true, bool ignored4 = false, real1_f ignored5 = REAL1_EPSILON,
         std::vector<int> ignored6 = {}, bitLenInt ignored7 = 0, real1_f ignored8 = FP_NORM_EPSILON);
->>>>>>> b16d7ec2
 
     QInterfacePtr Clone()
     {
         Finish();
 
-        QStabilizerPtr clone = std::make_shared<QStabilizer>(
-<<<<<<< HEAD
-            qubitCount, 0, rand_generator, hardware_rand_generator != NULL, randGlobalPhase);
-=======
-            qubitCount, 0, rand_generator, CMPLX_DEFAULT_ARG, false, true, false, -1, hardware_rand_generator != NULL);
->>>>>>> b16d7ec2
+        QStabilizerPtr clone = std::make_shared<QStabilizer>(qubitCount, 0, rand_generator, CMPLX_DEFAULT_ARG, false,
+            randGlobalPhase, false, -1, hardware_rand_generator != NULL);
         clone->Finish();
 
         clone->x = x;
@@ -239,9 +227,6 @@
 public:
     void SetQuantumState(const complex* inputState)
     {
-<<<<<<< HEAD
-        throw std::domain_error("QStabilizer::SetQuantumState() not implemented!");
-=======
         if (qubitCount > 1U) {
             throw std::domain_error("QStabilizer::SetQuantumState() not generally implemented!");
         }
@@ -255,7 +240,6 @@
         const complex phase1 = std::polar(ONE_R1, arg(inputState[1]));
         const complex mtrx[4] = { sqrt1MinProb * phase0, sqrtProb * phase0, sqrtProb * phase1, -sqrt1MinProb * phase1 };
         Mtrx(mtrx, 0);
->>>>>>> b16d7ec2
     }
     void SetAmplitude(bitCapInt perm, complex amp)
     {
