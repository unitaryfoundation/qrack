//////////////////////////////////////////////////////////////////////////////////////
//
// (C) Daniel Strano and the Qrack contributors 2017-2021. All rights reserved.
//
// Adapted from:
//
// CHP: CNOT-Hadamard-Phase
// Stabilizer Quantum Computer Simulator
// by Scott Aaronson
// Last modified June 30, 2004
//
// Thanks to Simon Anders and Andrew Cross for bugfixes
//
// https://www.scottaaronson.com/chp/
//
// Daniel Strano and the Qrack contributers appreciate Scott Aaronson's open sharing of the CHP code, and we hope that
// vm6502q/qrack is one satisfactory framework by which CHP could be adapted to enter the C++ STL. Our project
// philosophy aims to raise the floor of decentralized quantum computing technology access across all modern platforms,
// for all people, not commercialization.
//
// Licensed under the GNU Lesser General Public License V3.
// See LICENSE.md in the project root or https://www.gnu.org/licenses/lgpl-3.0.en.html
// for details.

#pragma once

#include <cstdint>

#include "common/qrack_types.hpp"
#include "common/rdrandwrapper.hpp"

#if ENABLE_QUNIT_CPU_PARALLEL
#include "common/dispatchqueue.hpp"
#endif

namespace Qrack {

struct AmplitudeEntry {
    bitCapIntOcl permutation;
    complex amplitude;

    AmplitudeEntry(const bitCapInt& p, const complex& a)
        : permutation(p)
        , amplitude(a)
    {
    }
};

class QStabilizer;
typedef std::shared_ptr<QStabilizer> QStabilizerPtr;

class QStabilizer {
protected:
    // # of qubits
    bitLenInt qubitCount;
    // (2n+1)*n matrix for stabilizer/destabilizer x bits (there's one "scratch row" at the bottom)
    std::vector<std::vector<bool>> x;
    // (2n+1)*n matrix for z bits
    std::vector<std::vector<bool>> z;
    // Phase bits: 0 for +1, 1 for i, 2 for -1, 3 for -i.  Normally either 0 or 2.
    std::vector<uint8_t> r;

    uint32_t randomSeed;
    qrack_rand_gen_ptr rand_generator;
    std::uniform_real_distribution<real1_f> rand_distribution;
    std::shared_ptr<RdRandom> hardware_rand_generator;

#if ENABLE_QUNIT_CPU_PARALLEL
    DispatchQueue dispatchQueue;
#endif

    typedef std::function<void(void)> DispatchFn;
    void Dispatch(DispatchFn fn)
    {
#if ENABLE_QUNIT_CPU_PARALLEL
        dispatchQueue.dispatch(fn);
#else
        fn();
#endif
    }

    void Dump()
    {
#if ENABLE_QUNIT_CPU_PARALLEL
        dispatchQueue.dump();
#endif
    }

    bitCapIntOcl pow2Ocl(const bitLenInt& qubit) { return ONE_BCI << (bitCapIntOcl)qubit; }

public:
    QStabilizer(
        const bitLenInt& n, const bitCapInt& perm = 0, bool useHardwareRNG = true, qrack_rand_gen_ptr rgp = nullptr);

    QStabilizer(QStabilizer& s)
    {
        s.Finish();

        qubitCount = s.qubitCount;
        x = s.x;
        z = s.z;
        r = s.r;
        randomSeed = s.randomSeed;
        rand_generator = s.rand_generator;
        rand_distribution = s.rand_distribution;
        hardware_rand_generator = s.hardware_rand_generator;
    }

    virtual ~QStabilizer() { Dump(); }

    void Finish()
    {
#if ENABLE_QUNIT_CPU_PARALLEL
        dispatchQueue.finish();
#endif
    }

    bool isFinished()
    {
#if ENABLE_QUNIT_CPU_PARALLEL
        return dispatchQueue.isFinished();
#else
        return true;
#endif
    }

    bitLenInt GetQubitCount() { return qubitCount; }

    bitCapIntOcl GetMaxQPower() { return pow2Ocl(qubitCount); }

    void SetPermutation(const bitCapInt& perm);

    void SetRandomSeed(uint32_t seed)
    {
        if (rand_generator != NULL) {
            rand_generator->seed(seed);
        }
    }

    bool Rand()
    {
        if (hardware_rand_generator != NULL) {
            return hardware_rand_generator->Next() < (ONE_R1 / 2U);
        } else {
            return rand_distribution(*rand_generator) < (ONE_R1 / 2U);
        }
    }

protected:
    /// Sets row i equal to row k
    void rowcopy(const bitLenInt& i, const bitLenInt& k);
    /// Swaps row i and row k
    void rowswap(const bitLenInt& i, const bitLenInt& k);
    /// Sets row i equal to the bth observable (X_1,...X_n,Z_1,...,Z_n)
    void rowset(const bitLenInt& i, bitLenInt b);
    /// Return the phase (0,1,2,3) when row i is LEFT-multiplied by row k
    uint8_t clifford(const bitLenInt& i, const bitLenInt& k);
    /// Left-multiply row i by row k
    void rowmult(const bitLenInt& i, const bitLenInt& k);

    /**
     * Do Gaussian elimination to put the stabilizer generators in the following form:
     * At the top, a minimal set of generators containing X's and Y's, in "quasi-upper-triangular" form.
     * (Return value = number of such generators = log_2 of number of nonzero basis states)
     * At the bottom, generators containing Z's only in quasi-upper-triangular form.
     */
    bitLenInt gaussian();

    /**
     * Finds a Pauli operator P such that the basis state P|0...0> occurs with nonzero amplitude in q, and
     * writes P to the scratch space of q.  For this to work, Gaussian elimination must already have been
     * performed on q.  g is the return value from gaussian(q).
     */
    void seed(const bitLenInt& g);

    /// Helper for setBasisState() and setBasisProb()
    AmplitudeEntry getBasisAmp(const real1_f& nrm);

    /// Returns the result of applying the Pauli operator in the "scratch space" of q to |0...0>
    void setBasisState(const real1_f& nrm, complex* stateVec);

    /// Returns the probability from applying the Pauli operator in the "scratch space" of q to |0...0>
    void setBasisProb(const real1_f& nrm, real1* outputProbs);

    void DecomposeDispose(const bitLenInt start, const bitLenInt length, QStabilizerPtr toCopy);

public:
    /// Apply a CNOT gate with control and target
    void CNOT(const bitLenInt& control, const bitLenInt& target);
    /// Apply a CZ gate with control and target
    void CZ(const bitLenInt& control, const bitLenInt& target);
    /// Apply a CY gate with control and target
    void CY(const bitLenInt& control, const bitLenInt& target);
    /// Apply a Hadamard gate to target
    void H(const bitLenInt& target);
    /// Apply a phase gate (|0>->|0>, |1>->i|1>, or "S") to qubit b
    void S(const bitLenInt& target);
    /// Apply a phase gate (|0>->|0>, |1>->-|1>, or "Z") to qubit b
    void Z(const bitLenInt& target);
    /// Apply an X (or NOT) gate to target
    void X(const bitLenInt& target);
    /// Apply a Pauli Y gate to target
    void Y(const bitLenInt& target);
    /// Apply an inverse phase gate (|0>->|0>, |1>->-i|1>, or "S adjoint") to qubit b
    void IS(const bitLenInt& target);
    /// Apply square root of X gate
    void SqrtX(const bitLenInt& target);
    /// Apply inverse square root of X gate
    void ISqrtX(const bitLenInt& target);
    /// Apply square root of Y gate
    void SqrtY(const bitLenInt& target);
    /// Apply inverse square root of Y gate
    void ISqrtY(const bitLenInt& target);

    virtual void Swap(const bitLenInt& qubit1, const bitLenInt& qubit2)
    {
        if (qubit1 == qubit2) {
            return;
        }

        CNOT(qubit1, qubit2);
        CNOT(qubit2, qubit1);
        CNOT(qubit1, qubit2);
    }

    virtual void ISwap(const bitLenInt& qubit1, const bitLenInt& qubit2)
    {
        if (qubit1 == qubit2) {
            return;
        }

        S(qubit1);
        S(qubit2);
        H(qubit1);
        CNOT(qubit1, qubit2);
        CNOT(qubit2, qubit1);
        H(qubit2);
    }

    /**
     * Measure qubit b
     */
    bool M(const bitLenInt& t, bool result = false, const bool& doForce = false, const bool& doApply = true);

    /// Convert the state to ket notation
    void GetQuantumState(complex* stateVec);

<<<<<<< HEAD
    /// Convert the state to ket notation, directly into another QInterface
    void GetQuantumState(QInterfacePtr eng);

    /// Get all probabilities corresponding to ket notation
    void GetProbs(real1* outputProbs);

=======
>>>>>>> 3d09d368
    /**
     * Returns "true" if target qubit is a Z basis eigenstate
     */
    bool IsSeparableZ(const bitLenInt& target);
    /**
     * Returns "true" if target qubit is an X basis eigenstate
     */
    bool IsSeparableX(const bitLenInt& target);
    /**
     * Returns "true" if target qubit is a Y basis eigenstate
     */
    bool IsSeparableY(const bitLenInt& target);
    /**
     * Returns:
     * 0 if target qubit is not separable
     * 1 if target qubit is a Z basis eigenstate
     * 2 if target qubit is an X basis eigenstate
     * 3 if target qubit is a Y basis eigenstate
     */
    uint8_t IsSeparable(const bitLenInt& target);

    bitLenInt Compose(QStabilizerPtr toCopy) { return Compose(toCopy, qubitCount); }
    bitLenInt Compose(QStabilizerPtr toCopy, const bitLenInt start);
    void Decompose(const bitLenInt& start, QStabilizerPtr destination)
    {
        DecomposeDispose(start, destination->qubitCount, destination);
    }

    void Dispose(const bitLenInt& start, const bitLenInt& length)
    {
        DecomposeDispose(start, length, (QStabilizerPtr)NULL);
    }
    bool CanDecomposeDispose(const bitLenInt start, const bitLenInt length);

    bool ApproxCompare(QStabilizerPtr o);
};
} // namespace Qrack<|MERGE_RESOLUTION|>--- conflicted
+++ resolved
@@ -245,15 +245,9 @@
     /// Convert the state to ket notation
     void GetQuantumState(complex* stateVec);
 
-<<<<<<< HEAD
-    /// Convert the state to ket notation, directly into another QInterface
-    void GetQuantumState(QInterfacePtr eng);
-
     /// Get all probabilities corresponding to ket notation
     void GetProbs(real1* outputProbs);
 
-=======
->>>>>>> 3d09d368
     /**
      * Returns "true" if target qubit is a Z basis eigenstate
      */
