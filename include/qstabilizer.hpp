//////////////////////////////////////////////////////////////////////////////////////
//
// (C) Daniel Strano and the Qrack contributors 2017-2023. All rights reserved.
//
// Adapted from:
//
// CHP: CNOT-Hadamard-Phase
// Stabilizer Quantum Computer Simulator
// by Scott Aaronson
// Last modified June 30, 2004
//
// Thanks to Simon Anders and Andrew Cross for bugfixes
//
// https://www.scottaaronson.com/chp/
//
// Daniel Strano and the Qrack contributers appreciate Scott Aaronson's open sharing of the CHP code, and we hope that
// vm6502q/qrack is one satisfactory framework by which CHP could be adapted to enter the C++ STL. Our project
// philosophy aims to raise the floor of decentralized quantum computing technology access across all modern platforms,
// for all people, not commercialization.
//
// Licensed under the GNU Lesser General Public License V3.
// See LICENSE.md in the project root or https://www.gnu.org/licenses/lgpl-3.0.en.html
// for details.

#pragma once

#include "qinterface.hpp"

#if BOOST_AVAILABLE
#include <boost/dynamic_bitset.hpp>
#endif

namespace Qrack {

struct AmplitudeEntry {
    bitCapInt permutation;
    complex amplitude;

    AmplitudeEntry(const bitCapInt& p, const complex& a)
        : permutation(p)
        , amplitude(a)
    {
    }
};

class QStabilizer;
typedef std::shared_ptr<QStabilizer> QStabilizerPtr;

class QStabilizer : public QInterface {
protected:
    unsigned rawRandBools;
    unsigned rawRandBoolsRemaining;
    real1 phaseOffset;
    bitLenInt maxStateMapCacheQubitCount;
#if BOOST_AVAILABLE
    bool isTransposed;
#endif

    // Typedef for special type std::vector<bool> compatibility
#if BOOST_AVAILABLE
    typedef boost::dynamic_bitset<> BoolVector;
#else
    typedef std::vector<bool> BoolVector;
#endif
    // Phase bits: 0 for +1, 1 for i, 2 for -1, 3 for -i.  Normally either 0 or 2.
    std::vector<BoolVector> r;
    // (2n+1)*n matrix for stabilizer/destabilizer x bits (there's one "scratch row" at the bottom)
    std::vector<BoolVector> x;
    // (2n+1)*n matrix for z bits
    std::vector<BoolVector> z;

    typedef std::function<void(const bitLenInt&)> StabilizerParallelFunc;
    typedef std::function<void(void)> DispatchFn;
    void Dispatch(DispatchFn fn) { fn(); }

    void ParFor(StabilizerParallelFunc fn, std::vector<bitLenInt> qubits);

    void SetPhaseOffset(real1_f phaseArg)
    {
        phaseOffset = (real1)phaseArg;
        const bool isNeg = phaseOffset < 0;
        if (isNeg) {
            phaseOffset = -phaseOffset;
        }
        phaseOffset -= (real1)(((size_t)(phaseOffset / (2 * PI_R1))) * (2 * PI_R1));
        if (phaseOffset > PI_R1) {
            phaseOffset -= 2 * PI_R1;
        }
        if (isNeg) {
            phaseOffset = -phaseOffset;
        }
    }

    uint8_t GetR(size_t i) { return (r[0U][i] ? 1U : 0U) | (r[1U][i] ? 2U : 0U); }
    void ResetR(size_t i)
    {
#if BOOST_AVAILABLE
        r[0U].reset(i);
        r[1U].reset(i);
#else
        r[0U][i] = false;
        r[1U][i] = false;
#endif
    }

    using QInterface::Copy;
    void Copy(QInterfacePtr orig) { Copy(std::dynamic_pointer_cast<QStabilizer>(orig)); }
    void Copy(QStabilizerPtr orig)
    {
        QInterface::Copy(std::dynamic_pointer_cast<QInterface>(orig));
        rawRandBools = orig->rawRandBools;
        rawRandBoolsRemaining = orig->rawRandBoolsRemaining;
        phaseOffset = orig->phaseOffset;
#if BOOST_AVAILABLE
        isTransposed = orig->isTransposed;
#endif
        maxStateMapCacheQubitCount = orig->maxStateMapCacheQubitCount;
        r = orig->r;
        x = orig->x;
        z = orig->z;
    }

#if BOOST_AVAILABLE
    // By Elara (OpenAI custom GPT)
    std::vector<boost::dynamic_bitset<>> FastTranspose(const std::vector<boost::dynamic_bitset<>>& matrix)
    {
        const size_t num_rows = matrix.size();
        const size_t num_cols = matrix[0].size();

        std::vector<BoolVector> transposed(num_cols, BoolVector(num_rows));

        for (size_t row = 0; row < num_rows; ++row) {
            const BoolVector& bit_row = matrix[row];
            for (size_t col = bit_row.find_first(); col != BoolVector::npos; col = bit_row.find_next(col)) {
                transposed[col].set(row);
            }
        }

        return transposed;
    }

    void SetTransposeState(bool isTrans)
    {
        if (isTrans == isTransposed) {
            return;
        }

        if (!isTransposed) {
            x.pop_back();
            z.pop_back();
            r[0U].pop_back();
            r[1U].pop_back();
        }

        x = FastTranspose(x);
        z = FastTranspose(z);
        isTransposed = isTrans;

        if (!isTransposed) {
            x.emplace_back(qubitCount);
            z.emplace_back(qubitCount);
            r[0U].push_back(0U);
            r[1U].push_back(0U);
        }
    }
#endif

    void ValidateQubitIndex(bitLenInt qubit)
    {
        if (qubit >= qubitCount) {
            throw std::domain_error("QStabilizer gate qubit indices are out-of-bounds!");
        }
    }

public:
    QStabilizer(bitLenInt n, const bitCapInt& perm = ZERO_BCI, qrack_rand_gen_ptr rgp = nullptr,
        const complex& phaseFac = CMPLX_DEFAULT_ARG, bool doNorm = false, bool randomGlobalPhase = true,
        bool ignored2 = false, int64_t ignored3 = -1, bool useHardwareRNG = true, bool ignored4 = false,
        real1_f ignored5 = REAL1_EPSILON, std::vector<int64_t> ignored6 = {}, bitLenInt ignored7 = 0U,
        real1_f ignored8 = _qrack_qunit_sep_thresh);

    ~QStabilizer() { Dump(); }

    QInterfacePtr Clone();

    bool isClifford() { return true; };
    bool isClifford(bitLenInt qubit) { return true; };

    bitLenInt GetQubitCount() { return qubitCount; }

    bitCapInt GetMaxQPower() { return pow2(qubitCount); }

    void ResetPhaseOffset() { phaseOffset = ZERO_R1; }
    complex GetPhaseOffset() { return std::polar(ONE_R1, phaseOffset); }

    void SetPermutation(const bitCapInt& perm, const complex& phaseFac = CMPLX_DEFAULT_ARG);

    void SetRandomSeed(uint32_t seed)
    {
        if (!!rand_generator) {
            rand_generator->seed(seed);
        }
    }

    bool Rand()
    {
        if (!!hardware_rand_generator) {
            if (!rawRandBoolsRemaining) {
                rawRandBools = hardware_rand_generator->NextRaw();
                rawRandBoolsRemaining = sizeof(unsigned) * bitsInByte;
            }
            --rawRandBoolsRemaining;

            return (bool)((rawRandBools >> rawRandBoolsRemaining) & 1U);
        } else {
            return (rand_distribution(*rand_generator) >= HALF_R1_F);
        }
    }

    void Clear()
    {
        x.clear();
        z.clear();
#if BOOST_AVAILABLE
<<<<<<< HEAD
        r[0U].resize(0);
        r[1U].resize(0);
=======
        r[0U].resize(0U);
        r[1U].resize(0U);
>>>>>>> 89432fde
        isTransposed = false;
#else
        r[0U].clear();
        r[1U].clear();
#endif
        phaseOffset = ZERO_R1;
        qubitCount = 0U;
        maxQPower = ONE_BCI;
    }

protected:
    /// Sets row i equal to row k
    void rowcopy(const bitLenInt& i, const bitLenInt& k)
    {
        if (i == k) {
            return;
        }

        x[i] = x[k];
        z[i] = z[k];
        r[0U][i] = r[0U][k];
        r[1U][i] = r[1U][k];
    }
    /// Swaps row i and row k - does not change the logical state
    void rowswap(const bitLenInt& i, const bitLenInt& k)
    {
        if (i == k) {
            return;
        }

        std::swap(x[k], x[i]);
        std::swap(z[k], z[i]);
#if BOOST_AVAILABLE
        bool _r = r[0U][k];
        r[0U][k] = r[0U][i];
        r[0U][i] = _r;
        _r = r[1U][k];
        r[1U][k] = r[1U][i];
        r[1U][i] = _r;
#else
        BoolVector::swap(r[0U][k], r[0U][i]);
        BoolVector::swap(r[1U][k], r[1U][i]);
#endif
    }
    /// Sets row i equal to the bth observable (X_1,...X_n,Z_1,...,Z_n)
    void rowset(const bitLenInt& i, bitLenInt b)
    {
        ResetR(i);

        BoolVector& xi = x[i];
        BoolVector& zi = z[i];
#if BOOST_AVAILABLE
        xi.reset();
        zi.reset();

        if (b < qubitCount) {
            xi.set(b);
        } else {
            b -= qubitCount;
            zi.set(b);
        }
#else
        std::fill(xi.begin(), xi.end(), false);
        std::fill(zi.begin(), zi.end(), false);

        if (b < qubitCount) {
            xi[b] = true;
        } else {
            b -= qubitCount;
            zi[b] = true;
        }
#endif
    }
    /// Left-multiply row i by row k - does not change the logical state
    void rowmult(const bitLenInt& i, const bitLenInt& k)
    {
        uint8_t phase = clifford(i, k);
        r[0U][i] = (bool)(phase & 1U);
        r[1U][i] = (bool)(phase & 2U);
        BoolVector& xi = x[i];
        BoolVector& zi = z[i];

#if BOOST_AVAILABLE
        xi ^= x[k];
        zi ^= z[k];
#else
        for (bitLenInt j = 0U; j < qubitCount; ++j) {
            xi[j] = xi[j] ^ x[k][j];
            zi[j] = zi[j] ^ z[k][j];
        }
#endif
    }
    /// Return the phase (0,1,2,3) when row i is LEFT-multiplied by row k
    uint8_t clifford(const bitLenInt& i, const bitLenInt& k);

    /**
     * Finds a Pauli operator P such that the basis state P|0...0> occurs with nonzero amplitude in q, and
     * writes P to the scratch space of q.  For this to work, Gaussian elimination must already have been
     * performed on q.  g is the return value from gaussian(q).
     */
    void seed(const bitLenInt& g);

    /// Helper for setBasisState() and setBasisProb()
    AmplitudeEntry getBasisAmp(const real1_f& nrm);

    /// Returns the result of applying the Pauli operator in the "scratch space" of q to |0...0>
    void setBasisState(const real1_f& nrm, complex* stateVec);

    /// Returns the result of applying the Pauli operator in the "scratch space" of q to |0...0>
    void setBasisState(const real1_f& nrm, QInterfacePtr eng);

    /// Returns the result of applying the Pauli operator in the "scratch space" of q to |0...0>
    void setBasisState(const real1_f& nrm, std::map<bitCapInt, complex>& stateMap);

    /// Returns the probability from applying the Pauli operator in the "scratch space" of q to |0...0>
    void setBasisProb(const real1_f& nrm, real1* outputProbs);

    /// Returns the (partial) expectation value from a state vector amplitude.
    real1_f getExpectation(const real1_f& nrm, const std::vector<bitCapInt>& bitPowers,
        const std::vector<bitCapInt>& perms, const bitCapInt& offset);

    /// Returns the (partial) expectation value from a state vector amplitude.
    real1_f getExpectation(
        const real1_f& nrm, const std::vector<bitCapInt>& bitPowers, const std::vector<real1_f>& weights);

    /// Returns the (partial) variance from a state vector amplitude.
    real1_f getVariance(const real1_f& mean, const real1_f& nrm, const std::vector<bitCapInt>& bitPowers,
        const std::vector<bitCapInt>& perms, const bitCapInt& offset);

    /// Returns the (partial) variance a state vector amplitude.
    real1_f getVariance(const real1_f& mean, const real1_f& nrm, const std::vector<bitCapInt>& bitPowers,
        const std::vector<real1_f>& weights);

    void DecomposeDispose(const bitLenInt start, const bitLenInt length, QStabilizerPtr toCopy);

    real1_f ApproxCompareHelper(
        QStabilizerPtr toCompare, real1_f error_tol = TRYDECOMPOSE_EPSILON, bool isDiscrete = false);

public:
    /**
     * Do Gaussian elimination to put the stabilizer generators in the following form:
     * At the top, a minimal set of generators containing X's and Y's, in "quasi-upper-triangular" form.
     * (Return value = number of such generators = log_2 of number of nonzero basis states)
     * At the bottom, generators containing Z's only in quasi-upper-triangular form.
     */
    bitLenInt gaussian(bool s = true);

    bitCapInt PermCount() { return pow2(gaussian()); }

    void SetQuantumState(const complex* inputState);
    void SetAmplitude(const bitCapInt& perm, const complex& amp)
    {
        throw std::domain_error("QStabilizer::SetAmplitude() not implemented!");
    }

    void SetRandGlobalPhase(bool isRand) { randGlobalPhase = isRand; }

    /// Apply a CNOT gate with control and target
    void CNOT(bitLenInt control, bitLenInt target);
    /// Apply a CY gate with control and target
    void CY(bitLenInt control, bitLenInt target);
    /// Apply a CZ gate with control and target
    void CZ(bitLenInt control, bitLenInt target);
    /// Apply an (anti-)CNOT gate with control and target
    void AntiCNOT(bitLenInt control, bitLenInt target);
    /// Apply an (anti-)CY gate with control and target
    void AntiCY(bitLenInt control, bitLenInt target);
    /// Apply an (anti-)CZ gate with control and target
    void AntiCZ(bitLenInt control, bitLenInt target);
    /// Apply a Hadamard gate to target
    using QInterface::H;
    void H(bitLenInt qubitIndex);
    /// Apply an X (or NOT) gate to target
    using QInterface::X;
    void X(bitLenInt qubitIndex);
    /// Apply a Pauli Y gate to target
    void Y(bitLenInt qubitIndex);
    /// Apply a phase gate (|0>->|0>, |1>->-|1>, or "Z") to qubit b
    void Z(bitLenInt qubitIndex);
    /// Apply a phase gate (|0>->|0>, |1>->i|1>, or "S") to qubit b
    void S(bitLenInt qubitIndex);
    /// Apply an inverse phase gate (|0>->|0>, |1>->-i|1>, or "S adjoint") to qubit b
    void IS(bitLenInt qubitIndex);
    // Swap two bits
    void Swap(bitLenInt qubitIndex1, bitLenInt qubitIndex2);
    // Swap two bits and apply a phase factor of i if they are different
    void ISwap(bitLenInt qubitIndex1, bitLenInt qubitIndex2);
    // Swap two bits and apply a phase factor of -i if they are different
    void IISwap(bitLenInt qubitIndex1, bitLenInt qubitIndex2);

    /// Measure qubit t
    bool ForceM(bitLenInt t, bool result, bool doForce = true, bool doApply = true);

    /// Convert the state to ket notation
    void GetQuantumState(complex* stateVec);

    /// Convert the state to ket notation, directly into another QInterface
    void GetQuantumState(QInterfacePtr eng);

    /// Convert the state to sparse ket notation
    std::map<bitCapInt, complex> GetQuantumState();

    /// Get all probabilities corresponding to ket notation
    void GetProbs(real1* outputProbs);

    /// Get a single basis state amplitude
    complex GetAmplitude(const bitCapInt& perm);

    /// Get a single basis state amplitude
    std::vector<complex> GetAmplitudes(std::vector<bitCapInt> perms);

    /// Get any single basis state amplitude
    AmplitudeEntry GetAnyAmplitude();

    /// Get any single basis state amplitude where qubit "t" has value "m"
    AmplitudeEntry GetQubitAmplitude(bitLenInt t, bool m);

    /// Get expectation of qubits, interpreting each permutation as an unsigned integer.
    real1_f ExpectationBitsFactorized(
        const std::vector<bitLenInt>& bits, const std::vector<bitCapInt>& perms, const bitCapInt& offset = ZERO_BCI);
    real1_f ExpectationFloatsFactorized(const std::vector<bitLenInt>& bits, const std::vector<real1_f>& weights);
    /// Get variance of qubits, interpreting each permutation as an unsigned integer.
    real1_f VarianceBitsFactorized(
        const std::vector<bitLenInt>& bits, const std::vector<bitCapInt>& perms, const bitCapInt& offset = ZERO_BCI);
    real1_f VarianceFloatsFactorized(const std::vector<bitLenInt>& bits, const std::vector<real1_f>& weights);

    /// Under assumption of a QStabilizerHybrid ancillary buffer, trace out the permutation probability
    /// of the reduced density matrx without ancillae.
    real1_f ProbPermRdm(const bitCapInt& perm, bitLenInt ancillaeStart);

    /// Direct measure of masked permutation probability
    real1_f ProbMask(const bitCapInt& mask, const bitCapInt& permutation);

    /// Returns all qubits entangled with "target" (including itself)
    std::vector<bitLenInt> EntangledQubits(const bitLenInt& target);
    /// Returns "true" if target qubit is a Z basis eigenstate
    bool IsSeparableZ(const bitLenInt& target);
    /// Returns "true" if target qubit is an X basis eigenstate
    bool IsSeparableX(const bitLenInt& target);
    /// Returns "true" if target qubit is a Y basis eigenstate
    bool IsSeparableY(const bitLenInt& target);
    /**
     * Returns:
     * 0 if target qubit is not separable
     * 1 if target qubit is a Z basis eigenstate
     * 2 if target qubit is an X basis eigenstate
     * 3 if target qubit is a Y basis eigenstate
     */
    uint8_t IsSeparable(const bitLenInt& target);

    using QInterface::Compose;
    bitLenInt Compose(QInterfacePtr toCopy) { return Compose(std::dynamic_pointer_cast<QStabilizer>(toCopy)); }
    bitLenInt Compose(QStabilizerPtr toCopy) { return Compose(toCopy, qubitCount); }
    bitLenInt Compose(QInterfacePtr toCopy, bitLenInt start)
    {
        return Compose(std::dynamic_pointer_cast<QStabilizer>(toCopy), start);
    }
    bitLenInt Compose(QStabilizerPtr toCopy, bitLenInt start);
    void Decompose(bitLenInt start, QInterfacePtr dest)
    {
        DecomposeDispose(start, dest->GetQubitCount(), std::dynamic_pointer_cast<QStabilizer>(dest));
    }
    QInterfacePtr Decompose(bitLenInt start, bitLenInt length);
    void Dispose(bitLenInt start, bitLenInt length) { DecomposeDispose(start, length, (QStabilizerPtr) nullptr); }
    void Dispose(bitLenInt start, bitLenInt length, const bitCapInt& ignored)
    {
        DecomposeDispose(start, length, (QStabilizerPtr) nullptr);
    }
    bool CanDecomposeDispose(const bitLenInt start, const bitLenInt length);
    using QInterface::Allocate;
    bitLenInt Allocate(bitLenInt start, bitLenInt length)
    {
        if (!length) {
            return start;
        }

        if (start > qubitCount) {
            throw std::out_of_range("QStabilizer::Allocate() cannot start past end of register!");
        }

        if (!qubitCount) {
            SetQubitCount(length);
            SetPermutation(ZERO_BCI);
            return 0U;
        }

        QStabilizerPtr nQubits = std::make_shared<QStabilizer>(length, ZERO_BCI, rand_generator, CMPLX_DEFAULT_ARG,
            false, randGlobalPhase, false, -1, !!hardware_rand_generator);
        return Compose(nQubits, start);
    }

    void NormalizeState(
        real1_f nrm = REAL1_DEFAULT_ARG, real1_f norm_thresh = REAL1_DEFAULT_ARG, real1_f phaseArg = ZERO_R1_F)
    {
        if (!randGlobalPhase) {
            SetPhaseOffset(phaseOffset + (real1)phaseArg);
        }
    }
    void UpdateRunningNorm(real1_f norm_thresh = REAL1_DEFAULT_ARG)
    {
        // Intentionally left blank
    }

    real1_f SumSqrDiff(QInterfacePtr toCompare)
    {
        return ApproxCompareHelper(std::dynamic_pointer_cast<QStabilizer>(toCompare));
    }
    bool ApproxCompare(QInterfacePtr toCompare, real1_f error_tol = TRYDECOMPOSE_EPSILON)
    {
        return ApproxCompare(std::dynamic_pointer_cast<QStabilizer>(toCompare), error_tol);
    }
    bool ApproxCompare(QStabilizerPtr toCompare, real1_f error_tol = TRYDECOMPOSE_EPSILON)
    {
        return error_tol >= ApproxCompareHelper(toCompare, error_tol, true);
    }
    bool GlobalPhaseCompare(QInterfacePtr toCompare, real1_f error_tol = TRYDECOMPOSE_EPSILON)
    {
        return GlobalPhaseCompare(std::dynamic_pointer_cast<QStabilizer>(toCompare), error_tol);
    }
    bool GlobalPhaseCompare(QStabilizerPtr toCompare, real1_f error_tol = TRYDECOMPOSE_EPSILON)
    {
        const AmplitudeEntry thisAmpEntry = GetAnyAmplitude();
        real1 argDiff = (real1)abs(
            (std::arg(thisAmpEntry.amplitude) - std::arg(toCompare->GetAmplitude(thisAmpEntry.permutation))) /
            (2 * PI_R1));
        argDiff -= (real1)(size_t)argDiff;
        if (argDiff > HALF_R1) {
            argDiff -= ONE_R1;
        }
        if (FP_NORM_EPSILON >= abs(argDiff)) {
            return false;
        }
        return error_tol >= ApproxCompareHelper(toCompare, error_tol, true);
    }

    real1_f Prob(bitLenInt qubit);

    void Mtrx(const complex* mtrx, bitLenInt target);
    void Phase(const complex& topLeft, const complex& bottomRight, bitLenInt target);
    void Invert(const complex& topRight, const complex& bottomLeft, bitLenInt target);
    void MCPhase(
        const std::vector<bitLenInt>& controls, const complex& topLeft, const complex& bottomRight, bitLenInt target);
    void MACPhase(
        const std::vector<bitLenInt>& controls, const complex& topLeft, const complex& bottomRight, bitLenInt target);
    void MCInvert(
        const std::vector<bitLenInt>& controls, const complex& topRight, const complex& bottomLeft, bitLenInt target);
    void MACInvert(
        const std::vector<bitLenInt>& controls, const complex& topRight, const complex& bottomLeft, bitLenInt target);
    void MCMtrx(const std::vector<bitLenInt>& controls, const complex* mtrx, bitLenInt target)
    {
        if (IS_NORM_0(mtrx[1U]) && IS_NORM_0(mtrx[2U])) {
            return MCPhase(controls, mtrx[0U], mtrx[3U], target);
        }

        if (IS_NORM_0(mtrx[0U]) && IS_NORM_0(mtrx[3U])) {
            return MCInvert(controls, mtrx[1U], mtrx[2U], target);
        }

        throw std::domain_error("QStabilizer::MCMtrx() not implemented for non-Clifford/Pauli cases!");
    }
    void MACMtrx(const std::vector<bitLenInt>& controls, const complex* mtrx, bitLenInt target)
    {
        if (IS_NORM_0(mtrx[1U]) && IS_NORM_0(mtrx[2U])) {
            return MACPhase(controls, mtrx[0U], mtrx[3U], target);
        }

        if (IS_NORM_0(mtrx[0U]) && IS_NORM_0(mtrx[3U])) {
            return MACInvert(controls, mtrx[1U], mtrx[2U], target);
        }

        throw std::domain_error("QStabilizer::MACMtrx() not implemented for non-Clifford/Pauli cases!");
    }
    void FSim(real1_f theta, real1_f phi, bitLenInt qubit1, bitLenInt qubit2);

    bool TrySeparate(const std::vector<bitLenInt>& qubits, real1_f ignored);
    bool TrySeparate(bitLenInt qubit) { return CanDecomposeDispose(qubit, 1U); }
    bool TrySeparate(bitLenInt qubit1, bitLenInt qubit2)
    {
        if (qubit2 < qubit1) {
            std::swap(qubit1, qubit2);
        }

        Swap(qubit1, 0U);
        Swap(qubit2, 1U);

        const bool toRet = CanDecomposeDispose(0U, 2U);

        Swap(qubit2, 1U);
        Swap(qubit1, 0U);

        return toRet;
    }

    friend std::ostream& operator<<(std::ostream& os, const QStabilizerPtr s);
    friend std::istream& operator>>(std::istream& is, const QStabilizerPtr s);
};
} // namespace Qrack<|MERGE_RESOLUTION|>--- conflicted
+++ resolved
@@ -222,13 +222,8 @@
         x.clear();
         z.clear();
 #if BOOST_AVAILABLE
-<<<<<<< HEAD
-        r[0U].resize(0);
-        r[1U].resize(0);
-=======
         r[0U].resize(0U);
         r[1U].resize(0U);
->>>>>>> 89432fde
         isTransposed = false;
 #else
         r[0U].clear();
