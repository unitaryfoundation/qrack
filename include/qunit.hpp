//////////////////////////////////////////////////////////////////////////////////////
//
// (C) Daniel Strano and the Qrack contributors 2017-2021. All rights reserved.
//
// QUnit maintains explicit separability of qubits as an optimization on a QEngine.
// See https://arxiv.org/abs/1710.05867
// (The makers of Qrack have no affiliation with the authors of that paper.)
//
// Licensed under the GNU Lesser General Public License V3.
// See LICENSE.md in the project root or https://www.gnu.org/licenses/lgpl-3.0.en.html
// for details.

#pragma once

#include <cfloat>
#include <random>
#include <unordered_set>

#include "qengineshard.hpp"

namespace Qrack {

class QUnit;
typedef std::shared_ptr<QUnit> QUnitPtr;

class QUnit : public QInterface {
protected:
    QInterfaceEngine engine;
    QInterfaceEngine subEngine;
    int devID;
    QEngineShardMap shards;
    complex phaseFactor;
    bool doNormalize;
    bool useHostRam;
    bool useRDRAND;
    bool isSparse;
    bool freezeBasisH;
    bool freezeBasis2Qb;
<<<<<<< HEAD
    bool freezeClifford;
    bitLenInt thresholdQubits;
    std::vector<int> deviceIDs;

    QInterfacePtr MakeEngine(bitLenInt length, bitCapInt perm);

public:
    QUnit(QInterfaceEngine eng, QInterfaceEngine subEng, bitLenInt qBitCount, bitCapInt initState = 0,
        qrack_rand_gen_ptr rgp = nullptr, complex phaseFac = CMPLX_DEFAULT_ARG, bool doNorm = false,
        bool randomGlobalPhase = true, bool useHostMem = false, int deviceId = -1, bool useHardwareRNG = true,
        bool useSparseStateVec = false, real1_f norm_thresh = REAL1_EPSILON, std::vector<int> ignored = {},
        bitLenInt qubitThreshold = 0);

    QUnit(QInterfaceEngine eng, bitLenInt qBitCount, bitCapInt initState = 0, qrack_rand_gen_ptr rgp = nullptr,
        complex phaseFac = CMPLX_DEFAULT_ARG, bool doNorm = false, bool randomGlobalPhase = true,
        bool useHostMem = false, int deviceId = -1, bool useHardwareRNG = true, bool useSparseStateVec = false,
        real1_f norm_thresh = REAL1_EPSILON, std::vector<int> ignored = {}, bitLenInt qubitThreshold = 0)
        : QUnit(eng, eng, qBitCount, initState, rgp, phaseFac, doNorm, randomGlobalPhase, useHostMem, deviceId,
              useHardwareRNG, useSparseStateVec, norm_thresh, ignored, qubitThreshold)
    {
    }

    QUnit(bitLenInt qBitCount, bitCapInt initState = 0, qrack_rand_gen_ptr rgp = nullptr,
        complex phaseFac = CMPLX_DEFAULT_ARG, bool doNorm = false, bool randomGlobalPhase = true,
        bool useHostMem = false, int deviceId = -1, bool useHardwareRNG = true, bool useSparseStateVec = false,
        real1_f norm_thresh = REAL1_EPSILON, std::vector<int> ignored = {}, bitLenInt qubitThreshold = 0)
        : QUnit(QINTERFACE_OPTIMAL_G0_CHILD, QINTERFACE_OPTIMAL_G1_CHILD, qBitCount, initState, rgp, phaseFac, doNorm,
              randomGlobalPhase, useHostMem, deviceId, useHardwareRNG, useSparseStateVec, norm_thresh, ignored,
              qubitThreshold)
    {
    }

    virtual ~QUnit() { Dump(); }
=======
    bool freezeTrySeparate;
    bool isReactiveSeparate;
    bool isPagingSuppressed;
    bool canSuppressPaging;
    bitLenInt thresholdQubits;
    bitLenInt pagingThresholdQubits;
    real1_f separabilityThreshold;
    std::vector<int> deviceIDs;

    QInterfacePtr MakeEngine(bitLenInt length, bitCapInt perm);

    virtual void TurnOnPaging();
    virtual void TurnOffPaging();
    virtual void ConvertPaging(const bool& isPaging)
    {
        if (!canSuppressPaging) {
            return;
        }

        if (isPaging) {
            TurnOnPaging();
        } else {
            TurnOffPaging();
        }
    }

public:
    QUnit(QInterfaceEngine eng, QInterfaceEngine subEng, bitLenInt qBitCount, bitCapInt initState = 0,
        qrack_rand_gen_ptr rgp = nullptr, complex phaseFac = CMPLX_DEFAULT_ARG, bool doNorm = false,
        bool randomGlobalPhase = true, bool useHostMem = false, int deviceId = -1, bool useHardwareRNG = true,
        bool useSparseStateVec = false, real1_f norm_thresh = REAL1_EPSILON, std::vector<int> ignored = {},
        bitLenInt qubitThreshold = 0, real1_f separation_thresh = FP_NORM_EPSILON);

    QUnit(QInterfaceEngine eng, bitLenInt qBitCount, bitCapInt initState = 0, qrack_rand_gen_ptr rgp = nullptr,
        complex phaseFac = CMPLX_DEFAULT_ARG, bool doNorm = false, bool randomGlobalPhase = true,
        bool useHostMem = false, int deviceId = -1, bool useHardwareRNG = true, bool useSparseStateVec = false,
        real1_f norm_thresh = REAL1_EPSILON, std::vector<int> ignored = {}, bitLenInt qubitThreshold = 0,
        real1_f separation_thresh = FP_NORM_EPSILON)
        : QUnit(eng, eng, qBitCount, initState, rgp, phaseFac, doNorm, randomGlobalPhase, useHostMem, deviceId,
              useHardwareRNG, useSparseStateVec, norm_thresh, ignored, qubitThreshold, separation_thresh)
    {
    }

    QUnit(bitLenInt qBitCount, bitCapInt initState = 0, qrack_rand_gen_ptr rgp = nullptr,
        complex phaseFac = CMPLX_DEFAULT_ARG, bool doNorm = false, bool randomGlobalPhase = true,
        bool useHostMem = false, int deviceId = -1, bool useHardwareRNG = true, bool useSparseStateVec = false,
        real1_f norm_thresh = REAL1_EPSILON, std::vector<int> ignored = {}, bitLenInt qubitThreshold = 0,
        real1_f separation_thresh = FP_NORM_EPSILON)
        : QUnit(QINTERFACE_OPTIMAL_G0_CHILD, QINTERFACE_OPTIMAL_G1_CHILD, qBitCount, initState, rgp, phaseFac, doNorm,
              randomGlobalPhase, useHostMem, deviceId, useHardwareRNG, useSparseStateVec, norm_thresh, ignored,
              qubitThreshold, separation_thresh)
    {
    }

    virtual ~QUnit() { Dump(); }

    virtual void SetConcurrency(uint32_t threadsPerEngine)
    {
        ParallelUnitApply(
            [](QInterfacePtr unit, real1_f unused1, real1_f unused2, int32_t threadsPerEngine) {
                unit->SetConcurrency(threadsPerEngine);
                return true;
            },
            ZERO_R1, ZERO_R1, threadsPerEngine);
    }

    virtual void SetReactiveSeparate(const bool& isAggSep) { isReactiveSeparate = isAggSep; }
    virtual bool GetReactiveSeparate() { return isReactiveSeparate; }
>>>>>>> 020e38b0

    virtual void SetConcurrency(uint32_t threadsPerEngine)
    {
        ParallelUnitApply(
            [](QInterfacePtr unit, real1_f unused1, real1_f unused2, int32_t threadsPerEngine) {
                unit->SetConcurrency(threadsPerEngine);
                return true;
            },
            ZERO_R1, ZERO_R1, threadsPerEngine);
    }

    virtual void SetQuantumState(const complex* inputState);
    virtual void GetQuantumState(complex* outputState);
    virtual void GetProbs(real1* outputProbs);
    virtual complex GetAmplitude(bitCapInt perm);
    virtual void SetAmplitude(bitCapInt perm, complex amp);
    virtual void SetPermutation(bitCapInt perm, complex phaseFac = CMPLX_DEFAULT_ARG);
    using QInterface::Compose;
    virtual bitLenInt Compose(QUnitPtr toCopy);
    virtual bitLenInt Compose(QInterfacePtr toCopy) { return Compose(std::dynamic_pointer_cast<QUnit>(toCopy)); }
    virtual bitLenInt Compose(QUnitPtr toCopy, bitLenInt start);
    virtual bitLenInt Compose(QInterfacePtr toCopy, bitLenInt start)
    {
        return Compose(std::dynamic_pointer_cast<QUnit>(toCopy), start);
    }
    virtual void Decompose(bitLenInt start, QInterfacePtr dest)
    {
        Decompose(start, std::dynamic_pointer_cast<QUnit>(dest));
    }
    virtual void Decompose(bitLenInt start, QUnitPtr dest);
    virtual void Dispose(bitLenInt start, bitLenInt length);
    virtual void Dispose(bitLenInt start, bitLenInt length, bitCapInt disposedPerm);

    /**
     * \defgroup BasicGates Basic quantum gate primitives
     *@{
     */

    using QInterface::H;
    virtual void H(bitLenInt target);
    using QInterface::X;
    virtual void X(bitLenInt target);
    using QInterface::Z;
    virtual void Z(bitLenInt target);
    using QInterface::CNOT;
    virtual void CNOT(bitLenInt control, bitLenInt target);
    using QInterface::AntiCNOT;
    virtual void AntiCNOT(bitLenInt control, bitLenInt target);
    using QInterface::CCNOT;
    virtual void CCNOT(bitLenInt control1, bitLenInt control2, bitLenInt target);
    using QInterface::AntiCCNOT;
    virtual void AntiCCNOT(bitLenInt control1, bitLenInt control2, bitLenInt target);
    using QInterface::CY;
    virtual void CY(bitLenInt control, bitLenInt target);
    using QInterface::AntiCY;
    virtual void AntiCY(bitLenInt control, bitLenInt target);
    using QInterface::CCY;
    virtual void CCY(bitLenInt control1, bitLenInt control2, bitLenInt target);
    using QInterface::CZ;
    virtual void CZ(bitLenInt control, bitLenInt target);
    using QInterface::AntiCZ;
    virtual void AntiCZ(bitLenInt control, bitLenInt target);
    using QInterface::CCZ;
    virtual void CCZ(bitLenInt control1, bitLenInt control2, bitLenInt target);
    using QInterface::CH;
    virtual void CH(bitLenInt control, bitLenInt target);

    virtual void ApplySinglePhase(const complex topLeft, const complex bottomRight, bitLenInt qubitIndex);
    virtual void ApplySingleInvert(const complex topRight, const complex bottomLeft, bitLenInt qubitIndex);
    virtual void ApplyControlledSinglePhase(const bitLenInt* controls, const bitLenInt& controlLen,
        const bitLenInt& target, const complex topLeft, const complex bottomRight);
    virtual void ApplyControlledSingleInvert(const bitLenInt* controls, const bitLenInt& controlLen,
        const bitLenInt& target, const complex topRight, const complex bottomLeft);
    virtual void ApplyAntiControlledSinglePhase(const bitLenInt* controls, const bitLenInt& controlLen,
        const bitLenInt& target, const complex topLeft, const complex bottomRight);
    virtual void ApplyAntiControlledSingleInvert(const bitLenInt* controls, const bitLenInt& controlLen,
        const bitLenInt& target, const complex topRight, const complex bottomLeft);
    virtual void ApplySingleBit(const complex* mtrx, bitLenInt qubit);
    virtual void ApplyControlledSingleBit(
        const bitLenInt* controls, const bitLenInt& controlLen, const bitLenInt& target, const complex* mtrx);
    virtual void ApplyAntiControlledSingleBit(
        const bitLenInt* controls, const bitLenInt& controlLen, const bitLenInt& target, const complex* mtrx);
    using QInterface::UniformlyControlledSingleBit;
    virtual void UniformlyControlledSingleBit(const bitLenInt* controls, const bitLenInt& controlLen,
        bitLenInt qubitIndex, const complex* mtrxs, const bitCapInt* mtrxSkipPowers, const bitLenInt mtrxSkipLen,
        const bitCapInt& mtrxSkipValueMask);
    virtual void CUniformParityRZ(
        const bitLenInt* controls, const bitLenInt& controlLen, const bitCapInt& mask, const real1_f& angle);
    virtual void CSwap(
        const bitLenInt* controls, const bitLenInt& controlLen, const bitLenInt& qubit1, const bitLenInt& qubit2);
    virtual void AntiCSwap(
        const bitLenInt* controls, const bitLenInt& controlLen, const bitLenInt& qubit1, const bitLenInt& qubit2);
    virtual void CSqrtSwap(
        const bitLenInt* controls, const bitLenInt& controlLen, const bitLenInt& qubit1, const bitLenInt& qubit2);
    virtual void AntiCSqrtSwap(
        const bitLenInt* controls, const bitLenInt& controlLen, const bitLenInt& qubit1, const bitLenInt& qubit2);
    virtual void CISqrtSwap(
        const bitLenInt* controls, const bitLenInt& controlLen, const bitLenInt& qubit1, const bitLenInt& qubit2);
    virtual void AntiCISqrtSwap(
        const bitLenInt* controls, const bitLenInt& controlLen, const bitLenInt& qubit1, const bitLenInt& qubit2);
    using QInterface::ForceM;
    virtual bool ForceM(bitLenInt qubitIndex, bool result, bool doForce = true, bool doApply = true);
    using QInterface::ForceMReg;
    virtual bitCapInt ForceMReg(
        bitLenInt start, bitLenInt length, bitCapInt result, bool doForce = true, bool doApply = true);
    virtual bitCapInt MAll();

    /** @} */

    /**
     * \defgroup ArithGate Arithmetic and other opcode-like gate implemenations.
     *
     * @{
     */

    virtual void INC(bitCapInt toAdd, bitLenInt start, bitLenInt length);
    virtual void CINC(
        bitCapInt toAdd, bitLenInt inOutStart, bitLenInt length, bitLenInt* controls, bitLenInt controlLen);
    virtual void INCC(bitCapInt toAdd, bitLenInt start, bitLenInt length, bitLenInt carryIndex);
    virtual void INCS(bitCapInt toAdd, bitLenInt start, bitLenInt length, bitLenInt overflowIndex);
    virtual void INCSC(
        bitCapInt toAdd, bitLenInt start, bitLenInt length, bitLenInt overflowIndex, bitLenInt carryIndex);
    virtual void INCSC(bitCapInt toAdd, bitLenInt start, bitLenInt length, bitLenInt carryIndex);
    virtual void DECC(bitCapInt toSub, bitLenInt start, bitLenInt length, bitLenInt carryIndex);
    virtual void DECSC(
        bitCapInt toAdd, bitLenInt start, bitLenInt length, bitLenInt overflowIndex, bitLenInt carryIndex);
    virtual void DECSC(bitCapInt toAdd, bitLenInt start, bitLenInt length, bitLenInt carryIndex);
#if ENABLE_BCD
    virtual void INCBCD(bitCapInt toAdd, bitLenInt start, bitLenInt length);
    virtual void INCBCDC(bitCapInt toAdd, bitLenInt start, bitLenInt length, bitLenInt carryIndex);
    virtual void DECBCD(bitCapInt toAdd, bitLenInt start, bitLenInt length);
    virtual void DECBCDC(bitCapInt toSub, bitLenInt start, bitLenInt length, bitLenInt carryIndex);
#endif
    virtual void MUL(bitCapInt toMul, bitLenInt inOutStart, bitLenInt carryStart, bitLenInt length);
    virtual void DIV(bitCapInt toDiv, bitLenInt inOutStart, bitLenInt carryStart, bitLenInt length);
    virtual void MULModNOut(bitCapInt toMul, bitCapInt modN, bitLenInt inStart, bitLenInt outStart, bitLenInt length);
    virtual void IMULModNOut(bitCapInt toMul, bitCapInt modN, bitLenInt inStart, bitLenInt outStart, bitLenInt length);
    virtual void POWModNOut(bitCapInt base, bitCapInt modN, bitLenInt inStart, bitLenInt outStart, bitLenInt length);
    virtual void CMUL(bitCapInt toMul, bitLenInt inOutStart, bitLenInt carryStart, bitLenInt length,
        bitLenInt* controls, bitLenInt controlLen);
    virtual void CDIV(bitCapInt toDiv, bitLenInt inOutStart, bitLenInt carryStart, bitLenInt length,
        bitLenInt* controls, bitLenInt controlLen);
    virtual void CMULModNOut(bitCapInt toMul, bitCapInt modN, bitLenInt inStart, bitLenInt outStart, bitLenInt length,
        bitLenInt* controls, bitLenInt controlLen);
    virtual void CIMULModNOut(bitCapInt toMul, bitCapInt modN, bitLenInt inStart, bitLenInt outStart, bitLenInt length,
        bitLenInt* controls, bitLenInt controlLen);
    virtual void CPOWModNOut(bitCapInt base, bitCapInt modN, bitLenInt inStart, bitLenInt outStart, bitLenInt length,
        bitLenInt* controls, bitLenInt controlLen);

    /** @} */

    /**
     * \defgroup ExtraOps Extra operations and capabilities
     *
     * @{
     */

    virtual void CPhaseFlipIfLess(bitCapInt greaterPerm, bitLenInt start, bitLenInt length, bitLenInt flagIndex);
    virtual void PhaseFlipIfLess(bitCapInt greaterPerm, bitLenInt start, bitLenInt length);
    virtual void SetReg(bitLenInt start, bitLenInt length, bitCapInt value);
    virtual bitCapInt IndexedLDA(bitLenInt indexStart, bitLenInt indexLength, bitLenInt valueStart,
        bitLenInt valueLength, unsigned char* values, bool resetValue = true);
    virtual bitCapInt IndexedADC(bitLenInt indexStart, bitLenInt indexLength, bitLenInt valueStart,
        bitLenInt valueLength, bitLenInt carryIndex, unsigned char* values);
    virtual bitCapInt IndexedSBC(bitLenInt indexStart, bitLenInt indexLength, bitLenInt valueStart,
        bitLenInt valueLength, bitLenInt carryIndex, unsigned char* values);
    virtual void Hash(bitLenInt start, bitLenInt length, unsigned char* values);
    virtual void Swap(bitLenInt qubit1, bitLenInt qubit2);
    virtual void ISwap(bitLenInt qubit1, bitLenInt qubit2);
    virtual void SqrtSwap(bitLenInt qubit1, bitLenInt qubit2);
    virtual void ISqrtSwap(bitLenInt qubit1, bitLenInt qubit2);
    virtual void FSim(real1_f theta, real1_f phi, bitLenInt qubit1, bitLenInt qubit2);
    virtual void ZeroPhaseFlip(bitLenInt start, bitLenInt length);

    /** @} */

    /**
     * \defgroup UtilityFunc Utility functions
     *
     * @{
     */

    virtual real1_f Prob(bitLenInt qubit);
    virtual real1_f ProbAll(bitCapInt fullRegister);
    virtual real1_f ProbParity(const bitCapInt& mask);
    virtual bool ForceMParity(const bitCapInt& mask, bool result, bool doForce = true);
    virtual real1_f SumSqrDiff(QInterfacePtr toCompare)
    {
        return SumSqrDiff(std::dynamic_pointer_cast<QUnit>(toCompare));
    }
    virtual real1_f SumSqrDiff(QUnitPtr toCompare);
    virtual void UpdateRunningNorm(real1_f norm_thresh = REAL1_DEFAULT_ARG);
    virtual void NormalizeState(real1_f nrm = REAL1_DEFAULT_ARG, real1_f norm_threshold = REAL1_DEFAULT_ARG);
    virtual void Finish();
    virtual bool isFinished();
    virtual void Dump();
    virtual bool isClifford(const bitLenInt& qubit) { return shards[qubit].isClifford(); };

<<<<<<< HEAD
    using QInterface::TrySeparate;
    virtual bool TrySeparate(bitLenInt start, bitLenInt length = 1, real1_f error_tol = REAL1_EPSILON);
=======
    virtual bool TrySeparate(bitLenInt* qubits, bitLenInt length, real1_f error_tol);
    virtual bool TrySeparate(bitLenInt qubit);
    virtual bool TrySeparate(bitLenInt qubit1, bitLenInt qubit2);
>>>>>>> 020e38b0

    virtual QInterfacePtr Clone();

    /** @} */

protected:
    virtual void XBase(const bitLenInt& target);
    virtual void YBase(const bitLenInt& target);
    virtual void ZBase(const bitLenInt& target);
    virtual real1_f ProbBase(const bitLenInt& qubit);
<<<<<<< HEAD
    virtual bool TrySeparateCliffordBit(const bitLenInt& qubit);
=======
>>>>>>> 020e38b0

    typedef void (QInterface::*INCxFn)(bitCapInt, bitLenInt, bitLenInt, bitLenInt);
    typedef void (QInterface::*INCxxFn)(bitCapInt, bitLenInt, bitLenInt, bitLenInt, bitLenInt);
    typedef void (QInterface::*CMULFn)(bitCapInt toMod, bitLenInt start, bitLenInt carryStart, bitLenInt length,
        bitLenInt* controls, bitLenInt controlLen);
    typedef void (QInterface::*CMULModFn)(bitCapInt toMod, bitCapInt modN, bitLenInt start, bitLenInt carryStart,
        bitLenInt length, bitLenInt* controls, bitLenInt controlLen);
    void INT(bitCapInt toMod, bitLenInt start, bitLenInt length, bitLenInt carryIndex, bool hasCarry,
        bitLenInt* controls = NULL, bitLenInt controlLen = 0);
    void INTS(bitCapInt toMod, bitLenInt start, bitLenInt length, bitLenInt overflowIndex, bitLenInt carryIndex,
        bool hasCarry);
    void INCx(INCxFn fn, bitCapInt toMod, bitLenInt start, bitLenInt length, bitLenInt flagIndex);
    void INCxx(
        INCxxFn fn, bitCapInt toMod, bitLenInt start, bitLenInt length, bitLenInt flag1Index, bitLenInt flag2Index);
    QInterfacePtr CMULEntangle(std::vector<bitLenInt> controlVec, bitLenInt start, bitLenInt carryStart,
        bitLenInt length, std::vector<bitLenInt>* controlsMapped);
    std::vector<bitLenInt> CMULEntangle(
        std::vector<bitLenInt> controlVec, bitLenInt start, bitCapInt carryStart, bitLenInt length);
    void CMULx(CMULFn fn, bitCapInt toMod, bitLenInt start, bitLenInt carryStart, bitLenInt length, bitLenInt* controls,
        bitLenInt controlLen);
    void xMULModNOut(
        bitCapInt toMul, bitCapInt modN, bitLenInt inStart, bitLenInt outStart, bitLenInt length, bool inverse);
    void CxMULModNOut(bitCapInt toMul, bitCapInt modN, bitLenInt inStart, bitLenInt outStart, bitLenInt length,
        bitLenInt* controls, bitLenInt controlLen, bool inverse);
    void CMULModx(CMULModFn fn, bitCapInt toMod, bitCapInt modN, bitLenInt start, bitLenInt carryStart,
        bitLenInt length, std::vector<bitLenInt> controlVec);
    bool CArithmeticOptimize(bitLenInt* controls, bitLenInt controlLen, std::vector<bitLenInt>* controlVec);
    bool INTCOptimize(bitCapInt toMod, bitLenInt start, bitLenInt length, bool isAdd, bitLenInt carryIndex);
    bool INTSOptimize(bitCapInt toMod, bitLenInt start, bitLenInt length, bool isAdd, bitLenInt overflowIndex);
    bool INTSCOptimize(
        bitCapInt toMod, bitLenInt start, bitLenInt length, bool isAdd, bitLenInt carryIndex, bitLenInt overflowIndex);

    virtual QInterfacePtr Entangle(std::vector<bitLenInt> bits);
    virtual QInterfacePtr Entangle(std::vector<bitLenInt*> bits);
    virtual QInterfacePtr EntangleRange(bitLenInt start, bitLenInt length);
    virtual QInterfacePtr EntangleRange(bitLenInt start, bitLenInt length, bitLenInt start2, bitLenInt length2);
    virtual QInterfacePtr EntangleRange(
        bitLenInt start, bitLenInt length, bitLenInt start2, bitLenInt length2, bitLenInt start3, bitLenInt length3);
    virtual QInterfacePtr EntangleAll()
    {
        QInterfacePtr toRet = EntangleRange(0, qubitCount);
        OrderContiguous(toRet);
        return toRet;
    }

    virtual QInterfacePtr CloneBody(QUnitPtr copyPtr);

    virtual bool CheckBitPermutation(const bitLenInt& qubitIndex, const bool& inCurrentBasis = false);
    virtual bool CheckBitsPermutation(
        const bitLenInt& start, const bitLenInt& length, const bool& inCurrentBasis = false);
    virtual bitCapInt GetCachedPermutation(const bitLenInt& start, const bitLenInt& length);
    virtual bitCapInt GetCachedPermutation(const bitLenInt* bitArray, const bitLenInt& length);
    virtual bool CheckBitsPlus(const bitLenInt& qubitIndex, const bitLenInt& length);

    virtual QInterfacePtr EntangleInCurrentBasis(
        std::vector<bitLenInt*>::iterator first, std::vector<bitLenInt*>::iterator last);

    typedef bool (*ParallelUnitFn)(QInterfacePtr unit, real1_f param1, real1_f param2, int32_t param3);
    bool ParallelUnitApply(ParallelUnitFn fn, real1_f param1 = ZERO_R1, real1_f param2 = ZERO_R1, int32_t param3 = 0);

    virtual void SeparateBit(bool value, bitLenInt qubit);

    void OrderContiguous(QInterfacePtr unit);

    virtual void Detach(bitLenInt start, bitLenInt length, QUnitPtr dest);

    struct QSortEntry {
        bitLenInt bit;
        bitLenInt mapped;
        bool operator<(const QSortEntry& rhs) { return mapped < rhs.mapped; }
        bool operator>(const QSortEntry& rhs) { return mapped > rhs.mapped; }
    };
    void SortUnit(QInterfacePtr unit, std::vector<QSortEntry>& bits, bitLenInt low, bitLenInt high);

    template <typename CF, typename F>
    void ApplyEitherControlled(const bitLenInt* controls, const bitLenInt& controlLen,
        const std::vector<bitLenInt> targets, const bool& anti, CF cfn, F f, const bool& isPhase = false,
        const bool& isInvert = false, const bool& inCurrentBasis = false);

    bitCapInt GetIndexedEigenstate(bitLenInt indexStart, bitLenInt indexLength, bitLenInt valueStart,
        bitLenInt valueLength, unsigned char* values);
    bitCapInt GetIndexedEigenstate(bitLenInt start, bitLenInt length, unsigned char* values);

    void TransformX2x2(const complex* mtrxIn, complex* mtrxOut);
    void TransformXInvert(const complex& topRight, const complex& bottomLeft, complex* mtrxOut);
    void TransformY2x2(const complex* mtrxIn, complex* mtrxOut);
    void TransformYInvert(const complex& topRight, const complex& bottomLeft, complex* mtrxOut);
    void TransformPhase(const complex& topLeft, const complex& bottomRight, complex* mtrxOut);

    void RevertBasisX(const bitLenInt& i)
    {
        if (freezeBasisH || !shards[i].isPauliX) {
            // Recursive call that should be blocked,
            // or already in target basis.
            return;
        }

        freezeBasisH = true;
        H(i);
        shards[i].isPauliX = false;
        freezeBasisH = false;
    }

    void RevertBasisY(const bitLenInt& i)
    {
        if (freezeBasisH || !shards[i].isPauliY) {
            // Recursive call that should be blocked,
            // or already in target basis.
            return;
        }

        shards[i].isPauliY = false;
        shards[i].isPauliX = true;
        freezeBasisH = true;
        S(i);
        freezeBasisH = false;
    }

    void RevertBasis1Qb(const bitLenInt& i)
    {
<<<<<<< HEAD
        RevertBasisY(i);
        RevertBasisX(i);
=======
        if (freezeBasisH) {
            return;
        }

        QEngineShard& shard = shards[i];

        if (shard.unit && shard.isPauliY) {
            ConvertYToZ(i);
            return;
        }

        RevertBasisY(i);
        RevertBasisX(i);
    }

    virtual void ConvertZToX(const bitLenInt& target)
    {
        QEngineShard& shard = shards[target];
        shard.isPauliX = true;
        freezeBasisH = true;
        H(target);
        freezeBasisH = false;
    }
    virtual void ConvertXToY(const bitLenInt& target)
    {
        QEngineShard& shard = shards[target];

        complex mtrx[4] = { complex(ONE_R1, -ONE_R1) / (real1)2.0f, complex(ONE_R1, ONE_R1) / (real1)2.0f,
            complex(ONE_R1, ONE_R1) / (real1)2.0f, complex(ONE_R1, -ONE_R1) / (real1)2.0f };
        if (shard.unit) {
            shard.unit->ApplySingleBit(mtrx, shard.mapped);
        }

        shard.isPauliX = false;
        shard.isPauliY = true;

        if (shard.isPhaseDirty || shard.isProbDirty) {
            shard.MakeDirty();
            return;
        }

        complex tempAmp1 = mtrx[2] * shard.amp0 + mtrx[3] * shard.amp1;
        shard.amp0 = mtrx[0] * shard.amp0 + mtrx[1] * shard.amp1;
        shard.amp1 = tempAmp1;
        if (doNormalize) {
            shard.ClampAmps(amplitudeFloor);
        }
    }
    virtual void ConvertYToZ(const bitLenInt& target)
    {
        QEngineShard& shard = shards[target];

        if (!shard.unit) {
            RevertBasisY(target);
            RevertBasisX(target);
            return;
        }

        complex mtrx[4] = { complex(SQRT1_2_R1, ZERO_R1), complex(SQRT1_2_R1, ZERO_R1), complex(ZERO_R1, SQRT1_2_R1),
            complex(ZERO_R1, -SQRT1_2_R1) };
        shard.unit->ApplySingleBit(mtrx, shard.mapped);

        shard.isPauliY = false;
        shard.isPauliX = false;

        if (shard.isPhaseDirty || shard.isProbDirty) {
            shard.MakeDirty();
            return;
        }

        complex tempAmp1 = complex(ZERO_R1, SQRT1_2_R1) * (shard.amp0 - shard.amp1);
        shard.amp0 = SQRT1_2_R1 * (shard.amp0 + shard.amp1);
        shard.amp1 = tempAmp1;
        if (doNormalize) {
            shard.ClampAmps(amplitudeFloor);
        }
    }
    virtual void ConvertZToY(const bitLenInt& target)
    {
        QEngineShard& shard = shards[target];

        complex mtrx[4] = { complex(SQRT1_2_R1, ZERO_R1), complex(ZERO_R1, -SQRT1_2_R1), complex(SQRT1_2_R1, ZERO_R1),
            complex(ZERO_R1, SQRT1_2_R1) };
        if (!shard.unit) {
            shard.unit->ApplySingleBit(mtrx, shard.mapped);
        }

        shard.isPauliY = true;
        shard.isPauliX = false;

        if (shard.isPhaseDirty || shard.isProbDirty) {
            shard.MakeDirty();
            return;
        }

        complex tempAmp1 = complex(ZERO_R1, SQRT1_2_R1) * (shard.amp0 - shard.amp1);
        shard.amp0 = SQRT1_2_R1 * (shard.amp0 + shard.amp1);
        shard.amp1 = tempAmp1;
        if (doNormalize) {
            shard.ClampAmps(amplitudeFloor);
        }
>>>>>>> 020e38b0
    }

    enum RevertExclusivity { INVERT_AND_PHASE = 0, ONLY_INVERT = 1, ONLY_PHASE = 2 };
    enum RevertControl { CONTROLS_AND_TARGETS = 0, ONLY_CONTROLS = 1, ONLY_TARGETS = 2 };
    enum RevertAnti { CTRL_AND_ANTI = 0, ONLY_CTRL = 1, ONLY_ANTI = 2 };

    void ApplyBuffer(PhaseShardPtr phaseShard, const bitLenInt& control, const bitLenInt& target, const bool& isAnti);
    void ApplyBufferMap(const bitLenInt& bitIndex, ShardToPhaseMap bufferMap, const RevertExclusivity& exclusivity,
        const bool& isControl, const bool& isAnti, std::set<bitLenInt> exceptPartners, const bool& dumpSkipped);
    void RevertBasis2Qb(const bitLenInt& i, const RevertExclusivity& exclusivity = INVERT_AND_PHASE,
        const RevertControl& controlExclusivity = CONTROLS_AND_TARGETS,
        const RevertAnti& antiExclusivity = CTRL_AND_ANTI, std::set<bitLenInt> exceptControlling = {},
        std::set<bitLenInt> exceptTargetedBy = {}, const bool& dumpSkipped = false, const bool& skipOptimized = false);

    void Flush0Eigenstate(const bitLenInt& i)
    {
        shards[i].DumpControlOf();
        if (randGlobalPhase) {
            shards[i].DumpSamePhaseAntiControlOf();
        }
        RevertBasis2Qb(i, INVERT_AND_PHASE, ONLY_CONTROLS, ONLY_ANTI);
    }
    void Flush1Eigenstate(const bitLenInt& i)
    {
        shards[i].DumpAntiControlOf();
        if (randGlobalPhase) {
            shards[i].DumpSamePhaseControlOf();
        }
        RevertBasis2Qb(i, INVERT_AND_PHASE, ONLY_CONTROLS, ONLY_CTRL);
    }
    void ToPermBasis(const bitLenInt& i)
    {
        RevertBasisY(i);
        RevertBasisX(i);
        RevertBasis2Qb(i);
    }
    void ToPermBasis(const bitLenInt& start, const bitLenInt& length)
    {
        bitLenInt i;
        for (i = 0; i < length; i++) {
            RevertBasisY(start + i);
        }
        for (i = 0; i < length; i++) {
            RevertBasisX(start + i);
        }
        for (i = 0; i < length; i++) {
            RevertBasis2Qb(start + i);
        }
    }
    void ToPermBasisAll() { ToPermBasis(0, qubitCount); }
    void ToPermBasisProb(const bitLenInt& qubit)
    {
        RevertBasis1Qb(qubit);
        RevertBasis2Qb(qubit, ONLY_INVERT, ONLY_TARGETS);
    }
    void ToPermBasisProb(const bitLenInt& start, const bitLenInt& length)
    {
        bitLenInt i;
        for (i = 0; i < length; i++) {
            RevertBasis1Qb(start + i);
        }
        for (i = 0; i < length; i++) {
            RevertBasis2Qb(start + i, ONLY_INVERT, ONLY_TARGETS);
        }
    }
    void ToPermBasisMeasure(const bitLenInt& qubit)
    {
        if (qubitCount == 1U) {
            ToPermBasisAllMeasure();
            return;
        }

        RevertBasis1Qb(qubit);
        RevertBasis2Qb(qubit, ONLY_INVERT);
        RevertBasis2Qb(qubit, ONLY_PHASE, ONLY_CONTROLS);

        shards[qubit].DumpMultiBit();
    }
    void ToPermBasisMeasure(const bitLenInt& start, const bitLenInt& length)
    {
        if ((start == 0) && (length == qubitCount)) {
            ToPermBasisAllMeasure();
            return;
        }

        bitLenInt i;

        std::set<bitLenInt> exceptBits;
        for (i = 0; i < length; i++) {
            exceptBits.insert(start + i);
        }
        for (i = 0; i < length; i++) {
            RevertBasisY(start + i);
        }
        for (i = 0; i < length; i++) {
            RevertBasisX(start + i);
        }
        for (i = 0; i < length; i++) {
            RevertBasis2Qb(start + i, ONLY_INVERT);
            RevertBasis2Qb(start + i, ONLY_PHASE, ONLY_CONTROLS, CTRL_AND_ANTI, exceptBits);
            shards[start + i].DumpMultiBit();
        }
    }
    void ToPermBasisAllMeasure()
    {
        bitLenInt i;
        for (i = 0; i < qubitCount; i++) {
            RevertBasisY(i);
        }
        for (i = 0; i < qubitCount; i++) {
<<<<<<< HEAD
            RevertBasisX(i);
        }
        for (i = 0; i < qubitCount; i++) {
            shards[i].ClearInvertPhase();
            RevertBasis2Qb(i, ONLY_INVERT, CONTROLS_AND_TARGETS, CTRL_AND_ANTI, {}, {}, true);
=======
            shards[i].ClearInvertPhase();
            RevertBasis2Qb(i, ONLY_INVERT);
            shards[i].DumpMultiBit();
>>>>>>> 020e38b0
        }
    }

    void DirtyShardRange(bitLenInt start, bitLenInt length)
    {
        for (bitLenInt i = 0; i < length; i++) {
            shards[start + i].MakeDirty();
        }
    }

    void DirtyShardRangePhase(bitLenInt start, bitLenInt length)
    {
        for (bitLenInt i = 0; i < length; i++) {
            shards[start + i].isPhaseDirty = true;
        }
    }

    void DirtyShardIndexVector(std::vector<bitLenInt> bitIndices)
    {
        for (bitLenInt i = 0; i < bitIndices.size(); i++) {
            shards[bitIndices[i]].MakeDirty();
        }
    }

    void EndEmulation(QEngineShard& shard)
    {
        if (!shard.unit) {
            complex bitState[2] = { shard.amp0, shard.amp1 };
            shard.unit = MakeEngine(1, 0);
            shard.unit->SetQuantumState(bitState);
        }
    }

    void EndEmulation(const bitLenInt& target)
    {
        QEngineShard& shard = shards[target];
        EndEmulation(shard);
    }

<<<<<<< HEAD
    void EndEmulation(bitLenInt start, bitLenInt length)
    {
        for (bitLenInt i = 0; i < length; i++) {
            EndEmulation(start + i);
        }
    }

    void EndEmulation(bitLenInt* bitIndices, bitLenInt length)
    {
        for (bitLenInt i = 0; i < length; i++) {
            EndEmulation(bitIndices[i]);
        }
    }

    void EndAllEmulation()
    {
        for (bitLenInt i = 0; i < qubitCount; i++) {
            EndEmulation(i);
        }
    }

=======
>>>>>>> 020e38b0
    bitLenInt FindShardIndex(QEngineShardPtr shard)
    {
        shard->found = true;
        for (bitLenInt i = 0; i < shards.size(); i++) {
            if (shards[i].found) {
                shard->found = false;
                return i;
            }
        }
        shard->found = false;
        return shards.size();
    }

    void CommuteH(const bitLenInt& bitIndex);

    void OptimizePairBuffers(const bitLenInt& control, const bitLenInt& target, const bool& anti);
<<<<<<< HEAD
=======

    void CacheSingleQubitShard(bitLenInt target);
>>>>>>> 020e38b0
};

} // namespace Qrack<|MERGE_RESOLUTION|>--- conflicted
+++ resolved
@@ -36,41 +36,6 @@
     bool isSparse;
     bool freezeBasisH;
     bool freezeBasis2Qb;
-<<<<<<< HEAD
-    bool freezeClifford;
-    bitLenInt thresholdQubits;
-    std::vector<int> deviceIDs;
-
-    QInterfacePtr MakeEngine(bitLenInt length, bitCapInt perm);
-
-public:
-    QUnit(QInterfaceEngine eng, QInterfaceEngine subEng, bitLenInt qBitCount, bitCapInt initState = 0,
-        qrack_rand_gen_ptr rgp = nullptr, complex phaseFac = CMPLX_DEFAULT_ARG, bool doNorm = false,
-        bool randomGlobalPhase = true, bool useHostMem = false, int deviceId = -1, bool useHardwareRNG = true,
-        bool useSparseStateVec = false, real1_f norm_thresh = REAL1_EPSILON, std::vector<int> ignored = {},
-        bitLenInt qubitThreshold = 0);
-
-    QUnit(QInterfaceEngine eng, bitLenInt qBitCount, bitCapInt initState = 0, qrack_rand_gen_ptr rgp = nullptr,
-        complex phaseFac = CMPLX_DEFAULT_ARG, bool doNorm = false, bool randomGlobalPhase = true,
-        bool useHostMem = false, int deviceId = -1, bool useHardwareRNG = true, bool useSparseStateVec = false,
-        real1_f norm_thresh = REAL1_EPSILON, std::vector<int> ignored = {}, bitLenInt qubitThreshold = 0)
-        : QUnit(eng, eng, qBitCount, initState, rgp, phaseFac, doNorm, randomGlobalPhase, useHostMem, deviceId,
-              useHardwareRNG, useSparseStateVec, norm_thresh, ignored, qubitThreshold)
-    {
-    }
-
-    QUnit(bitLenInt qBitCount, bitCapInt initState = 0, qrack_rand_gen_ptr rgp = nullptr,
-        complex phaseFac = CMPLX_DEFAULT_ARG, bool doNorm = false, bool randomGlobalPhase = true,
-        bool useHostMem = false, int deviceId = -1, bool useHardwareRNG = true, bool useSparseStateVec = false,
-        real1_f norm_thresh = REAL1_EPSILON, std::vector<int> ignored = {}, bitLenInt qubitThreshold = 0)
-        : QUnit(QINTERFACE_OPTIMAL_G0_CHILD, QINTERFACE_OPTIMAL_G1_CHILD, qBitCount, initState, rgp, phaseFac, doNorm,
-              randomGlobalPhase, useHostMem, deviceId, useHardwareRNG, useSparseStateVec, norm_thresh, ignored,
-              qubitThreshold)
-    {
-    }
-
-    virtual ~QUnit() { Dump(); }
-=======
     bool freezeTrySeparate;
     bool isReactiveSeparate;
     bool isPagingSuppressed;
@@ -139,17 +104,6 @@
 
     virtual void SetReactiveSeparate(const bool& isAggSep) { isReactiveSeparate = isAggSep; }
     virtual bool GetReactiveSeparate() { return isReactiveSeparate; }
->>>>>>> 020e38b0
-
-    virtual void SetConcurrency(uint32_t threadsPerEngine)
-    {
-        ParallelUnitApply(
-            [](QInterfacePtr unit, real1_f unused1, real1_f unused2, int32_t threadsPerEngine) {
-                unit->SetConcurrency(threadsPerEngine);
-                return true;
-            },
-            ZERO_R1, ZERO_R1, threadsPerEngine);
-    }
 
     virtual void SetQuantumState(const complex* inputState);
     virtual void GetQuantumState(complex* outputState);
@@ -338,14 +292,9 @@
     virtual void Dump();
     virtual bool isClifford(const bitLenInt& qubit) { return shards[qubit].isClifford(); };
 
-<<<<<<< HEAD
-    using QInterface::TrySeparate;
-    virtual bool TrySeparate(bitLenInt start, bitLenInt length = 1, real1_f error_tol = REAL1_EPSILON);
-=======
     virtual bool TrySeparate(bitLenInt* qubits, bitLenInt length, real1_f error_tol);
     virtual bool TrySeparate(bitLenInt qubit);
     virtual bool TrySeparate(bitLenInt qubit1, bitLenInt qubit2);
->>>>>>> 020e38b0
 
     virtual QInterfacePtr Clone();
 
@@ -356,10 +305,6 @@
     virtual void YBase(const bitLenInt& target);
     virtual void ZBase(const bitLenInt& target);
     virtual real1_f ProbBase(const bitLenInt& qubit);
-<<<<<<< HEAD
-    virtual bool TrySeparateCliffordBit(const bitLenInt& qubit);
-=======
->>>>>>> 020e38b0
 
     typedef void (QInterface::*INCxFn)(bitCapInt, bitLenInt, bitLenInt, bitLenInt);
     typedef void (QInterface::*INCxxFn)(bitCapInt, bitLenInt, bitLenInt, bitLenInt, bitLenInt);
@@ -480,10 +425,6 @@
 
     void RevertBasis1Qb(const bitLenInt& i)
     {
-<<<<<<< HEAD
-        RevertBasisY(i);
-        RevertBasisX(i);
-=======
         if (freezeBasisH) {
             return;
         }
@@ -585,7 +526,6 @@
         if (doNormalize) {
             shard.ClampAmps(amplitudeFloor);
         }
->>>>>>> 020e38b0
     }
 
     enum RevertExclusivity { INVERT_AND_PHASE = 0, ONLY_INVERT = 1, ONLY_PHASE = 2 };
@@ -678,10 +618,7 @@
             exceptBits.insert(start + i);
         }
         for (i = 0; i < length; i++) {
-            RevertBasisY(start + i);
-        }
-        for (i = 0; i < length; i++) {
-            RevertBasisX(start + i);
+            RevertBasis1Qb(start + i);
         }
         for (i = 0; i < length; i++) {
             RevertBasis2Qb(start + i, ONLY_INVERT);
@@ -693,20 +630,12 @@
     {
         bitLenInt i;
         for (i = 0; i < qubitCount; i++) {
-            RevertBasisY(i);
+            RevertBasis1Qb(i);
         }
         for (i = 0; i < qubitCount; i++) {
-<<<<<<< HEAD
-            RevertBasisX(i);
-        }
-        for (i = 0; i < qubitCount; i++) {
-            shards[i].ClearInvertPhase();
-            RevertBasis2Qb(i, ONLY_INVERT, CONTROLS_AND_TARGETS, CTRL_AND_ANTI, {}, {}, true);
-=======
             shards[i].ClearInvertPhase();
             RevertBasis2Qb(i, ONLY_INVERT);
             shards[i].DumpMultiBit();
->>>>>>> 020e38b0
         }
     }
 
@@ -746,30 +675,6 @@
         EndEmulation(shard);
     }
 
-<<<<<<< HEAD
-    void EndEmulation(bitLenInt start, bitLenInt length)
-    {
-        for (bitLenInt i = 0; i < length; i++) {
-            EndEmulation(start + i);
-        }
-    }
-
-    void EndEmulation(bitLenInt* bitIndices, bitLenInt length)
-    {
-        for (bitLenInt i = 0; i < length; i++) {
-            EndEmulation(bitIndices[i]);
-        }
-    }
-
-    void EndAllEmulation()
-    {
-        for (bitLenInt i = 0; i < qubitCount; i++) {
-            EndEmulation(i);
-        }
-    }
-
-=======
->>>>>>> 020e38b0
     bitLenInt FindShardIndex(QEngineShardPtr shard)
     {
         shard->found = true;
@@ -786,11 +691,8 @@
     void CommuteH(const bitLenInt& bitIndex);
 
     void OptimizePairBuffers(const bitLenInt& control, const bitLenInt& target, const bool& anti);
-<<<<<<< HEAD
-=======
 
     void CacheSingleQubitShard(bitLenInt target);
->>>>>>> 020e38b0
 };
 
 } // namespace Qrack