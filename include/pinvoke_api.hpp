--- conflicted
+++ resolved
@@ -47,11 +47,8 @@
 
 MICROSOFT_QUANTUM_DECL double JointEnsembleProbability(
     _In_ unsigned sid, _In_ unsigned n, _In_reads_(n) int* b, _In_reads_(n) unsigned* q);
-<<<<<<< HEAD
-=======
 
 MICROSOFT_QUANTUM_DECL void ResetAll(_In_ unsigned sid);
->>>>>>> 020e38b0
 
 // allocate and release
 MICROSOFT_QUANTUM_DECL void allocateQubit(_In_ unsigned sid, _In_ unsigned qid);
@@ -120,8 +117,6 @@
 
 MICROSOFT_QUANTUM_DECL double Prob(_In_ unsigned sid, _In_ unsigned q);
 
-<<<<<<< HEAD
-=======
 MICROSOFT_QUANTUM_DECL void QFT(_In_ unsigned sid, _In_ unsigned n, _In_reads_(n) unsigned* c);
 MICROSOFT_QUANTUM_DECL void IQFT(_In_ unsigned sid, _In_ unsigned n, _In_reads_(n) unsigned* c);
 
@@ -131,7 +126,6 @@
     _In_ unsigned sid, _In_ unsigned n, _In_reads_(n) unsigned* q, _In_ double tol);
 MICROSOFT_QUANTUM_DECL void SetReactiveSeparate(_In_ unsigned sid, _In_ bool irs);
 
->>>>>>> 020e38b0
 #if !(FPPOW < 6 && !ENABLE_COMPLEX_X2)
 MICROSOFT_QUANTUM_DECL void TimeEvolve(_In_ unsigned sid, _In_ double t, _In_ unsigned n,
     _In_reads_(n) _QrackTimeEvolveOpHeader* teos, unsigned mn, _In_reads_(mn) double* mtrx);
