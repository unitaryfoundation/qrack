//////////////////////////////////////////////////////////////////////////////////////
//
// (C) Daniel Strano and the Qrack contributors 2017-2021. All rights reserved.
//
// This is a multithreaded, universal quantum register simulation, allowing
// (nonphysical) register cloning and direct measurement of probability and
// phase, to leverage what advantages classical emulation of qubits can have.
//
// Licensed under the GNU Lesser General Public License V3.
// See LICENSE.md in the project root or https://www.gnu.org/licenses/lgpl-3.0.en.html
// for details.

#include <iostream>
#include <random>
#include <sstream>
#include <stdio.h>
#include <stdlib.h>

#include "qfactory.hpp"

#define CATCH_CONFIG_RUNNER /* Access to the configuration. */
#include "tests.hpp"

using namespace Qrack;

enum QInterfaceEngine testEngineType = QINTERFACE_CPU;
enum QInterfaceEngine testSubEngineType = QINTERFACE_CPU;
enum QInterfaceEngine testSubSubEngineType = QINTERFACE_CPU;
qrack_rand_gen_ptr rng;
bool enable_normalization = false;
bool disable_hardware_rng = false;
bool async_time = false;
bool sparse = false;
int device_id = -1;
bitLenInt max_qubits = 24;
bool single_qubit_run = false;
std::string mOutputFileName;
std::ofstream mOutputFile;
bool isBinaryOutput = false;
int benchmarkSamples = 100;
<<<<<<< HEAD
std::vector<int> devList;
=======
int benchmarkDepth = 20;
std::vector<int> devList;

#define SHOW_OCL_BANNER()                                                                                              \
    if (OCLEngine::Instance()->GetDeviceCount()) {                                                                     \
        CreateQuantumInterface(QINTERFACE_OPENCL, 1, 0).reset();                                                       \
    }
>>>>>>> 020e38b0

int main(int argc, char* argv[])
{
    Catch::Session session;

    // Layers
    bool qengine = false;
    bool qpager = false;
    bool qunit = false;
    bool qunit_multi = false;
    bool qunit_qpager = false;

    // Engines
    bool cpu = false;
    bool opencl = false;
    bool hybrid = false;
    bool stabilizer = false;
    bool stabilizer_qpager = false;

    std::string devListStr;

    int mxQbts = 24;

    using namespace Catch::clara;

    /*
     * Allow specific layers and processor types to be enabled.
     */
    auto cli = session.cli() | Opt(qengine)["--layer-qengine"]("Enable Basic QEngine tests") |
        Opt(qpager)["--layer-qpager"]("Enable QPager implementation tests") |
        Opt(qunit)["--layer-qunit"]("Enable QUnit implementation tests") |
        Opt(qunit_multi)["--layer-qunit-multi"]("Enable QUnitMulti implementation tests") |
        Opt(qunit_qpager)["--layer-qunit-qpager"]("Enable QUnit with QPager implementation tests") |
        Opt(stabilizer_qpager)["--proc-stabilizer-qpager"](
            "Enable QStabilizerHybrid over QPager implementation tests") |
        Opt(cpu)["--proc-cpu"]("Enable the CPU-based implementation tests") |
        Opt(opencl)["--proc-opencl"]("Single (parallel) processor OpenCL tests") |
        Opt(hybrid)["--proc-hybrid"]("Enable CPU/OpenCL hybrid implementation tests") |
        Opt(stabilizer)["--proc-stabilizer"]("Enable (hybrid) stabilizer implementation tests") |
        Opt(async_time)["--async-time"]("Time based on asynchronous return") |
        Opt(enable_normalization)["--enable-normalization"](
            "Enable state vector normalization. (Usually not "
            "necessary, though might benefit accuracy at very high circuit depth.)") |
        Opt(disable_hardware_rng)["--disable-hardware-rng"]("Modern Intel chips provide an instruction for hardware "
                                                            "random number generation, which this option turns off. "
                                                            "(Hardware generation is on by default, if available.)") |
        Opt(device_id, "device-id")["-d"]["--device-id"]("Opencl device ID (\"-1\" for default device)") |
        Opt(mxQbts, "max-qubits")["-m"]["--max-qubits"](
            "Maximum qubits for test (default value 24, enter \"-1\" for automatic selection)") |
        Opt(mOutputFileName, "measure-output")["--measure-output"](
            "Specifies a file name for bit measurement outputs. If specificed, benchmark iterations will always be "
            "concluded with a full measurement and written to the given file name, as human-readable or raw integral "
            "binary depending on --binary-output") |
        Opt(isBinaryOutput)["--binary-output"]("If included, specifies that the --measure-output file "
                                               "type should be binary. (By default, it is "
                                               "human-readable.)") |
        Opt(single_qubit_run)["--single"]("Only run single (maximum) qubit count for tests") |
        Opt(sparse)["--sparse"](
            "(For QEngineCPU, under QUnit:) Use a state vector optimized for sparse representation and iteration.") |
        Opt(benchmarkSamples, "samples")["--benchmark-samples"]("number of samples to collect (default: 100)") |
<<<<<<< HEAD
=======
        Opt(benchmarkDepth, "depth")["--benchmark-depth"](
            "depth of randomly constructed circuits, when applicable, with 1 round of single qubit and 1 round of "
            "multi-qubit gates being 1 unit of depth (default: 20)") |
>>>>>>> 020e38b0
        Opt(devListStr, "devices")["--devices"](
            "list of devices, for QPager (default is solely default OpenCL device)");

    session.cli(cli);

    /* Set some defaults for convenience. */
    session.configData().useColour = Catch::UseColour::No;
    session.configData().rngSeed = std::time(0);

    // session.configData().abortAfter = 1;

    /* Parse the command line. */
    int returnCode = session.applyCommandLine(argc, argv);
    if (returnCode != 0) {
        return returnCode;
    }

    session.config().stream() << "Random Seed: " << session.configData().rngSeed;

    if (disable_hardware_rng) {
        session.config().stream() << std::endl;
    } else {
        session.config().stream() << " (Overridden by hardware generation!)" << std::endl;
    }

    if (!qengine && !qpager && !qunit && !qunit_multi && !qunit_qpager) {
        qunit = true;
        qunit_multi = true;
        qengine = true;
        // Unstable:
        // qpager = true;
        // qunit_qpager = true;
    }

    if (!cpu && !opencl && !hybrid && !stabilizer && !stabilizer_qpager) {
        cpu = true;
        opencl = true;
        hybrid = true;
        stabilizer = true;
        // Unstable:
        // stabilizer_qpager = true;
    }

    if (devListStr.compare("") != 0) {
        std::stringstream devListStr_stream(devListStr);
        while (devListStr_stream.good()) {
            std::string substr;
            getline(devListStr_stream, substr, ',');
            devList.push_back(stoi(substr));
        }
    }

    if (mxQbts == -1) {
        // If we're talking about a particular OpenCL device,
        // we have an API designed to tell us device capabilities and limitations,
        // like maximum RAM allocation.
        if (opencl || hybrid || stabilizer || stabilizer_qpager) {
#if ENABLE_OPENCL
            // Make sure the context singleton is initialized.
            SHOW_OCL_BANNER();

            DeviceContextPtr device_context = OCLEngine::Instance()->GetDeviceContextPtr(device_id);
            size_t maxMem = device_context->device.getInfo<CL_DEVICE_GLOBAL_MEM_SIZE>() / sizeof(complex);
            size_t maxAlloc = device_context->device.getInfo<CL_DEVICE_MAX_MEM_ALLOC_SIZE>() / sizeof(complex);

            // Device RAM should be large enough for 2 times the size of the stateVec, plus some excess.
            max_qubits = log2(maxAlloc);
            if ((QEngineOCL::OclMemDenom * pow2(max_qubits)) > maxMem) {
                max_qubits = log2(maxMem / QEngineOCL::OclMemDenom);
            }
#else
            // With OpenCL tests disabled, it's ambiguous what device we want to set the limit by.
            // If we're not talking about the OpenCL resources of a single device,
            // maximum allocation becomes a notoriously thorny matter.
            // For any case besides the above, we just use the default.
#endif
        }
    } else {
        max_qubits = mxQbts;
    }

    if (mOutputFileName.compare("")) {
        session.config().stream() << "Measurement results output file: " << mOutputFileName << std::endl;
        if (isBinaryOutput) {
            mOutputFile.open(mOutputFileName, std::ios::out | std::ios::binary);
        } else {
            mOutputFile.open(mOutputFileName, std::ios::out);
            mOutputFile << "TestName, QubitCount, MeasurementResult" << std::endl;
        }
    }

    int num_failed = 0;

    if (num_failed == 0 && qengine) {
        /* Perform the run against the default (software) variant. */
        if (num_failed == 0 && cpu) {
            testEngineType = QINTERFACE_CPU;
            testSubEngineType = QINTERFACE_CPU;
            session.config().stream() << "############ QEngine -> CPU ############" << std::endl;
            num_failed = session.run();
        }

#if ENABLE_OPENCL
        if (num_failed == 0 && opencl) {
            session.config().stream() << "############ QEngine -> OpenCL ############" << std::endl;
            testEngineType = QINTERFACE_OPENCL;
            testSubEngineType = QINTERFACE_OPENCL;
            SHOW_OCL_BANNER();
            num_failed = session.run();
        }

        if (num_failed == 0 && stabilizer) {
            session.config().stream() << "############ QStabilizerHybrid -> QHybrid ############" << std::endl;
            testEngineType = QINTERFACE_STABILIZER_HYBRID;
            testSubEngineType = QINTERFACE_HYBRID;
            SHOW_OCL_BANNER();
            num_failed = session.run();
        }
#else
        if (num_failed == 0 && stabilizer) {
            session.config().stream() << "############ QStabilizerHybrid -> QEngineCPU ############" << std::endl;
            testEngineType = QINTERFACE_STABILIZER_HYBRID;
            testSubEngineType = QINTERFACE_CPU;
            num_failed = session.run();
        }

        if (num_failed == 0 && stabilizer) {
            session.config().stream() << "############ QStabilizerHybrid -> QHybrid ############" << std::endl;
            testEngineType = QINTERFACE_STABILIZER_HYBRID;
            testSubEngineType = QINTERFACE_HYBRID;
            CreateQuantumInterface(QINTERFACE_OPENCL, 1, 0).reset(); /* Get the OpenCL banner out of the way. */
            num_failed = session.run();
        }
#else
        if (num_failed == 0 && stabilizer) {
            session.config().stream() << "############ QStabilizerHybrid -> QEngineCPU ############" << std::endl;
            testEngineType = QINTERFACE_STABILIZER_HYBRID;
            testSubEngineType = QINTERFACE_CPU;
            num_failed = session.run();
        }
#endif
    }

    if (num_failed == 0 && qpager) {
        testEngineType = QINTERFACE_QPAGER;
        if (num_failed == 0 && cpu) {
            session.config().stream() << "############ QPager -> QEngine -> CPU ############" << std::endl;
            testSubEngineType = QINTERFACE_CPU;
            num_failed = session.run();
        }

#if ENABLE_OPENCL
        if (num_failed == 0 && opencl) {
            session.config().stream() << "############ QPager -> QEngine -> OpenCL ############" << std::endl;
            testSubEngineType = QINTERFACE_OPENCL;
<<<<<<< HEAD
            CreateQuantumInterface(QINTERFACE_OPENCL, 1, 0).reset(); /* Get the OpenCL banner out of the way. */
=======
            SHOW_OCL_BANNER();
>>>>>>> 020e38b0
            num_failed = session.run();
        }

        if (num_failed == 0 && hybrid) {
            session.config().stream() << "############ QPager -> QEngine -> Hybrid ############" << std::endl;
            testSubEngineType = QINTERFACE_HYBRID;
<<<<<<< HEAD
            CreateQuantumInterface(QINTERFACE_OPENCL, 1, 0).reset(); /* Get the OpenCL banner out of the way. */
=======
            SHOW_OCL_BANNER();
>>>>>>> 020e38b0
            num_failed = session.run();
        }
#endif
    }

#if ENABLE_OPENCL
    if (num_failed == 0 && qengine && stabilizer_qpager) {
        testEngineType = QINTERFACE_STABILIZER_HYBRID;
        testSubEngineType = QINTERFACE_QPAGER;
        testSubSubEngineType = QINTERFACE_HYBRID;
        session.config().stream() << "############ QStabilizerHybrid -> QPager -> QHybrid ############" << std::endl;
        num_failed = session.run();
    }
#endif

    if (num_failed == 0 && qunit) {
        testEngineType = QINTERFACE_QUNIT;
        if (num_failed == 0 && cpu) {
            if (sparse) {
                session.config().stream() << "############ QUnit -> QEngine -> CPU (Sparse) ############" << std::endl;
            } else {
                session.config().stream() << "############ QUnit -> QEngine -> CPU ############" << std::endl;
            }
            testSubEngineType = QINTERFACE_CPU;
            num_failed = session.run();
        }

#if ENABLE_OPENCL
        if (num_failed == 0 && opencl) {
            session.config().stream() << "############ QUnit -> QEngine -> OpenCL ############" << std::endl;
            testSubEngineType = QINTERFACE_OPENCL;
            SHOW_OCL_BANNER();
            num_failed = session.run();
        }

        if (num_failed == 0 && hybrid) {
            session.config().stream() << "############ QUnit -> QHybrid ############" << std::endl;
            testSubEngineType = QINTERFACE_HYBRID;
            SHOW_OCL_BANNER();
            num_failed = session.run();
        }

        if (num_failed == 0 && stabilizer) {
            session.config().stream() << "############ QUnit -> QStabilizerHybrid -> QHybrid ############" << std::endl;
            testSubEngineType = QINTERFACE_STABILIZER_HYBRID;
            testSubSubEngineType = QINTERFACE_HYBRID;
            SHOW_OCL_BANNER();
            num_failed = session.run();
        }

<<<<<<< HEAD
        if (num_failed == 0 && hybrid) {
            session.config().stream() << "############ QUnit -> QHybrid ############" << std::endl;
            testSubEngineType = QINTERFACE_HYBRID;
            CreateQuantumInterface(QINTERFACE_OPENCL, 1, 0).reset(); /* Get the OpenCL banner out of the way. */
            num_failed = session.run();
        }

        if (num_failed == 0 && stabilizer) {
            session.config().stream() << "############ QUnit -> QStabilizerHybrid -> QHybrid ############" << std::endl;
            testSubEngineType = QINTERFACE_STABILIZER_HYBRID;
            testSubSubEngineType = QINTERFACE_HYBRID;
            CreateQuantumInterface(QINTERFACE_OPENCL, 1, 0).reset(); /* Get the OpenCL banner out of the way. */
            num_failed = session.run();
        }

=======
>>>>>>> 020e38b0
        if (num_failed == 0 && stabilizer_qpager) {
            session.config().stream() << "############ QUnit -> QStabilizerHybrid -> QPager -> QHybrid ############"
                                      << std::endl;
            testSubEngineType = QINTERFACE_STABILIZER_HYBRID;
            testSubSubEngineType = QINTERFACE_QPAGER;
<<<<<<< HEAD
            CreateQuantumInterface(QINTERFACE_OPENCL, 1, 0).reset(); /* Get the OpenCL banner out of the way. */
=======
            SHOW_OCL_BANNER();
>>>>>>> 020e38b0
            num_failed = session.run();
        }
    }

    if (num_failed == 0 && qunit_multi) {
        if (num_failed == 0 && opencl) {
            session.config().stream() << "############ QUnitMulti -> QEngineOCL ############" << std::endl;
            testEngineType = QINTERFACE_QUNIT_MULTI;
            testSubEngineType = QINTERFACE_OPENCL;
            testSubSubEngineType = QINTERFACE_OPENCL;
<<<<<<< HEAD
            CreateQuantumInterface(QINTERFACE_OPENCL, 1, 0).reset(); /* Get the OpenCL banner out of the way. */
=======
            SHOW_OCL_BANNER();
>>>>>>> 020e38b0
            num_failed = session.run();
        }

        if (num_failed == 0 && hybrid) {
            session.config().stream() << "############ QUnitMulti -> QHybrid ############" << std::endl;
            testEngineType = QINTERFACE_QUNIT_MULTI;
            testSubEngineType = QINTERFACE_HYBRID;
            testSubSubEngineType = QINTERFACE_HYBRID;
<<<<<<< HEAD
            CreateQuantumInterface(QINTERFACE_OPENCL, 1, 0).reset(); /* Get the OpenCL banner out of the way. */
=======
            SHOW_OCL_BANNER();
>>>>>>> 020e38b0
            num_failed = session.run();
        }

        if (num_failed == 0 && stabilizer) {
            session.config().stream() << "############ QUnitMulti -> QStabilizerHybrid -> QHybrid ############"
                                      << std::endl;
            testEngineType = QINTERFACE_QUNIT_MULTI;
            testSubEngineType = QINTERFACE_STABILIZER_HYBRID;
            testSubSubEngineType = QINTERFACE_HYBRID;
<<<<<<< HEAD
            CreateQuantumInterface(QINTERFACE_OPENCL, 1, 0).reset(); /* Get the OpenCL banner out of the way. */
=======
            SHOW_OCL_BANNER();
>>>>>>> 020e38b0
            num_failed = session.run();
        }
#else
        if (num_failed == 0 && stabilizer) {
            session.config().stream() << "############ QUnit -> QStabilizerHybrid -> QEngineCPU ############"
                                      << std::endl;
            testEngineType = QINTERFACE_QUNIT;
            testSubEngineType = QINTERFACE_STABILIZER_HYBRID;
            testSubSubEngineType = QINTERFACE_CPU;
            num_failed = session.run();
        }
#endif
    }

    if (num_failed == 0 && qunit_qpager) {
        testEngineType = QINTERFACE_QUNIT;
        testSubEngineType = QINTERFACE_QPAGER;
        if (num_failed == 0 && cpu) {
            testSubSubEngineType = QINTERFACE_CPU;
            session.config().stream() << "############ QUnit -> QPager -> CPU ############" << std::endl;
            testSubSubEngineType = QINTERFACE_CPU;
            num_failed = session.run();
        }

#if ENABLE_OPENCL
        if (num_failed == 0 && opencl) {
            session.config().stream() << "############ QUnit -> QPager -> OpenCL ############" << std::endl;
            testSubSubEngineType = QINTERFACE_OPENCL;
<<<<<<< HEAD
            CreateQuantumInterface(QINTERFACE_OPENCL, 1, 0).reset(); /* Get the OpenCL banner out of the way. */
=======
            SHOW_OCL_BANNER();
>>>>>>> 020e38b0
            num_failed = session.run();
        }

        if (num_failed == 0 && hybrid) {
            session.config().stream() << "############ QUnit -> QPager -> QHybrid ############" << std::endl;
            testSubSubEngineType = QINTERFACE_HYBRID;
<<<<<<< HEAD
            CreateQuantumInterface(QINTERFACE_OPENCL, 1, 0).reset(); /* Get the OpenCL banner out of the way. */
=======
            SHOW_OCL_BANNER();
>>>>>>> 020e38b0
            num_failed = session.run();
        }

        if (num_failed == 0 && stabilizer_qpager) {
            testSubEngineType = QINTERFACE_STABILIZER_HYBRID;
            testSubSubEngineType = QINTERFACE_QPAGER;
            session.config().stream() << "########### QUnit -> QStabilizerHybrid -> QPager -> QHybrid ###########"
                                      << std::endl;
            num_failed = session.run();
        }
    }

    if (num_failed == 0 && qunit_multi) {
<<<<<<< HEAD
        if (num_failed == 0 && qpager) {
            session.config().stream() << "############ QUnitMulti -> QPager -> QHybrid ############" << std::endl;
            testEngineType = QINTERFACE_QUNIT_MULTI;
            testSubEngineType = QINTERFACE_QPAGER;
            testSubSubEngineType = QINTERFACE_HYBRID;
            CreateQuantumInterface(QINTERFACE_OPENCL, 1, 0).reset(); /* Get the OpenCL banner out of the way. */
=======
        testEngineType = QINTERFACE_QUNIT_MULTI;
        if (num_failed == 0 && qpager) {
            session.config().stream() << "############ QUnitMulti -> QPager -> QHybrid ############" << std::endl;
            testSubEngineType = QINTERFACE_QPAGER;
            testSubSubEngineType = QINTERFACE_HYBRID;
            SHOW_OCL_BANNER();
            num_failed = session.run();
        }

        if (num_failed == 0 && stabilizer_qpager) {
            testSubEngineType = QINTERFACE_STABILIZER_HYBRID;
            testSubSubEngineType = QINTERFACE_QPAGER;
            session.config().stream() << "########### QUnitMulti -> QStabilizerHybrid -> QPager -> QHybrid ###########"
                                      << std::endl;
>>>>>>> 020e38b0
            num_failed = session.run();
        }
#endif
    }

    if (mOutputFileName.compare("")) {
        mOutputFile.close();
    }

    return num_failed;
}

QInterfaceTestFixture::QInterfaceTestFixture()
{
    uint32_t rngSeed = Catch::getCurrentContext().getConfig()->rngSeed();

    if (rngSeed == 0) {
        rngSeed = std::time(0);
    }

    qrack_rand_gen_ptr rng = std::make_shared<qrack_rand_gen>();
    rng->seed(rngSeed);

    qftReg = NULL;
}<|MERGE_RESOLUTION|>--- conflicted
+++ resolved
@@ -38,9 +38,6 @@
 std::ofstream mOutputFile;
 bool isBinaryOutput = false;
 int benchmarkSamples = 100;
-<<<<<<< HEAD
-std::vector<int> devList;
-=======
 int benchmarkDepth = 20;
 std::vector<int> devList;
 
@@ -48,7 +45,6 @@
     if (OCLEngine::Instance()->GetDeviceCount()) {                                                                     \
         CreateQuantumInterface(QINTERFACE_OPENCL, 1, 0).reset();                                                       \
     }
->>>>>>> 020e38b0
 
 int main(int argc, char* argv[])
 {
@@ -109,12 +105,9 @@
         Opt(sparse)["--sparse"](
             "(For QEngineCPU, under QUnit:) Use a state vector optimized for sparse representation and iteration.") |
         Opt(benchmarkSamples, "samples")["--benchmark-samples"]("number of samples to collect (default: 100)") |
-<<<<<<< HEAD
-=======
         Opt(benchmarkDepth, "depth")["--benchmark-depth"](
             "depth of randomly constructed circuits, when applicable, with 1 round of single qubit and 1 round of "
             "multi-qubit gates being 1 unit of depth (default: 20)") |
->>>>>>> 020e38b0
         Opt(devListStr, "devices")["--devices"](
             "list of devices, for QPager (default is solely default OpenCL device)");
 
@@ -240,21 +233,6 @@
             testSubEngineType = QINTERFACE_CPU;
             num_failed = session.run();
         }
-
-        if (num_failed == 0 && stabilizer) {
-            session.config().stream() << "############ QStabilizerHybrid -> QHybrid ############" << std::endl;
-            testEngineType = QINTERFACE_STABILIZER_HYBRID;
-            testSubEngineType = QINTERFACE_HYBRID;
-            CreateQuantumInterface(QINTERFACE_OPENCL, 1, 0).reset(); /* Get the OpenCL banner out of the way. */
-            num_failed = session.run();
-        }
-#else
-        if (num_failed == 0 && stabilizer) {
-            session.config().stream() << "############ QStabilizerHybrid -> QEngineCPU ############" << std::endl;
-            testEngineType = QINTERFACE_STABILIZER_HYBRID;
-            testSubEngineType = QINTERFACE_CPU;
-            num_failed = session.run();
-        }
 #endif
     }
 
@@ -270,22 +248,14 @@
         if (num_failed == 0 && opencl) {
             session.config().stream() << "############ QPager -> QEngine -> OpenCL ############" << std::endl;
             testSubEngineType = QINTERFACE_OPENCL;
-<<<<<<< HEAD
-            CreateQuantumInterface(QINTERFACE_OPENCL, 1, 0).reset(); /* Get the OpenCL banner out of the way. */
-=======
-            SHOW_OCL_BANNER();
->>>>>>> 020e38b0
+            SHOW_OCL_BANNER();
             num_failed = session.run();
         }
 
         if (num_failed == 0 && hybrid) {
             session.config().stream() << "############ QPager -> QEngine -> Hybrid ############" << std::endl;
             testSubEngineType = QINTERFACE_HYBRID;
-<<<<<<< HEAD
-            CreateQuantumInterface(QINTERFACE_OPENCL, 1, 0).reset(); /* Get the OpenCL banner out of the way. */
-=======
-            SHOW_OCL_BANNER();
->>>>>>> 020e38b0
+            SHOW_OCL_BANNER();
             num_failed = session.run();
         }
 #endif
@@ -336,34 +306,12 @@
             num_failed = session.run();
         }
 
-<<<<<<< HEAD
-        if (num_failed == 0 && hybrid) {
-            session.config().stream() << "############ QUnit -> QHybrid ############" << std::endl;
-            testSubEngineType = QINTERFACE_HYBRID;
-            CreateQuantumInterface(QINTERFACE_OPENCL, 1, 0).reset(); /* Get the OpenCL banner out of the way. */
-            num_failed = session.run();
-        }
-
-        if (num_failed == 0 && stabilizer) {
-            session.config().stream() << "############ QUnit -> QStabilizerHybrid -> QHybrid ############" << std::endl;
-            testSubEngineType = QINTERFACE_STABILIZER_HYBRID;
-            testSubSubEngineType = QINTERFACE_HYBRID;
-            CreateQuantumInterface(QINTERFACE_OPENCL, 1, 0).reset(); /* Get the OpenCL banner out of the way. */
-            num_failed = session.run();
-        }
-
-=======
->>>>>>> 020e38b0
         if (num_failed == 0 && stabilizer_qpager) {
             session.config().stream() << "############ QUnit -> QStabilizerHybrid -> QPager -> QHybrid ############"
                                       << std::endl;
             testSubEngineType = QINTERFACE_STABILIZER_HYBRID;
             testSubSubEngineType = QINTERFACE_QPAGER;
-<<<<<<< HEAD
-            CreateQuantumInterface(QINTERFACE_OPENCL, 1, 0).reset(); /* Get the OpenCL banner out of the way. */
-=======
-            SHOW_OCL_BANNER();
->>>>>>> 020e38b0
+            SHOW_OCL_BANNER();
             num_failed = session.run();
         }
     }
@@ -374,11 +322,7 @@
             testEngineType = QINTERFACE_QUNIT_MULTI;
             testSubEngineType = QINTERFACE_OPENCL;
             testSubSubEngineType = QINTERFACE_OPENCL;
-<<<<<<< HEAD
-            CreateQuantumInterface(QINTERFACE_OPENCL, 1, 0).reset(); /* Get the OpenCL banner out of the way. */
-=======
-            SHOW_OCL_BANNER();
->>>>>>> 020e38b0
+            SHOW_OCL_BANNER();
             num_failed = session.run();
         }
 
@@ -387,11 +331,7 @@
             testEngineType = QINTERFACE_QUNIT_MULTI;
             testSubEngineType = QINTERFACE_HYBRID;
             testSubSubEngineType = QINTERFACE_HYBRID;
-<<<<<<< HEAD
-            CreateQuantumInterface(QINTERFACE_OPENCL, 1, 0).reset(); /* Get the OpenCL banner out of the way. */
-=======
-            SHOW_OCL_BANNER();
->>>>>>> 020e38b0
+            SHOW_OCL_BANNER();
             num_failed = session.run();
         }
 
@@ -401,11 +341,7 @@
             testEngineType = QINTERFACE_QUNIT_MULTI;
             testSubEngineType = QINTERFACE_STABILIZER_HYBRID;
             testSubSubEngineType = QINTERFACE_HYBRID;
-<<<<<<< HEAD
-            CreateQuantumInterface(QINTERFACE_OPENCL, 1, 0).reset(); /* Get the OpenCL banner out of the way. */
-=======
-            SHOW_OCL_BANNER();
->>>>>>> 020e38b0
+            SHOW_OCL_BANNER();
             num_failed = session.run();
         }
 #else
@@ -434,22 +370,14 @@
         if (num_failed == 0 && opencl) {
             session.config().stream() << "############ QUnit -> QPager -> OpenCL ############" << std::endl;
             testSubSubEngineType = QINTERFACE_OPENCL;
-<<<<<<< HEAD
-            CreateQuantumInterface(QINTERFACE_OPENCL, 1, 0).reset(); /* Get the OpenCL banner out of the way. */
-=======
-            SHOW_OCL_BANNER();
->>>>>>> 020e38b0
+            SHOW_OCL_BANNER();
             num_failed = session.run();
         }
 
         if (num_failed == 0 && hybrid) {
             session.config().stream() << "############ QUnit -> QPager -> QHybrid ############" << std::endl;
             testSubSubEngineType = QINTERFACE_HYBRID;
-<<<<<<< HEAD
-            CreateQuantumInterface(QINTERFACE_OPENCL, 1, 0).reset(); /* Get the OpenCL banner out of the way. */
-=======
-            SHOW_OCL_BANNER();
->>>>>>> 020e38b0
+            SHOW_OCL_BANNER();
             num_failed = session.run();
         }
 
@@ -463,14 +391,6 @@
     }
 
     if (num_failed == 0 && qunit_multi) {
-<<<<<<< HEAD
-        if (num_failed == 0 && qpager) {
-            session.config().stream() << "############ QUnitMulti -> QPager -> QHybrid ############" << std::endl;
-            testEngineType = QINTERFACE_QUNIT_MULTI;
-            testSubEngineType = QINTERFACE_QPAGER;
-            testSubSubEngineType = QINTERFACE_HYBRID;
-            CreateQuantumInterface(QINTERFACE_OPENCL, 1, 0).reset(); /* Get the OpenCL banner out of the way. */
-=======
         testEngineType = QINTERFACE_QUNIT_MULTI;
         if (num_failed == 0 && qpager) {
             session.config().stream() << "############ QUnitMulti -> QPager -> QHybrid ############" << std::endl;
@@ -485,7 +405,6 @@
             testSubSubEngineType = QINTERFACE_QPAGER;
             session.config().stream() << "########### QUnitMulti -> QStabilizerHybrid -> QPager -> QHybrid ###########"
                                       << std::endl;
->>>>>>> 020e38b0
             num_failed = session.run();
         }
 #endif
