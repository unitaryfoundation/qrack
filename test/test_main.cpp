//////////////////////////////////////////////////////////////////////////////////////
//
// (C) Daniel Strano and the Qrack contributors 2017-2021. All rights reserved.
//
// This is a multithreaded, universal quantum register simulation, allowing
// (nonphysical) register cloning and direct measurement of probability and
// phase, to leverage what advantages classical emulation of qubits can have.
//
// Licensed under the GNU Lesser General Public License V3.
// See LICENSE.md in the project root or https://www.gnu.org/licenses/lgpl-3.0.en.html
// for details.

#include <iostream>
#include <random>
#include <sstream>
#include <stdio.h>
#include <stdlib.h>

#define CATCH_CONFIG_RUNNER /* Access to the configuration. */
#include "tests.hpp"

using namespace Qrack;

enum QInterfaceEngine testEngineType = QINTERFACE_CPU;
enum QInterfaceEngine testSubEngineType = QINTERFACE_CPU;
enum QInterfaceEngine testSubSubEngineType = QINTERFACE_CPU;
qrack_rand_gen_ptr rng;
bool enable_normalization = false;
bool disable_hardware_rng = false;
bool async_time = false;
bool sparse = false;
int device_id = -1;
bitLenInt max_qubits = 24;
std::string mOutputFileName;
std::ofstream mOutputFile;
bool isBinaryOutput;
int benchmarkSamples;
std::vector<int> devList;
<<<<<<< HEAD
=======

#define SHOW_OCL_BANNER()                                                                                              \
    if (OCLEngine::Instance()->GetDeviceCount()) {                                                                     \
        CreateQuantumInterface(QINTERFACE_OPENCL, 1, 0).reset();                                                       \
    }
>>>>>>> 020e38b0

int main(int argc, char* argv[])
{
    Catch::Session session;

    // Layers
    bool qengine = false;
    bool qpager = false;
    bool qunit = false;
    bool qunit_multi = false;
    bool qunit_qpager = false;

    // Engines
    bool cpu = false;
    bool opencl = false;
    bool hybrid = false;
    bool stabilizer = false;
    bool stabilizer_qpager = false;

    std::string devListStr;

    using namespace Catch::clara;

    /*
     * Allow specific layers and processor types to be enabled.
     */
    auto cli = session.cli() | Opt(qengine)["--layer-qengine"]("Enable Basic QEngine tests") |
        Opt(qpager)["--layer-qpager"]("Enable QPager implementation tests") |
        Opt(qunit)["--layer-qunit"]("Enable QUnit implementation tests") |
        Opt(qunit_multi)["--layer-qunit-multi"]("Enable QUnitMulti implementation tests") |
        Opt(qunit_qpager)["--layer-qunit-qpager"]("Enable QUnit with QPager implementation tests") |
        Opt(stabilizer_qpager)["--proc-stabilizer-qpager"](
            "Enable QStabilizerHybrid over QPager implementation tests") |
        Opt(cpu)["--proc-cpu"]("Enable the CPU-based implementation tests") |
        Opt(opencl)["--proc-opencl"]("Single (parallel) processor OpenCL tests") |
        Opt(hybrid)["--proc-hybrid"]("Enable CPU/OpenCL hybrid implementation tests") |
        Opt(stabilizer)["--proc-stabilizer"]("Enable (hybrid) stabilizer implementation tests") |
        Opt(async_time)["--async-time"]("Time based on asynchronous return") |
        Opt(enable_normalization)["--enable-normalization"](
            "Enable state vector normalization. (Usually not "
            "necessary, though might benefit accuracy at very high circuit depth.)") |
        Opt(disable_hardware_rng)["--disable-hardware-rng"]("Modern Intel chips provide an instruction for hardware "
                                                            "random number generation, which this option turns off. "
                                                            "(Hardware generation is on by default, if available.)") |
        Opt(device_id, "device-id")["-d"]["--device-id"]("Opencl device ID (\"-1\" for default device)") |
        Opt(mOutputFileName, "measure-output")["--measure-output"](
            "Specifies a file name for bit measurement outputs. If specificed, benchmark iterations will always be "
            "concluded with a full measurement and written to the given file name, as human-readable or raw integral "
            "binary depending on --binary-output") |
        Opt(isBinaryOutput)["--binary-output"]("If included, specifies that the --measure-output file "
                                               "type should be binary. (By default, it is "
                                               "human-readable.)") |
        Opt(sparse)["--sparse"](
            "(For QEngineCPU, under QUnit:) Use a state vector optimized for sparse representation and iteration.") |
        Opt(benchmarkSamples, "samples")["--benchmark-samples"]("number of samples to collect (default: 100)") |
        Opt(devListStr, "devices")["--devices"](
            "list of devices, for QPager (default is solely default OpenCL device)");

    session.cli(cli);

    /* Set some defaults for convenience. */
    session.configData().useColour = Catch::UseColour::No;
    session.configData().rngSeed = std::time(0);

    // session.configData().abortAfter = 1;

    /* Parse the command line. */
    int returnCode = session.applyCommandLine(argc, argv);
    if (returnCode != 0) {
        return returnCode;
    }

    session.config().stream() << "Random Seed: " << session.configData().rngSeed;

    if (disable_hardware_rng) {
        session.config().stream() << std::endl;
    } else {
        session.config().stream() << " (Overridden by hardware generation!)" << std::endl;
    }

    if (!qengine && !qpager && !qunit && !qunit_multi && !qunit_qpager) {
        qunit = true;
        qunit_multi = true;
        qengine = true;
        // Unstable:
        // qpager = true;
        // qunit_qpager = true;
    }

    if (!cpu && !opencl && !hybrid && !stabilizer && !stabilizer_qpager) {
        cpu = true;
        opencl = true;
        hybrid = true;
        stabilizer = true;
        // Unstable:
        // stabilizer_qpager = true;
    }

    if (devListStr.compare("") != 0) {
        std::stringstream devListStr_stream(devListStr);
        while (devListStr_stream.good()) {
            std::string substr;
            getline(devListStr_stream, substr, ',');
            devList.push_back(stoi(substr));
        }
    }

    int num_failed = 0;

    if (num_failed == 0 && qengine) {
        /* Perform the run against the default (software) variant. */
        if (num_failed == 0 && cpu) {
            testEngineType = QINTERFACE_CPU;
            testSubEngineType = QINTERFACE_CPU;
            session.config().stream() << "############ QEngine -> CPU ############" << std::endl;
            num_failed = session.run();
        }

#if ENABLE_OPENCL
        if (num_failed == 0 && opencl) {
            session.config().stream() << "############ QEngine -> OpenCL ############" << std::endl;
            testEngineType = QINTERFACE_OPENCL;
            testSubEngineType = QINTERFACE_OPENCL;
            SHOW_OCL_BANNER();
            num_failed = session.run();
        }

        if (num_failed == 0 && stabilizer) {
            session.config().stream() << "############ QStabilizerHybrid -> QHybrid ############" << std::endl;
            testEngineType = QINTERFACE_STABILIZER_HYBRID;
            testSubEngineType = QINTERFACE_HYBRID;
            SHOW_OCL_BANNER();
            num_failed = session.run();
        }
#else
        if (num_failed == 0 && stabilizer) {
            session.config().stream() << "############ QStabilizerHybrid -> QEngineCPU ############" << std::endl;
            testEngineType = QINTERFACE_STABILIZER_HYBRID;
            testSubEngineType = QINTERFACE_CPU;
            num_failed = session.run();
        }

        if (num_failed == 0 && stabilizer) {
            session.config().stream() << "############ QStabilizerHybrid -> QHybrid ############" << std::endl;
            testEngineType = QINTERFACE_STABILIZER_HYBRID;
            testSubEngineType = QINTERFACE_HYBRID;
            CreateQuantumInterface(QINTERFACE_OPENCL, 1, 0).reset(); /* Get the OpenCL banner out of the way. */
            num_failed = session.run();
        }
#else
        if (num_failed == 0 && stabilizer) {
            session.config().stream() << "############ QStabilizerHybrid -> QEngineCPU ############" << std::endl;
            testEngineType = QINTERFACE_STABILIZER_HYBRID;
            testSubEngineType = QINTERFACE_CPU;
            num_failed = session.run();
        }
#endif
    }

    if (num_failed == 0 && qpager) {
        testEngineType = QINTERFACE_QPAGER;
        if (num_failed == 0 && cpu) {
            session.config().stream() << "############ QPager -> QEngine -> CPU ############" << std::endl;
            testSubEngineType = QINTERFACE_CPU;
            num_failed = session.run();
        }

#if ENABLE_OPENCL
        if (num_failed == 0 && opencl) {
            session.config().stream() << "############ QPager -> QEngine -> OpenCL ############" << std::endl;
            testSubEngineType = QINTERFACE_OPENCL;
<<<<<<< HEAD
            CreateQuantumInterface(QINTERFACE_OPENCL, 1, 0).reset(); /* Get the OpenCL banner out of the way. */
=======
            SHOW_OCL_BANNER();
>>>>>>> 020e38b0
            num_failed = session.run();
        }

        if (num_failed == 0 && hybrid) {
            session.config().stream() << "############ QPager -> QEngine -> Hybrid ############" << std::endl;
            testSubEngineType = QINTERFACE_HYBRID;
<<<<<<< HEAD
            CreateQuantumInterface(QINTERFACE_OPENCL, 1, 0).reset(); /* Get the OpenCL banner out of the way. */
=======
            SHOW_OCL_BANNER();
>>>>>>> 020e38b0
            num_failed = session.run();
        }
#endif
    }

#if ENABLE_OPENCL
    if (num_failed == 0 && qengine && stabilizer_qpager) {
        testEngineType = QINTERFACE_STABILIZER_HYBRID;
        testSubEngineType = QINTERFACE_QPAGER;
        testSubSubEngineType = QINTERFACE_HYBRID;
        session.config().stream() << "############ QStabilizerHybrid -> QPager -> QHybrid ############" << std::endl;
        num_failed = session.run();
    }
#endif

    if (num_failed == 0 && qunit) {
        testEngineType = QINTERFACE_QUNIT;
        if (num_failed == 0 && cpu) {
            if (sparse) {
                session.config().stream() << "############ QUnit -> QEngine -> CPU (Sparse) ############" << std::endl;
            } else {
                session.config().stream() << "############ QUnit -> QEngine -> CPU ############" << std::endl;
            }
            testSubEngineType = QINTERFACE_CPU;
            num_failed = session.run();
        }

#if ENABLE_OPENCL
        if (num_failed == 0 && opencl) {
            session.config().stream() << "############ QUnit -> QEngine -> OpenCL ############" << std::endl;
            testSubEngineType = QINTERFACE_OPENCL;
            SHOW_OCL_BANNER();
            num_failed = session.run();
        }

        if (num_failed == 0 && hybrid) {
            session.config().stream() << "############ QUnit -> QHybrid ############" << std::endl;
            testSubEngineType = QINTERFACE_HYBRID;
            SHOW_OCL_BANNER();
            num_failed = session.run();
        }

<<<<<<< HEAD
        if (num_failed == 0 && hybrid) {
            session.config().stream() << "############ QUnit -> QHybrid ############" << std::endl;
            testSubEngineType = QINTERFACE_HYBRID;
            CreateQuantumInterface(QINTERFACE_OPENCL, 1, 0).reset(); /* Get the OpenCL banner out of the way. */
            num_failed = session.run();
        }

=======
>>>>>>> 020e38b0
        if (num_failed == 0 && stabilizer) {
            session.config().stream() << "############ QUnit -> QStabilizerHybrid -> QHybrid ############" << std::endl;
            testSubEngineType = QINTERFACE_STABILIZER_HYBRID;
            testSubSubEngineType = QINTERFACE_HYBRID;
<<<<<<< HEAD
            CreateQuantumInterface(QINTERFACE_OPENCL, 1, 0).reset(); /* Get the OpenCL banner out of the way. */
=======
            SHOW_OCL_BANNER();
>>>>>>> 020e38b0
            num_failed = session.run();
        }

        if (num_failed == 0 && stabilizer_qpager) {
            session.config().stream() << "############ QUnit -> QStabilizerHybrid -> QPager -> QHybrid ############"
                                      << std::endl;
            testSubEngineType = QINTERFACE_STABILIZER_HYBRID;
            testSubSubEngineType = QINTERFACE_QPAGER;
<<<<<<< HEAD
            CreateQuantumInterface(QINTERFACE_OPENCL, 1, 0).reset(); /* Get the OpenCL banner out of the way. */
=======
            SHOW_OCL_BANNER();
>>>>>>> 020e38b0
            num_failed = session.run();
        }
    }

    if (num_failed == 0 && qunit_multi) {
        if (num_failed == 0 && opencl) {
            session.config().stream() << "############ QUnitMulti -> QEngineOCL ############" << std::endl;
            testEngineType = QINTERFACE_QUNIT_MULTI;
            testSubEngineType = QINTERFACE_OPENCL;
            testSubSubEngineType = QINTERFACE_OPENCL;
<<<<<<< HEAD
            CreateQuantumInterface(QINTERFACE_OPENCL, 1, 0).reset(); /* Get the OpenCL banner out of the way. */
=======
            SHOW_OCL_BANNER();
>>>>>>> 020e38b0
            num_failed = session.run();
        }

        if (num_failed == 0 && hybrid) {
            session.config().stream() << "############ QUnitMulti -> QHybrid ############" << std::endl;
            testEngineType = QINTERFACE_QUNIT_MULTI;
            testSubEngineType = QINTERFACE_HYBRID;
            testSubSubEngineType = QINTERFACE_HYBRID;
<<<<<<< HEAD
            CreateQuantumInterface(QINTERFACE_OPENCL, 1, 0).reset(); /* Get the OpenCL banner out of the way. */
=======
            SHOW_OCL_BANNER();
>>>>>>> 020e38b0
            num_failed = session.run();
        }

        if (num_failed == 0 && stabilizer) {
            session.config().stream() << "############ QUnitMulti -> QStabilizerHybrid -> QHybrid ############"
                                      << std::endl;
            testEngineType = QINTERFACE_QUNIT_MULTI;
            testSubEngineType = QINTERFACE_STABILIZER_HYBRID;
            testSubSubEngineType = QINTERFACE_HYBRID;
<<<<<<< HEAD
            CreateQuantumInterface(QINTERFACE_OPENCL, 1, 0).reset(); /* Get the OpenCL banner out of the way. */
=======
            SHOW_OCL_BANNER();
>>>>>>> 020e38b0
            num_failed = session.run();
        }
#else
        if (num_failed == 0 && stabilizer) {
            session.config().stream() << "############ QUnit -> QStabilizerHybrid -> QEngineCPU ############"
                                      << std::endl;
            testEngineType = QINTERFACE_QUNIT;
            testSubEngineType = QINTERFACE_STABILIZER_HYBRID;
            testSubSubEngineType = QINTERFACE_CPU;
            num_failed = session.run();
        }
#endif
    }

    if (num_failed == 0 && qunit_qpager) {
        testEngineType = QINTERFACE_QUNIT;
        testSubEngineType = QINTERFACE_QPAGER;
        if (num_failed == 0 && cpu) {
            testSubSubEngineType = QINTERFACE_CPU;
            session.config().stream() << "############ QUnit -> QPager -> CPU ############" << std::endl;
            testSubSubEngineType = QINTERFACE_CPU;
            num_failed = session.run();
        }

#if ENABLE_OPENCL
        if (num_failed == 0 && opencl) {
            session.config().stream() << "############ QUnit -> QPager -> OpenCL ############" << std::endl;
            testSubSubEngineType = QINTERFACE_OPENCL;
<<<<<<< HEAD
            CreateQuantumInterface(QINTERFACE_OPENCL, 1, 0).reset(); /* Get the OpenCL banner out of the way. */
=======
            SHOW_OCL_BANNER();
>>>>>>> 020e38b0
            num_failed = session.run();
        }

        if (num_failed == 0 && hybrid) {
            session.config().stream() << "############ QUnit -> QPager -> QHybrid ############" << std::endl;
            testSubSubEngineType = QINTERFACE_HYBRID;
<<<<<<< HEAD
            CreateQuantumInterface(QINTERFACE_OPENCL, 1, 0).reset(); /* Get the OpenCL banner out of the way. */
=======
            SHOW_OCL_BANNER();
>>>>>>> 020e38b0
            num_failed = session.run();
        }

        if (num_failed == 0 && stabilizer_qpager) {
            testSubEngineType = QINTERFACE_STABILIZER_HYBRID;
            testSubSubEngineType = QINTERFACE_QPAGER;
            session.config().stream() << "########### QUnit -> QStabilizerHybrid -> QPager -> QHybrid ###########"
                                      << std::endl;
            num_failed = session.run();
        }
    }

    if (num_failed == 0 && qunit_multi) {
<<<<<<< HEAD
        if (num_failed == 0 && qpager) {
            session.config().stream() << "############ QUnitMulti -> QPager -> QHybrid ############" << std::endl;
            testEngineType = QINTERFACE_QUNIT_MULTI;
            testSubEngineType = QINTERFACE_QPAGER;
            testSubSubEngineType = QINTERFACE_HYBRID;
            CreateQuantumInterface(QINTERFACE_OPENCL, 1, 0).reset(); /* Get the OpenCL banner out of the way. */
=======
        testEngineType = QINTERFACE_QUNIT_MULTI;
        if (num_failed == 0 && qpager) {
            session.config().stream() << "############ QUnitMulti -> QPager -> QHybrid ############" << std::endl;
            testSubEngineType = QINTERFACE_QPAGER;
            testSubSubEngineType = QINTERFACE_HYBRID;
            SHOW_OCL_BANNER();
            num_failed = session.run();
        }

        if (num_failed == 0 && stabilizer_qpager) {
            testSubEngineType = QINTERFACE_STABILIZER_HYBRID;
            testSubSubEngineType = QINTERFACE_QPAGER;
            session.config().stream() << "########### QUnitMulti -> QStabilizerHybrid -> QPager -> QHybrid ###########"
                                      << std::endl;
>>>>>>> 020e38b0
            num_failed = session.run();
        }
#endif
    }

    return num_failed;
}

QInterfaceTestFixture::QInterfaceTestFixture()
{
    uint32_t rngSeed = Catch::getCurrentContext().getConfig()->rngSeed();

    std::cout << ">>> '" << Catch::getResultCapture().getCurrentTestName() << "':" << std::endl;

    if (rngSeed == 0) {
        rngSeed = std::time(0);
    }

    qrack_rand_gen_ptr rng = std::make_shared<qrack_rand_gen>();
    rng->seed(rngSeed);

    qftReg = CreateQuantumInterface(testEngineType, testSubEngineType, testSubSubEngineType, 20, 0, rng, ONE_CMPLX,
        enable_normalization, true, false, device_id, !disable_hardware_rng, sparse, REAL1_EPSILON, devList);
}<|MERGE_RESOLUTION|>--- conflicted
+++ resolved
@@ -36,14 +36,11 @@
 bool isBinaryOutput;
 int benchmarkSamples;
 std::vector<int> devList;
-<<<<<<< HEAD
-=======
 
 #define SHOW_OCL_BANNER()                                                                                              \
     if (OCLEngine::Instance()->GetDeviceCount()) {                                                                     \
         CreateQuantumInterface(QINTERFACE_OPENCL, 1, 0).reset();                                                       \
     }
->>>>>>> 020e38b0
 
 int main(int argc, char* argv[])
 {
@@ -185,21 +182,6 @@
             testSubEngineType = QINTERFACE_CPU;
             num_failed = session.run();
         }
-
-        if (num_failed == 0 && stabilizer) {
-            session.config().stream() << "############ QStabilizerHybrid -> QHybrid ############" << std::endl;
-            testEngineType = QINTERFACE_STABILIZER_HYBRID;
-            testSubEngineType = QINTERFACE_HYBRID;
-            CreateQuantumInterface(QINTERFACE_OPENCL, 1, 0).reset(); /* Get the OpenCL banner out of the way. */
-            num_failed = session.run();
-        }
-#else
-        if (num_failed == 0 && stabilizer) {
-            session.config().stream() << "############ QStabilizerHybrid -> QEngineCPU ############" << std::endl;
-            testEngineType = QINTERFACE_STABILIZER_HYBRID;
-            testSubEngineType = QINTERFACE_CPU;
-            num_failed = session.run();
-        }
 #endif
     }
 
@@ -215,22 +197,14 @@
         if (num_failed == 0 && opencl) {
             session.config().stream() << "############ QPager -> QEngine -> OpenCL ############" << std::endl;
             testSubEngineType = QINTERFACE_OPENCL;
-<<<<<<< HEAD
-            CreateQuantumInterface(QINTERFACE_OPENCL, 1, 0).reset(); /* Get the OpenCL banner out of the way. */
-=======
-            SHOW_OCL_BANNER();
->>>>>>> 020e38b0
+            SHOW_OCL_BANNER();
             num_failed = session.run();
         }
 
         if (num_failed == 0 && hybrid) {
             session.config().stream() << "############ QPager -> QEngine -> Hybrid ############" << std::endl;
             testSubEngineType = QINTERFACE_HYBRID;
-<<<<<<< HEAD
-            CreateQuantumInterface(QINTERFACE_OPENCL, 1, 0).reset(); /* Get the OpenCL banner out of the way. */
-=======
-            SHOW_OCL_BANNER();
->>>>>>> 020e38b0
+            SHOW_OCL_BANNER();
             num_failed = session.run();
         }
 #endif
@@ -273,25 +247,11 @@
             num_failed = session.run();
         }
 
-<<<<<<< HEAD
-        if (num_failed == 0 && hybrid) {
-            session.config().stream() << "############ QUnit -> QHybrid ############" << std::endl;
-            testSubEngineType = QINTERFACE_HYBRID;
-            CreateQuantumInterface(QINTERFACE_OPENCL, 1, 0).reset(); /* Get the OpenCL banner out of the way. */
-            num_failed = session.run();
-        }
-
-=======
->>>>>>> 020e38b0
         if (num_failed == 0 && stabilizer) {
             session.config().stream() << "############ QUnit -> QStabilizerHybrid -> QHybrid ############" << std::endl;
             testSubEngineType = QINTERFACE_STABILIZER_HYBRID;
             testSubSubEngineType = QINTERFACE_HYBRID;
-<<<<<<< HEAD
-            CreateQuantumInterface(QINTERFACE_OPENCL, 1, 0).reset(); /* Get the OpenCL banner out of the way. */
-=======
-            SHOW_OCL_BANNER();
->>>>>>> 020e38b0
+            SHOW_OCL_BANNER();
             num_failed = session.run();
         }
 
@@ -300,11 +260,7 @@
                                       << std::endl;
             testSubEngineType = QINTERFACE_STABILIZER_HYBRID;
             testSubSubEngineType = QINTERFACE_QPAGER;
-<<<<<<< HEAD
-            CreateQuantumInterface(QINTERFACE_OPENCL, 1, 0).reset(); /* Get the OpenCL banner out of the way. */
-=======
-            SHOW_OCL_BANNER();
->>>>>>> 020e38b0
+            SHOW_OCL_BANNER();
             num_failed = session.run();
         }
     }
@@ -315,11 +271,7 @@
             testEngineType = QINTERFACE_QUNIT_MULTI;
             testSubEngineType = QINTERFACE_OPENCL;
             testSubSubEngineType = QINTERFACE_OPENCL;
-<<<<<<< HEAD
-            CreateQuantumInterface(QINTERFACE_OPENCL, 1, 0).reset(); /* Get the OpenCL banner out of the way. */
-=======
-            SHOW_OCL_BANNER();
->>>>>>> 020e38b0
+            SHOW_OCL_BANNER();
             num_failed = session.run();
         }
 
@@ -328,11 +280,7 @@
             testEngineType = QINTERFACE_QUNIT_MULTI;
             testSubEngineType = QINTERFACE_HYBRID;
             testSubSubEngineType = QINTERFACE_HYBRID;
-<<<<<<< HEAD
-            CreateQuantumInterface(QINTERFACE_OPENCL, 1, 0).reset(); /* Get the OpenCL banner out of the way. */
-=======
-            SHOW_OCL_BANNER();
->>>>>>> 020e38b0
+            SHOW_OCL_BANNER();
             num_failed = session.run();
         }
 
@@ -342,11 +290,7 @@
             testEngineType = QINTERFACE_QUNIT_MULTI;
             testSubEngineType = QINTERFACE_STABILIZER_HYBRID;
             testSubSubEngineType = QINTERFACE_HYBRID;
-<<<<<<< HEAD
-            CreateQuantumInterface(QINTERFACE_OPENCL, 1, 0).reset(); /* Get the OpenCL banner out of the way. */
-=======
-            SHOW_OCL_BANNER();
->>>>>>> 020e38b0
+            SHOW_OCL_BANNER();
             num_failed = session.run();
         }
 #else
@@ -375,22 +319,14 @@
         if (num_failed == 0 && opencl) {
             session.config().stream() << "############ QUnit -> QPager -> OpenCL ############" << std::endl;
             testSubSubEngineType = QINTERFACE_OPENCL;
-<<<<<<< HEAD
-            CreateQuantumInterface(QINTERFACE_OPENCL, 1, 0).reset(); /* Get the OpenCL banner out of the way. */
-=======
-            SHOW_OCL_BANNER();
->>>>>>> 020e38b0
+            SHOW_OCL_BANNER();
             num_failed = session.run();
         }
 
         if (num_failed == 0 && hybrid) {
             session.config().stream() << "############ QUnit -> QPager -> QHybrid ############" << std::endl;
             testSubSubEngineType = QINTERFACE_HYBRID;
-<<<<<<< HEAD
-            CreateQuantumInterface(QINTERFACE_OPENCL, 1, 0).reset(); /* Get the OpenCL banner out of the way. */
-=======
-            SHOW_OCL_BANNER();
->>>>>>> 020e38b0
+            SHOW_OCL_BANNER();
             num_failed = session.run();
         }
 
@@ -404,14 +340,6 @@
     }
 
     if (num_failed == 0 && qunit_multi) {
-<<<<<<< HEAD
-        if (num_failed == 0 && qpager) {
-            session.config().stream() << "############ QUnitMulti -> QPager -> QHybrid ############" << std::endl;
-            testEngineType = QINTERFACE_QUNIT_MULTI;
-            testSubEngineType = QINTERFACE_QPAGER;
-            testSubSubEngineType = QINTERFACE_HYBRID;
-            CreateQuantumInterface(QINTERFACE_OPENCL, 1, 0).reset(); /* Get the OpenCL banner out of the way. */
-=======
         testEngineType = QINTERFACE_QUNIT_MULTI;
         if (num_failed == 0 && qpager) {
             session.config().stream() << "############ QUnitMulti -> QPager -> QHybrid ############" << std::endl;
@@ -426,7 +354,6 @@
             testSubSubEngineType = QINTERFACE_QPAGER;
             session.config().stream() << "########### QUnitMulti -> QStabilizerHybrid -> QPager -> QHybrid ###########"
                                       << std::endl;
->>>>>>> 020e38b0
             num_failed = session.run();
         }
 #endif
