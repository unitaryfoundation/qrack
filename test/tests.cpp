--- conflicted
+++ resolved
@@ -7120,14 +7120,7 @@
             }
 
             // We mirrored for half, hence the "gold standard" is identically |randPerm>.
-<<<<<<< HEAD
-            QInterfacePtr goldStandard =
-                CreateQuantumInterface({ testEngineType, testSubEngineType, testSubSubEngineType }, w, 0);
-            goldStandard->SetPermutation(randPerm);
-            fidelities.push_back(goldStandard->SumSqrDiff(testCase));
-=======
             fidelities.push_back(norm(testCase->GetAmplitude(randPerm)));
->>>>>>> 25ab84e9
         }
 
         real1_f averageFidelity = 0.0f;
