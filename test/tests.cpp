//////////////////////////////////////////////////////////////////////////////////////
//
// (C) Daniel Strano and the Qrack contributors 2017, 2018. All rights reserved.
//
// This is a multithreaded, universal quantum register simulation, allowing
// (nonphysical) register cloning and direct measurement of probability and
// phase, to leverage what advantages classical emulation of qubits can have.
//
// Licensed under the GNU Lesser General Public License V3.
// See LICENSE.md in the project root or https://www.gnu.org/licenses/lgpl-3.0.en.html
// for details.

#include <atomic>
#include <iostream>
#include <list>
#include <stdio.h>
#include <stdlib.h>

#include "catch.hpp"
#include "qfactory.hpp"
#include "qneuron.hpp"

#include "tests.hpp"

using namespace Qrack;

#define EPSILON 0.001
#define REQUIRE_FLOAT(A, B)                                                                                            \
    do {                                                                                                               \
        real1 __tmp_a = A;                                                                                             \
        real1 __tmp_b = B;                                                                                             \
        REQUIRE(__tmp_a < (__tmp_b + EPSILON));                                                                        \
        REQUIRE(__tmp_a > (__tmp_b - EPSILON));                                                                        \
    } while (0);

#define QINTERFACE_RESTRICTED                                                                                          \
    ((testEngineType == QINTERFACE_STABILIZER_HYBRID) || (testSubEngineType == QINTERFACE_STABILIZER_HYBRID) ||        \
        (testEngineType == QINTERFACE_HYBRID) || (testSubEngineType == QINTERFACE_HYBRID) ||                           \
        (testSubSubEngineType == QINTERFACE_HYBRID) || (testEngineType == QINTERFACE_OPENCL) ||                        \
        (testSubEngineType == QINTERFACE_OPENCL) || (testSubSubEngineType == QINTERFACE_OPENCL))

void print_bin(int bits, int d);
void log(QInterfacePtr p);

void print_bin(int bits, int d)
{
    int mask = 1 << bits;
    while (mask != 0) {
        printf("%d", !!(d & mask));
        mask >>= 1;
    }
}

void log(QInterfacePtr p) { std::cout << std::endl << std::showpoint << p << std::endl; }

QInterfacePtr MakeEngine(bitLenInt qubitCount)
{
    return CreateQuantumInterface(testEngineType, testSubEngineType, testSubSubEngineType, qubitCount, 0, rng,
        ONE_CMPLX, enable_normalization, true, false, device_id, !disable_hardware_rng, sparse);
}

TEST_CASE("test_complex")
{
    bool test;
    complex cmplx1(1.0, -1.0);
    complex cmplx2(-0.5, 0.5);
    complex cmplx3(0.0, 0.0);

    REQUIRE(cmplx1 != cmplx2);

    REQUIRE(conj(cmplx1) == complex(1.0, 1.0));

    test = ((real1)abs(cmplx1) > (real1)(sqrt(2.0) - EPSILON)) && ((real1)abs(cmplx1) < (real1)(sqrt(2.0) + EPSILON));
    REQUIRE(test);

    cmplx3 = std::polar(1.0, M_PI / 2.0);
    test = (real(cmplx3) > (real1)(0.0 - EPSILON)) && (real(cmplx3) < (real1)(0.0 + EPSILON));
    REQUIRE(test);
    test = (imag(cmplx3) > (real1)(1.0 - EPSILON)) && (imag(cmplx3) < (real1)(1.0 + EPSILON));
    REQUIRE(test);

    cmplx3 = cmplx1 + cmplx2;
    test = (real(cmplx3) > (real1)(0.5 - EPSILON)) && (real(cmplx3) < (real1)(0.5 + EPSILON));
    REQUIRE(test);
    test = (imag(cmplx3) > (real1)(-0.5 - EPSILON)) && (imag(cmplx3) < (real1)(-0.5 + EPSILON));
    REQUIRE(test);

    cmplx3 = cmplx1 - cmplx2;
    test = (real(cmplx3) > (real1)(1.5 - EPSILON)) && (real(cmplx3) < (real1)(1.5 + EPSILON));
    REQUIRE(test);
    test = (imag(cmplx3) > (real1)(-1.5 - EPSILON)) && (imag(cmplx3) < (real1)(-1.5 + EPSILON));
    REQUIRE(test);

    cmplx3 = cmplx1 * cmplx2;
    test = (real(cmplx3) > (real1)(0.0 - EPSILON)) && (real(cmplx3) < (real1)(0.0 + EPSILON));
    REQUIRE(test);
    test = (imag(cmplx3) > (real1)(1.0 - EPSILON)) && (imag(cmplx3) < (real1)(1.0 + EPSILON));
    REQUIRE(test);

    cmplx3 = cmplx1;
    cmplx3 *= cmplx2;
    test = (real(cmplx3) > (real1)(0.0 - EPSILON)) && (real(cmplx3) < (real1)(0.0 + EPSILON));
    REQUIRE(test);
    test = (imag(cmplx3) > (real1)(1.0 - EPSILON)) && (imag(cmplx3) < (real1)(1.0 + EPSILON));
    REQUIRE(test);

    cmplx3 = cmplx1 / cmplx2;
    test = (real(cmplx3) > (real1)(-2.0 - EPSILON)) && (real(cmplx3) < (real1)(-2.0 + EPSILON));
    REQUIRE(test);
    test = (imag(cmplx3) > (real1)(0.0 - EPSILON)) && (imag(cmplx3) < (real1)(0.0 + EPSILON));
    REQUIRE(test);

    cmplx3 = cmplx2;
    cmplx3 /= cmplx1;
    test = (real(cmplx3) > (real1)(-0.5 - EPSILON)) && (real(cmplx3) < (real1)(-0.5 + EPSILON));
    REQUIRE(test);
    test = (imag(cmplx3) > (real1)(0.0 - EPSILON)) && (imag(cmplx3) < (real1)(0.0 + EPSILON));
    REQUIRE(test);

    cmplx3 = ((real1)2.0) * cmplx1;
    test = (real(cmplx3) > (real1)(2.0 - EPSILON)) && (real(cmplx3) < (real1)(2.0 + EPSILON));
    REQUIRE(test);
    test = (imag(cmplx3) > (real1)(-2.0 - EPSILON)) && (imag(cmplx3) < (real1)(-2.0 + EPSILON));
    REQUIRE(test);
}

TEST_CASE("test_push_apart_bits")
{
    bitCapInt perm = 0x13U;
    bitCapInt skipPowers[1] = { 1U << 2U };
    REQUIRE(pushApartBits(perm, skipPowers, 1U) == 0x23U);
}

TEST_CASE("test_qengine_cpu_par_for")
{
    QEngineCPUPtr qengine = std::make_shared<QEngineCPU>(1, 0);

    const int NUM_ENTRIES = 2000;
    std::atomic_bool hit[NUM_ENTRIES];
    std::atomic_int calls;

    calls.store(0);

    for (int i = 0; i < NUM_ENTRIES; i++) {
        hit[i].store(false);
    }

    qengine->par_for(0, NUM_ENTRIES, [&](const bitCapInt lcv, const int cpu) {
        bool old = true;
        old = hit[(bitCapIntOcl)lcv].exchange(old);
        REQUIRE(old == false);
        calls++;
    });

    REQUIRE(calls.load() == NUM_ENTRIES);

    for (int i = 0; i < NUM_ENTRIES; i++) {
        REQUIRE(hit[i].load() == true);
    }
}

TEST_CASE("test_qengine_cpu_par_for_skip")
{
    QEngineCPUPtr qengine = std::make_shared<QEngineCPU>(1, 0);

    const int NUM_ENTRIES = 2000;
    const int NUM_CALLS = 1000;

    std::atomic_bool hit[NUM_ENTRIES];
    std::atomic_int calls;

    calls.store(0);

    int skipBit = 0x4; // Skip 0b100 when counting upwards.

    for (int i = 0; i < NUM_ENTRIES; i++) {
        hit[i].store(false);
    }

    qengine->par_for_skip(0, NUM_ENTRIES, 4, 1, [&](const bitCapInt lcv, const int cpu) {
        bool old = true;
        old = hit[(bitCapIntOcl)lcv].exchange(old);
        REQUIRE(old == false);
        REQUIRE((lcv & skipBit) == 0);

        calls++;
    });

    REQUIRE(calls.load() == NUM_CALLS);
}

TEST_CASE("test_qengine_cpu_par_for_skip_wide")
{
    QEngineCPUPtr qengine = std::make_shared<QEngineCPU>(1, 0);

    const int NUM_ENTRIES = 2000;

    std::atomic_bool hit[NUM_ENTRIES];
    std::atomic_int calls;

    calls.store(0);

    int skipBit = 0x4; // Skip 0b100 when counting upwards.

    for (int i = 0; i < NUM_ENTRIES; i++) {
        hit[i].store(false);
    }

    qengine->par_for_skip(0, NUM_ENTRIES, 4, 3, [&](const bitCapInt lcv, const int cpu) {
        REQUIRE(lcv < NUM_ENTRIES);
        bool old = true;
        old = hit[(bitCapIntOcl)lcv].exchange(old);
        REQUIRE(old == false);
        REQUIRE((lcv & skipBit) == 0);

        calls++;
    });
}

TEST_CASE("test_qengine_cpu_par_for_mask")
{
    QEngineCPUPtr qengine = std::make_shared<QEngineCPU>(1, 0);

    const int NUM_ENTRIES = 2000;

    std::atomic_bool hit[NUM_ENTRIES];
    std::atomic_int calls;

    bitCapInt skipArray[] = { 0x4, 0x100 }; // Skip bits 0b100000100
    int NUM_SKIP = sizeof(skipArray) / sizeof(skipArray[0]);

    calls.store(0);

    for (int i = 0; i < NUM_ENTRIES; i++) {
        hit[i].store(false);
    }

    qengine->SetConcurrencyLevel(1);

    qengine->par_for_mask(0, NUM_ENTRIES, skipArray, 2, [&](const bitCapInt lcv, const int cpu) {
        bool old = true;
        old = hit[(bitCapIntOcl)lcv].exchange(old);
        REQUIRE(old == false);
        for (int i = 0; i < NUM_SKIP; i++) {
            REQUIRE((lcv & skipArray[i]) == 0);
        }
        calls++;
    });
}

TEST_CASE("test_exp2x2_log2x2")
{
    complex mtrx1[4] = { complex(ONE_R1, ZERO_R1), complex(ZERO_R1, ZERO_R1), complex(ZERO_R1, ZERO_R1),
        complex(ONE_R1, ZERO_R1) };
    complex mtrx2[4];

    exp2x2(mtrx1, mtrx2);
    REQUIRE_FLOAT(real(mtrx2[0]), M_E);
    REQUIRE_FLOAT(imag(mtrx2[0]), ZERO_R1);
    REQUIRE_FLOAT(real(mtrx2[1]), ZERO_R1);
    REQUIRE_FLOAT(imag(mtrx2[1]), ZERO_R1);
    REQUIRE_FLOAT(real(mtrx2[2]), ZERO_R1);
    REQUIRE_FLOAT(imag(mtrx2[2]), ZERO_R1);
    REQUIRE_FLOAT(real(mtrx2[3]), M_E);
    REQUIRE_FLOAT(imag(mtrx2[3]), ZERO_R1);

    log2x2(mtrx2, mtrx1);
    REQUIRE_FLOAT(real(mtrx1[0]), ONE_R1);
    REQUIRE_FLOAT(imag(mtrx1[0]), ZERO_R1);
    REQUIRE_FLOAT(real(mtrx1[1]), ZERO_R1);
    REQUIRE_FLOAT(imag(mtrx1[1]), ZERO_R1);
    REQUIRE_FLOAT(real(mtrx1[2]), ZERO_R1);
    REQUIRE_FLOAT(imag(mtrx1[2]), ZERO_R1);
    REQUIRE_FLOAT(real(mtrx1[3]), ONE_R1);
    REQUIRE_FLOAT(imag(mtrx1[3]), ZERO_R1);
}

#if ENABLE_OPENCL && !ENABLE_SNUCL
TEST_CASE_METHOD(QInterfaceTestFixture, "test_oclengine")
{
    if (testEngineType == QINTERFACE_OPENCL) {
        std::vector<DeviceContextPtr> devices = OCLEngine::Instance()->GetDeviceContextPtrVector();
        REQUIRE(devices.size() > 0);

        OCLEngine::Instance()->SetDefaultDeviceContext(OCLEngine::Instance()->GetDeviceContextPtr(-1));

        CHECK_THROWS(OCLEngine::Instance()->GetDeviceContextPtr(-2));

        Qrack::OCLEngine::InitOCL(true, true, "_test_ocl_kernel_compile/");
    }
}

TEST_CASE_METHOD(QInterfaceTestFixture, "test_change_device")
{
    if (testEngineType == QINTERFACE_OPENCL) {
        qftReg->SetPermutation(0x55F00);
        REQUIRE_THAT(qftReg, HasProbability(0x55F00));
        std::dynamic_pointer_cast<QEngineOCL>(qftReg)->SetDevice(0);
        REQUIRE_THAT(qftReg, HasProbability(0x55F00));
    }
}
#endif

TEST_CASE_METHOD(QInterfaceTestFixture, "test_qengine_getmaxqpower")
{
    // Assuming default engine has 20 qubits:
    REQUIRE((qftReg->GetMaxQPower() == 1048576U));
}

TEST_CASE_METHOD(QInterfaceTestFixture, "test_setconcurrency")
{
    // Make sure it doesn't throw:
    qftReg->SetConcurrency(1);
}

TEST_CASE_METHOD(QInterfaceTestFixture, "test_cnot")
{
    qftReg->SetPermutation(0x55F00);
    REQUIRE_THAT(qftReg, HasProbability(0x55F00));
    qftReg->CNOT(12, 4, 8);
    REQUIRE_THAT(qftReg, HasProbability(0x55A50));
    qftReg->SetPermutation(0x40001);
    REQUIRE_THAT(qftReg, HasProbability(0x40001));
    qftReg->CNOT(18, 19);
    REQUIRE_THAT(qftReg, HasProbability(0xC0001));

    qftReg->SetPermutation(0x01);
    qftReg->H(0, 2);
    qftReg->CNOT(0, 1);
    qftReg->H(0, 2);
    REQUIRE_THAT(qftReg, HasProbability(0x01));

    qftReg->SetPermutation(0x00);
    qftReg->H(0, 2);
    qftReg->Z(0);
    qftReg->CNOT(0, 1);
    qftReg->H(0, 2);
    REQUIRE_THAT(qftReg, HasProbability(0x01));

    qftReg->SetPermutation(0x00);
    qftReg->H(0, 2);
    qftReg->CNOT(0, 1);
    qftReg->H(0, 2);
    REQUIRE_THAT(qftReg, HasProbability(0x00));
}

TEST_CASE_METHOD(QInterfaceTestFixture, "test_anticnot")
{
    qftReg->SetPermutation(0x55F00);
    REQUIRE_THAT(qftReg, HasProbability(0x55F00));
    qftReg->AntiCNOT(12, 4, 8);
    REQUIRE_THAT(qftReg, HasProbability(0x555A0));
    qftReg->SetPermutation(0x00001);
    REQUIRE_THAT(qftReg, HasProbability(0x00001));
    qftReg->AntiCNOT(18, 19);
    REQUIRE_THAT(qftReg, HasProbability(0x80001));

    qftReg->SetPermutation(0x01);
    qftReg->H(0, 2);
    qftReg->AntiCNOT(0, 1);
    qftReg->H(0, 2);
    REQUIRE_THAT(qftReg, HasProbability(0x01));

    qftReg->SetPermutation(0x00);
    qftReg->H(0, 2);
    qftReg->Z(0);
    qftReg->AntiCNOT(0, 1);
    qftReg->H(0, 2);
    REQUIRE_THAT(qftReg, HasProbability(0x01));

    qftReg->SetPermutation(0x00);
    qftReg->H(0, 2);
    qftReg->AntiCNOT(0, 1);
    qftReg->H(0, 2);
    REQUIRE_THAT(qftReg, HasProbability(0x00));
}

TEST_CASE_METHOD(QInterfaceTestFixture, "test_ccnot")
{
    qftReg->SetPermutation(0xCAC00);
    REQUIRE_THAT(qftReg, HasProbability(0xCAC00));
    qftReg->CCNOT(16, 12, 8, 4);
    REQUIRE_THAT(qftReg, HasProbability(0xCA400));

    bitLenInt controls[2] = { 0, 1 };

    qftReg->SetPermutation(0x03);
    qftReg->H(0, 3);
    qftReg->CCNOT(0, 1, 2);
    qftReg->H(2);
    qftReg->ApplyControlledSinglePhase(controls, 2, 2, ONE_CMPLX, -ONE_CMPLX);
    qftReg->H(0, 2);
    REQUIRE_THAT(qftReg, HasProbability(0x03));
}

TEST_CASE_METHOD(QInterfaceTestFixture, "test_sh")
{
    qftReg->SH(0);
    REQUIRE_FLOAT(qftReg->Prob(0), 0.5);
    qftReg->HIS(0, 2);
    REQUIRE_FLOAT(qftReg->Prob(0), 0);
    REQUIRE_FLOAT(qftReg->Prob(1), 0.5);
}

TEST_CASE_METHOD(QInterfaceTestFixture, "test_anticcnot")
{
    qftReg->SetPermutation(0xCAC00);
    REQUIRE_THAT(qftReg, HasProbability(0xCAC00));
    qftReg->AntiCCNOT(16, 12, 8, 4);
    REQUIRE_THAT(qftReg, HasProbability(0xCAD00));

    bitLenInt controls[2] = { 0, 1 };

    qftReg->SetPermutation(0x00);
    qftReg->H(0, 3);
    qftReg->AntiCCNOT(0, 1, 2);
    qftReg->H(2);
    qftReg->ApplyAntiControlledSinglePhase(controls, 2, 2, ONE_CMPLX, -ONE_CMPLX);
    qftReg->H(0, 2);
    REQUIRE_THAT(qftReg, HasProbability(0x00));
}

TEST_CASE_METHOD(QInterfaceTestFixture, "test_swap")
{
    qftReg->SetPermutation(0xb2000);
    qftReg->Swap(12, 16, 4);
    REQUIRE_THAT(qftReg, HasProbability(0x2b000));

    qftReg->SetPermutation(0x80000);
    qftReg->Swap(18, 19);
    REQUIRE_THAT(qftReg, HasProbability(0x40000));

    qftReg->SetPermutation(0xc0000);
    qftReg->Swap(18, 19);
    REQUIRE_THAT(qftReg, HasProbability(0xc0000));

    qftReg->SetPermutation(0x80000);
    qftReg->Swap(17, 19);
    REQUIRE_THAT(qftReg, HasProbability(0x20000));

    qftReg->SetPermutation(0xa0000);
    qftReg->Swap(17, 19);
    REQUIRE_THAT(qftReg, HasProbability(0xa0000));
}

TEST_CASE_METHOD(QInterfaceTestFixture, "test_iswap")
{
    qftReg->SetPermutation(1);
    qftReg->ISwap(0, 1);
    REQUIRE_THAT(qftReg, HasProbability(0, 8, 0x02));

    qftReg->SetPermutation(0);
    qftReg->H(0, 2);
    qftReg->ISwap(0, 1);
    qftReg->ISwap(0, 1);
    qftReg->H(0, 2);
    REQUIRE_THAT(qftReg, HasProbability(0, 8, 0x03));

    qftReg->SetPermutation(0);
    qftReg->H(0, 4);
    qftReg->ISwap(0, 2, 2);
    qftReg->ISwap(0, 2, 2);
    qftReg->H(0, 4);
    REQUIRE_THAT(qftReg, HasProbability(0, 8, 0x0F));
}

TEST_CASE_METHOD(QInterfaceTestFixture, "test_sqrtswap")
{
    qftReg->SetPermutation(0xb2000);
    qftReg->SqrtSwap(12, 16, 4);
    qftReg->SqrtSwap(12, 16, 4);
    REQUIRE_THAT(qftReg, HasProbability(0x2b000));
}

TEST_CASE_METHOD(QInterfaceTestFixture, "test_isqrtswap")
{
    qftReg->SetPermutation(0xb2000);
    qftReg->SqrtSwap(12, 16, 4);
    qftReg->ISqrtSwap(12, 16, 4);
    REQUIRE_THAT(qftReg, HasProbability(0xb2000));
}

TEST_CASE_METHOD(QInterfaceTestFixture, "test_cswap")
{
    bitLenInt control[1] = { 8 };
    qftReg->SetPermutation(0x001);
    qftReg->CSwap(control, 1, 0, 4);
    REQUIRE_THAT(qftReg, HasProbability(0, 8, 0x001));
    qftReg->SetPermutation(0x101);
    qftReg->CSwap(control, 1, 0, 4);
    REQUIRE_THAT(qftReg, HasProbability(0, 8, 0x110));
    qftReg->H(8);
    qftReg->CSwap(control, 1, 0, 4);
    qftReg->CSwap(control, 1, 0, 4);
    qftReg->H(8);
    REQUIRE_THAT(qftReg, HasProbability(0, 8, 0x110));

    QInterfacePtr qftReg2 = CreateQuantumInterface(testEngineType, testSubEngineType, testSubSubEngineType, 20U, 0, rng,
        ONE_CMPLX, enable_normalization, true, false, device_id, !disable_hardware_rng, sparse, REAL1_DEFAULT_ARG,
        std::vector<int>{}, 10);

    control[0] = 9;
    qftReg2->SetPermutation((1U << 9U) | (1U << 10U));
    qftReg2->CSwap(control, 1, 10, 11);
    REQUIRE_THAT(qftReg2, HasProbability(0, 12, (1U << 9U) | (1U << 11U)));

    qftReg2->SetPermutation((1U << 9U) | (1U << 10U));
    qftReg2->CSwap(control, 1, 10, 0);
    REQUIRE_THAT(qftReg2, HasProbability(0, 12, (1U << 9U) | 1U));
}

TEST_CASE_METHOD(QInterfaceTestFixture, "test_anticswap")
{
    bitLenInt control[1] = { 8 };
    qftReg->SetPermutation(0x101);
    qftReg->AntiCSwap(control, 1, 0, 4);
    REQUIRE_THAT(qftReg, HasProbability(0, 8, 0x101));
    qftReg->SetPermutation(0x001);
    qftReg->AntiCSwap(control, 1, 0, 4);
    REQUIRE_THAT(qftReg, HasProbability(0, 8, 0x010));
    qftReg->H(8);
    qftReg->AntiCSwap(control, 1, 0, 4);
    qftReg->AntiCSwap(control, 1, 0, 4);
    qftReg->H(8);
    REQUIRE_THAT(qftReg, HasProbability(0, 8, 0x010));
}

TEST_CASE_METHOD(QInterfaceTestFixture, "test_csqrtswap")
{
    bitLenInt control[1] = { 8 };
    qftReg->SetPermutation(0x001);
    qftReg->CSqrtSwap(control, 1, 0, 4);
    qftReg->CSqrtSwap(control, 1, 0, 4);
    REQUIRE_THAT(qftReg, HasProbability(0, 8, 0x001));
    qftReg->SetPermutation(0x101);
    qftReg->CSqrtSwap(control, 1, 0, 4);
    qftReg->CSqrtSwap(control, 1, 0, 4);
    REQUIRE_THAT(qftReg, HasProbability(0, 8, 0x110));
    qftReg->H(8);
    qftReg->CSqrtSwap(control, 1, 0, 4);
    qftReg->CSqrtSwap(control, 1, 0, 4);
    qftReg->CSqrtSwap(control, 1, 0, 4);
    qftReg->CSqrtSwap(control, 1, 0, 4);
    qftReg->H(8);
    REQUIRE_THAT(qftReg, HasProbability(0, 8, 0x110));
}

TEST_CASE_METHOD(QInterfaceTestFixture, "test_anticsqrtswap")
{
    bitLenInt control[1] = { 8 };
    qftReg->SetPermutation(0x101);
    qftReg->AntiCSqrtSwap(control, 1, 0, 4);
    qftReg->AntiCSqrtSwap(control, 1, 0, 4);
    REQUIRE_THAT(qftReg, HasProbability(0, 8, 0x101));
    qftReg->SetPermutation(0x001);
    qftReg->AntiCSqrtSwap(control, 1, 0, 4);
    qftReg->AntiCSqrtSwap(control, 1, 0, 4);
    REQUIRE_THAT(qftReg, HasProbability(0, 8, 0x010));
    qftReg->H(8);
    qftReg->AntiCSqrtSwap(control, 1, 0, 4);
    qftReg->AntiCSqrtSwap(control, 1, 0, 4);
    qftReg->AntiCSqrtSwap(control, 1, 0, 4);
    qftReg->AntiCSqrtSwap(control, 1, 0, 4);
    qftReg->H(8);
    REQUIRE_THAT(qftReg, HasProbability(0, 8, 0x010));
}

TEST_CASE_METHOD(QInterfaceTestFixture, "test_cisqrtswap")
{
    bitLenInt control[1] = { 8 };
    qftReg->SetPermutation(0x101);
    qftReg->CSqrtSwap(control, 1, 0, 4);
    qftReg->CISqrtSwap(control, 1, 0, 4);
    REQUIRE_THAT(qftReg, HasProbability(0, 8, 0x101));
    qftReg->H(8);
    qftReg->CISqrtSwap(control, 1, 0, 4);
    qftReg->CISqrtSwap(control, 1, 0, 4);
    qftReg->CISqrtSwap(control, 1, 0, 4);
    qftReg->CISqrtSwap(control, 1, 0, 4);
    qftReg->H(8);
    REQUIRE_THAT(qftReg, HasProbability(0, 8, 0x101));
}

TEST_CASE_METHOD(QInterfaceTestFixture, "test_anticisqrtswap")
{
    bitLenInt control[1] = { 8 };
    qftReg->SetPermutation(0x001);
    qftReg->AntiCSqrtSwap(control, 1, 0, 4);
    qftReg->AntiCISqrtSwap(control, 1, 0, 4);
    REQUIRE_THAT(qftReg, HasProbability(0, 8, 0x001));
    qftReg->H(8);
    qftReg->AntiCISqrtSwap(control, 1, 0, 4);
    qftReg->AntiCISqrtSwap(control, 1, 0, 4);
    qftReg->AntiCISqrtSwap(control, 1, 0, 4);
    qftReg->AntiCISqrtSwap(control, 1, 0, 4);
    qftReg->H(8);
    REQUIRE_THAT(qftReg, HasProbability(0, 8, 0x001));
}

TEST_CASE_METHOD(QInterfaceTestFixture, "test_fsim")
{
    real1 theta = 3 * M_PI / 2;

    qftReg->SetPermutation(1);
    qftReg->FSim(theta, ZERO_R1, 0, 1);
    REQUIRE_THAT(qftReg, HasProbability(0, 8, 0x02));

    qftReg->SetPermutation(0);
    qftReg->H(0, 2);
    qftReg->FSim(theta, ZERO_R1, 0, 1);
    qftReg->FSim(theta, ZERO_R1, 0, 1);
    qftReg->H(0, 2);
    REQUIRE_THAT(qftReg, HasProbability(0, 8, 0x03));

    qftReg->SetPermutation(0);
    qftReg->H(0, 4);
    qftReg->FSim(theta, ZERO_R1, 0, 2, 2);
    qftReg->FSim(theta, ZERO_R1, 0, 2, 2);
    qftReg->H(0, 4);
    REQUIRE_THAT(qftReg, HasProbability(0, 8, 0x0F));

    real1 phi = M_PI;

    qftReg->SetReg(0, 8, 0x35);
    REQUIRE_THAT(qftReg, HasProbability(0, 8, 0x35));
    qftReg->H(0, 4);
    qftReg->FSim(ZERO_R1, phi, 4, 0);
    qftReg->FSim(ZERO_R1, phi, 5, 1);
    qftReg->FSim(ZERO_R1, phi, 6, 2);
    qftReg->FSim(ZERO_R1, phi, 7, 3);
    qftReg->H(0, 4);
    REQUIRE_THAT(qftReg, HasProbability(0, 8, 0x36));

    qftReg->SetPermutation(0x03);
    qftReg->H(0);
    qftReg->FSim(ZERO_R1, phi, 0, 1);
    qftReg->FSim(ZERO_R1, phi, 0, 1);
    qftReg->H(0);
    REQUIRE_THAT(qftReg, HasProbability(0, 8, 0x03));
}

TEST_CASE_METHOD(QInterfaceTestFixture, "test_apply_single_bit")
{
    complex pauliX[4] = { complex(0.0, 0.0), complex(1.0, 0.0), complex(1.0, 0.0), complex(0.0, 0.0) };
    qftReg->SetPermutation(0x80001);
    REQUIRE_THAT(qftReg, HasProbability(0, 20, 0x80001));
    qftReg->ApplySingleBit(pauliX, 19);
    REQUIRE_THAT(qftReg, HasProbability(0, 20, 1));
    qftReg->ApplySingleBit(pauliX, 19);
    REQUIRE_THAT(qftReg, HasProbability(0, 20, 0x80001));
}

TEST_CASE_METHOD(QInterfaceTestFixture, "test_apply_controlled_single_bit")
{
    complex pauliX[4] = { ZERO_CMPLX, ONE_CMPLX, ONE_CMPLX, ZERO_CMPLX };
    bitLenInt controls[3] = { 0, 1, 3 };
    qftReg->SetPermutation(0x8000F);
    REQUIRE_THAT(qftReg, HasProbability(0, 20, 0x8000F));
    qftReg->ApplyControlledSingleBit(controls, 3, 19, pauliX);
    REQUIRE_THAT(qftReg, HasProbability(0, 20, 0x0F));
    qftReg->SetPermutation(0x80001);
    REQUIRE_THAT(qftReg, HasProbability(0, 20, 0x80001));
    qftReg->ApplyControlledSingleBit(controls, 3, 19, pauliX);
    REQUIRE_THAT(qftReg, HasProbability(0, 20, 0x80001));
    qftReg->H(0);
    qftReg->H(1);
    qftReg->H(3);
    qftReg->ApplyControlledSingleBit(controls, 3, 19, pauliX);
    qftReg->ApplyControlledSingleBit(controls, 3, 19, pauliX);
    qftReg->H(0);
    qftReg->H(1);
    qftReg->H(3);
    REQUIRE_THAT(qftReg, HasProbability(0, 20, 0x80001));
    qftReg->ApplyControlledSingleBit(NULL, 0, 0, pauliX);
    REQUIRE_THAT(qftReg, HasProbability(0, 20, 0x80000));
}

TEST_CASE_METHOD(QInterfaceTestFixture, "test_apply_controlled_single_invert")
{
    complex topRight = ONE_CMPLX;
    complex bottomLeft = ONE_CMPLX;
    bitLenInt controls[3] = { 0, 1, 3 };
    qftReg->SetPermutation(0x8000F);
    REQUIRE_THAT(qftReg, HasProbability(0, 20, 0x8000F));
    qftReg->ApplyControlledSingleInvert(controls, 3, 19, topRight, bottomLeft);
    REQUIRE_THAT(qftReg, HasProbability(0, 20, 0x0F));
    qftReg->SetPermutation(0x80001);
    REQUIRE_THAT(qftReg, HasProbability(0, 20, 0x80001));
    qftReg->ApplyControlledSingleInvert(controls, 3, 19, topRight, bottomLeft);
    REQUIRE_THAT(qftReg, HasProbability(0, 20, 0x80001));
    qftReg->H(0);
    qftReg->H(1);
    qftReg->H(3);
    qftReg->ApplyControlledSingleInvert(controls, 3, 19, topRight, bottomLeft);
    qftReg->ApplyControlledSingleInvert(controls, 3, 19, topRight, bottomLeft);
    qftReg->H(0);
    qftReg->H(1);
    qftReg->H(3);
    REQUIRE_THAT(qftReg, HasProbability(0, 20, 0x80001));
    qftReg->ApplyControlledSingleInvert(NULL, 0, 0, topRight, bottomLeft);
    REQUIRE_THAT(qftReg, HasProbability(0, 20, 0x80000));
}

TEST_CASE_METHOD(QInterfaceTestFixture, "test_apply_anticontrolled_single_bit")
{
    complex pauliX[4] = { complex(0.0, 0.0), complex(1.0, 0.0), complex(1.0, 0.0), complex(0.0, 0.0) };
    bitLenInt controls[3] = { 0, 1, 3 };
    qftReg->SetPermutation(0x80000);
    REQUIRE_THAT(qftReg, HasProbability(0, 20, 0x80000));
    qftReg->ApplyAntiControlledSingleBit(controls, 3, 19, pauliX);
    REQUIRE_THAT(qftReg, HasProbability(0, 20, 0x00));
    qftReg->SetPermutation(0x80001);
    REQUIRE_THAT(qftReg, HasProbability(0, 20, 0x80001));
    qftReg->ApplyAntiControlledSingleBit(controls, 3, 19, pauliX);
    REQUIRE_THAT(qftReg, HasProbability(0, 20, 0x80001));
    qftReg->H(0);
    qftReg->H(1);
    qftReg->H(3);
    qftReg->ApplyAntiControlledSingleBit(controls, 3, 19, pauliX);
    qftReg->ApplyAntiControlledSingleBit(controls, 3, 19, pauliX);
    qftReg->H(0);
    qftReg->H(1);
    qftReg->H(3);
    REQUIRE_THAT(qftReg, HasProbability(0, 20, 0x80001));
    qftReg->ApplyAntiControlledSingleBit(NULL, 0, 0, pauliX);
    REQUIRE_THAT(qftReg, HasProbability(0, 20, 0x80000));

    qftReg->SetReg(0, 8, 0x02);
    REQUIRE_THAT(qftReg, HasProbability(0, 8, 0x02));
    qftReg->H(0);
    qftReg->ApplyAntiControlledSinglePhase(NULL, 0, 0, complex(ONE_R1, ZERO_R1), complex(-ONE_R1, ZERO_R1));
    qftReg->H(0);
    qftReg->H(1);
    qftReg->ApplyAntiControlledSinglePhase(NULL, 0, 1, complex(ONE_R1, ZERO_R1), complex(-ONE_R1, ZERO_R1));
    qftReg->H(1);
    REQUIRE_THAT(qftReg, HasProbability(0, 8, 0x01));
}

TEST_CASE_METHOD(QInterfaceTestFixture, "test_apply_anticontrolled_single_invert")
{
    complex topRight = ONE_CMPLX;
    complex bottomLeft = ONE_CMPLX;
    bitLenInt controls[3] = { 0, 1, 3 };
    qftReg->SetPermutation(0x80000);
    REQUIRE_THAT(qftReg, HasProbability(0, 20, 0x80000));
    qftReg->ApplyControlledSingleInvert(controls, 3, 19, topRight, bottomLeft);
    REQUIRE_THAT(qftReg, HasProbability(0, 20, 0x80000));
    qftReg->SetPermutation(0x80001);
    REQUIRE_THAT(qftReg, HasProbability(0, 20, 0x80001));
    qftReg->ApplyControlledSingleInvert(controls, 3, 19, topRight, bottomLeft);
    REQUIRE_THAT(qftReg, HasProbability(0, 20, 0x80001));
    qftReg->H(0);
    qftReg->H(1);
    qftReg->H(3);
    qftReg->ApplyControlledSingleInvert(controls, 3, 19, topRight, bottomLeft);
    qftReg->ApplyControlledSingleInvert(controls, 3, 19, topRight, bottomLeft);
    qftReg->H(0);
    qftReg->H(1);
    qftReg->H(3);
    REQUIRE_THAT(qftReg, HasProbability(0, 20, 0x80001));
    qftReg->ApplyControlledSingleInvert(NULL, 0, 0, topRight, bottomLeft);
    REQUIRE_THAT(qftReg, HasProbability(0, 20, 0x80000));

    qftReg->SetReg(0, 8, 0x02);
    REQUIRE_THAT(qftReg, HasProbability(0, 8, 0x02));
    qftReg->H(0);
    qftReg->ApplyAntiControlledSinglePhase(NULL, 0, 0, complex(ONE_R1, ZERO_R1), complex(-ONE_R1, ZERO_R1));
    qftReg->H(0);
    qftReg->H(1);
    qftReg->ApplyAntiControlledSinglePhase(NULL, 0, 1, complex(ONE_R1, ZERO_R1), complex(-ONE_R1, ZERO_R1));
    qftReg->H(1);
    REQUIRE_THAT(qftReg, HasProbability(0, 8, 0x01));
}

TEST_CASE_METHOD(QInterfaceTestFixture, "test_apply_single_invert")
{
    qftReg->SetPermutation(0x01);
    qftReg->ApplySingleInvert(ONE_CMPLX, ONE_CMPLX, 0);
    REQUIRE_THAT(qftReg, HasProbability(0x00));

    qftReg->SetPermutation(0x00);
    qftReg->H(0);
    qftReg->ApplySingleInvert(ONE_CMPLX, -ONE_CMPLX, 0);
    qftReg->H(0);
    REQUIRE_THAT(qftReg, HasProbability(0x01));
}

TEST_CASE_METHOD(QInterfaceTestFixture, "test_apply_controlled_single_phase")
{
    bitLenInt controls[1] = { 0 };

    qftReg->SetPermutation(0x01);
    qftReg->H(1);
    qftReg->ApplyControlledSinglePhase(NULL, 0U, 1U, ONE_CMPLX, -ONE_CMPLX);
    qftReg->H(1);
    REQUIRE_THAT(qftReg, HasProbability(0x03));

    qftReg->SetPermutation(0x01);
    qftReg->H(1);
    qftReg->ApplyControlledSinglePhase(controls, 1U, 1U, ONE_CMPLX, -ONE_CMPLX);
    qftReg->H(1);
    REQUIRE_THAT(qftReg, HasProbability(0x03));

    qftReg->SetPermutation(0x01);
    qftReg->H(1);
    qftReg->ApplyControlledSinglePhase(controls, 1U, 1U, ONE_CMPLX, ONE_CMPLX);
    qftReg->H(1);
    REQUIRE_THAT(qftReg, HasProbability(0x01));
}

TEST_CASE_METHOD(QInterfaceTestFixture, "test_apply_anti_controlled_single_phase")
{
    bitLenInt controls[1] = { 0 };

    qftReg->SetPermutation(0x00);
    qftReg->H(1);
    qftReg->ApplyAntiControlledSinglePhase(NULL, 0U, 1U, ONE_CMPLX, -ONE_CMPLX);
    qftReg->H(1);
    REQUIRE_THAT(qftReg, HasProbability(0x02));

    qftReg->SetPermutation(0x00);
    qftReg->H(1);
    qftReg->ApplyAntiControlledSinglePhase(controls, 1U, 1U, ONE_CMPLX, -ONE_CMPLX);
    qftReg->H(1);
    REQUIRE_THAT(qftReg, HasProbability(0x02));
}

TEST_CASE_METHOD(QInterfaceTestFixture, "test_u")
{
    qftReg->SetReg(0, 8, 0x02);
    REQUIRE_THAT(qftReg, HasProbability(0, 8, 0x02));
    qftReg->U(0, M_PI / 2, 0, M_PI);
    qftReg->S(0);
    qftReg->S(0);
    qftReg->U2(0, 0, M_PI);
    qftReg->U(1, M_PI / 2, 0, M_PI);
    qftReg->S(1);
    qftReg->S(1);
    qftReg->U2(1, 0, M_PI);
    REQUIRE_THAT(qftReg, HasProbability(0, 8, 0x01));
}

TEST_CASE_METHOD(QInterfaceTestFixture, "test_u_reg")
{
    qftReg->SetReg(0, 8, 2);
    REQUIRE_THAT(qftReg, HasProbability(0, 8, 0x02));
    qftReg->U(1, 2, M_PI / 2, 0, M_PI);
    qftReg->S(1, 2);
    qftReg->S(1, 2);
    qftReg->U2(1, 2, 0, M_PI);
    REQUIRE_THAT(qftReg, HasProbability(0, 8, 0x04));
}

TEST_CASE_METHOD(QInterfaceTestFixture, "test_s")
{
    qftReg->SetReg(0, 8, 0x02);
    REQUIRE_THAT(qftReg, HasProbability(0, 8, 0x02));
    qftReg->H(0);
    qftReg->S(0);
    qftReg->S(0);
    qftReg->H(0);
    qftReg->H(1);
    qftReg->S(1);
    qftReg->S(1);
    qftReg->H(1);
    REQUIRE_THAT(qftReg, HasProbability(0, 8, 0x01));

    qftReg->SetReg(0, 8, 0x01);
    REQUIRE_THAT(qftReg, HasProbability(0, 8, 0x01));
    qftReg->H(0);
    qftReg->S(0);
    qftReg->H(0);
    qftReg->H(0);
    qftReg->S(0);
    qftReg->S(0);
    qftReg->S(0);
    qftReg->H(0);
    REQUIRE_THAT(qftReg, HasProbability(0, 8, 0x01));
}

TEST_CASE_METHOD(QInterfaceTestFixture, "test_s_reg")
{
    qftReg->SetReg(0, 8, 2);
    REQUIRE_THAT(qftReg, HasProbability(0, 8, 0x02));
    qftReg->H(1, 2);
    qftReg->S(1, 2);
    qftReg->S(1, 2);
    qftReg->H(1, 2);
    REQUIRE_THAT(qftReg, HasProbability(0, 8, 0x04));
}

TEST_CASE_METHOD(QInterfaceTestFixture, "test_is")
{
    qftReg->SetReg(0, 8, 0x02);
    REQUIRE_THAT(qftReg, HasProbability(0, 8, 0x02));
    qftReg->S(0);
    qftReg->IS(0);
    qftReg->IS(1);
    qftReg->S(1);
    REQUIRE_THAT(qftReg, HasProbability(0, 8, 0x02));

    qftReg->SetReg(0, 8, 0x01);
    REQUIRE_THAT(qftReg, HasProbability(0, 8, 0x01));
    qftReg->H(0);
    qftReg->IS(0);
    qftReg->H(0);
    qftReg->H(0);
    qftReg->IS(0);
    qftReg->IS(0);
    qftReg->IS(0);
    qftReg->H(0);
    REQUIRE_THAT(qftReg, HasProbability(0, 8, 0x01));
}

TEST_CASE_METHOD(QInterfaceTestFixture, "test_is_reg")
{
    qftReg->SetReg(0, 8, 2);
    REQUIRE_THAT(qftReg, HasProbability(0, 8, 0x02));
    qftReg->S(1, 2);
    qftReg->IS(1, 2);
    REQUIRE_THAT(qftReg, HasProbability(0, 8, 0x02));
}

TEST_CASE_METHOD(QInterfaceTestFixture, "test_t")
{
    qftReg->SetReg(0, 8, 0x02);
    REQUIRE_THAT(qftReg, HasProbability(0, 8, 0x02));
    qftReg->H(0);
    qftReg->T(0);
    qftReg->T(0);
    qftReg->T(0);
    qftReg->T(0);
    qftReg->H(0);
    qftReg->H(1);
    qftReg->T(1);
    qftReg->T(1);
    qftReg->T(1);
    qftReg->T(1);
    qftReg->H(1);
    REQUIRE_THAT(qftReg, HasProbability(0, 8, 0x01));
}

TEST_CASE_METHOD(QInterfaceTestFixture, "test_t_reg")
{
    qftReg->SetReg(0, 8, 2);
    REQUIRE_THAT(qftReg, HasProbability(0, 8, 0x02));
    qftReg->H(1, 2);
    qftReg->T(1, 2);
    qftReg->T(1, 2);
    qftReg->T(1, 2);
    qftReg->T(1, 2);
    qftReg->H(1, 2);
    REQUIRE_THAT(qftReg, HasProbability(0, 8, 0x04));
}

TEST_CASE_METHOD(QInterfaceTestFixture, "test_it")
{
    qftReg->SetReg(0, 8, 0x02);
    REQUIRE_THAT(qftReg, HasProbability(0, 8, 0x02));
    qftReg->T(0);
    qftReg->IT(0);
    qftReg->IT(1);
    qftReg->T(1);
    REQUIRE_THAT(qftReg, HasProbability(0, 8, 0x02));
}

TEST_CASE_METHOD(QInterfaceTestFixture, "test_it_reg")
{
    qftReg->SetReg(0, 8, 2);
    REQUIRE_THAT(qftReg, HasProbability(0, 8, 0x02));
    qftReg->T(1, 2);
    qftReg->IT(1, 2);
    REQUIRE_THAT(qftReg, HasProbability(0, 8, 0x02));
}

TEST_CASE_METHOD(QInterfaceTestFixture, "test_cs")
{
    qftReg->SetReg(0, 8, 0x12);
    REQUIRE_THAT(qftReg, HasProbability(0, 8, 0x12));
    qftReg->H(0);
    qftReg->CS(4, 0);
    qftReg->CS(4, 0);
    qftReg->H(0);
    qftReg->H(1);
    qftReg->CS(4, 1);
    qftReg->CS(4, 1);
    qftReg->H(1);
    REQUIRE_THAT(qftReg, HasProbability(0, 8, 0x11));

    qftReg->SetReg(0, 8, 0x01);
    REQUIRE_THAT(qftReg, HasProbability(0, 8, 0x01));
    qftReg->H(0);
    qftReg->CS(4, 0);
    qftReg->H(0);
    qftReg->H(0);
    qftReg->CS(4, 0);
    qftReg->CS(4, 0);
    qftReg->CS(4, 0);
    qftReg->H(0);
    REQUIRE_THAT(qftReg, HasProbability(0, 8, 0x01));
}

TEST_CASE_METHOD(QInterfaceTestFixture, "test_cs_reg")
{
    qftReg->SetReg(0, 8, 0x12);
    REQUIRE_THAT(qftReg, HasProbability(0, 8, 0x12));
    qftReg->H(1, 2);
    qftReg->CS(4, 1, 2);
    qftReg->CS(4, 1, 2);
    qftReg->H(1, 2);
    REQUIRE_THAT(qftReg, HasProbability(0, 8, 0x10));
}

TEST_CASE_METHOD(QInterfaceTestFixture, "test_cis")
{
    qftReg->SetReg(0, 8, 0x12);
    REQUIRE_THAT(qftReg, HasProbability(0, 8, 0x12));
    qftReg->CS(4, 0);
    qftReg->CIS(4, 0);
    qftReg->CIS(4, 1);
    qftReg->CS(4, 1);
    REQUIRE_THAT(qftReg, HasProbability(0, 8, 0x12));

    qftReg->SetReg(0, 8, 0x11);
    REQUIRE_THAT(qftReg, HasProbability(0, 8, 0x11));
    qftReg->H(0);
    qftReg->CIS(4, 0);
    qftReg->H(0);
    qftReg->H(0);
    qftReg->CIS(4, 0);
    qftReg->CIS(4, 0);
    qftReg->CIS(4, 0);
    qftReg->H(0);
    REQUIRE_THAT(qftReg, HasProbability(0, 8, 0x11));
}

TEST_CASE_METHOD(QInterfaceTestFixture, "test_cis_reg")
{
    qftReg->SetReg(0, 8, 0x12);
    REQUIRE_THAT(qftReg, HasProbability(0, 8, 0x12));
    qftReg->CS(4, 1, 2);
    qftReg->CIS(4, 1, 2);
    REQUIRE_THAT(qftReg, HasProbability(0, 8, 0x12));
}

TEST_CASE_METHOD(QInterfaceTestFixture, "test_ct")
{
    qftReg->SetReg(0, 8, 0x12);
    REQUIRE_THAT(qftReg, HasProbability(0, 8, 0x12));
    qftReg->H(0);
    qftReg->CT(4, 0);
    qftReg->CT(4, 0);
    qftReg->CT(4, 0);
    qftReg->CT(4, 0);
    qftReg->H(0);
    qftReg->H(1);
    qftReg->CT(4, 1);
    qftReg->CT(4, 1);
    qftReg->CT(4, 1);
    qftReg->CT(4, 1);
    qftReg->H(1);
    REQUIRE_THAT(qftReg, HasProbability(0, 8, 0x11));
}

TEST_CASE_METHOD(QInterfaceTestFixture, "test_ct_reg")
{
    qftReg->SetReg(0, 8, 0x12);
    REQUIRE_THAT(qftReg, HasProbability(0, 8, 0x12));
    qftReg->H(1, 2);
    qftReg->CT(4, 1, 2);
    qftReg->CT(4, 1, 2);
    qftReg->CT(4, 1, 2);
    qftReg->CT(4, 1, 2);
    qftReg->H(1, 2);
    REQUIRE_THAT(qftReg, HasProbability(0, 8, 0x10));
}

TEST_CASE_METHOD(QInterfaceTestFixture, "test_cit")
{
    qftReg->SetReg(0, 8, 0x12);
    REQUIRE_THAT(qftReg, HasProbability(0, 8, 0x12));
    qftReg->CT(4, 0);
    qftReg->CIT(4, 0);
    qftReg->CIT(4, 1);
    qftReg->CT(4, 1);
    REQUIRE_THAT(qftReg, HasProbability(0, 8, 0x12));
}

TEST_CASE_METHOD(QInterfaceTestFixture, "test_cit_reg")
{
    qftReg->SetReg(0, 8, 0x12);
    REQUIRE_THAT(qftReg, HasProbability(0, 8, 0x12));
    qftReg->CT(4, 1, 2);
    qftReg->CIT(4, 1, 2);
    REQUIRE_THAT(qftReg, HasProbability(0, 8, 0x12));
}

TEST_CASE_METHOD(QInterfaceTestFixture, "test_x")
{
    qftReg->SetPermutation(0x80001);
    REQUIRE_THAT(qftReg, HasProbability(0, 20, 0x80001));
    qftReg->X(19);
    REQUIRE_THAT(qftReg, HasProbability(0, 20, 1));
    qftReg->X(19);
    REQUIRE_THAT(qftReg, HasProbability(0, 20, 0x80001));
    qftReg->H(19);
    qftReg->X(19);
    qftReg->H(19);
    REQUIRE_THAT(qftReg, HasProbability(0, 20, 0x80001));
}

TEST_CASE_METHOD(QInterfaceTestFixture, "test_x_reg")
{
    qftReg->SetPermutation(0x13);
    REQUIRE_THAT(qftReg, HasProbability(0, 8, 0x13));
    qftReg->X(1, 4);
    REQUIRE_THAT(qftReg, HasProbability(0, 8, 0x0d));
    qftReg->X(4, 1);
    REQUIRE_THAT(qftReg, HasProbability(0, 8, 0x1d));
}

TEST_CASE_METHOD(QInterfaceTestFixture, "test_sqrtx")
{
    qftReg->SetPermutation(0x80001);
    REQUIRE_THAT(qftReg, HasProbability(0, 20, 0x80001));
    qftReg->SqrtX(19);
    qftReg->SqrtX(19);
    REQUIRE_THAT(qftReg, HasProbability(0, 20, 1));
    qftReg->SqrtX(19);
    qftReg->SqrtX(19);
    REQUIRE_THAT(qftReg, HasProbability(0, 20, 0x80001));

    qftReg->SqrtX(19);
    qftReg->ISqrtX(19);
    REQUIRE_THAT(qftReg, HasProbability(0, 20, 0x80001));

    qftReg->ISqrtX(19);
    qftReg->ISqrtX(19);
    REQUIRE_THAT(qftReg, HasProbability(0, 20, 1));
    qftReg->ISqrtX(19);
    qftReg->ISqrtX(19);
    REQUIRE_THAT(qftReg, HasProbability(0, 20, 0x80001));
}

TEST_CASE_METHOD(QInterfaceTestFixture, "test_sqrtx_reg")
{
    qftReg->SetPermutation(0x13);
    REQUIRE_THAT(qftReg, HasProbability(0, 8, 0x13));
    qftReg->SqrtX(1, 4);
    qftReg->SqrtX(1, 4);
    REQUIRE_THAT(qftReg, HasProbability(0, 8, 0x0d));
    qftReg->SqrtX(4, 1);
    qftReg->SqrtX(4, 1);
    REQUIRE_THAT(qftReg, HasProbability(0, 8, 0x1d));

    qftReg->SqrtX(0, 4);
    qftReg->ISqrtX(0, 4);
    REQUIRE_THAT(qftReg, HasProbability(0, 8, 0x1d));

    qftReg->ISqrtX(4, 1);
    qftReg->ISqrtX(4, 1);
    REQUIRE_THAT(qftReg, HasProbability(0, 8, 0x0d));
    qftReg->ISqrtX(1, 4);
    qftReg->ISqrtX(1, 4);
    REQUIRE_THAT(qftReg, HasProbability(0, 8, 0x13));
}

TEST_CASE_METHOD(QInterfaceTestFixture, "test_sqrtxconjt")
{
    qftReg->SetPermutation(0x80001);
    REQUIRE_THAT(qftReg, HasProbability(0, 20, 0x80001));
    qftReg->SqrtXConjT(19);
    qftReg->SqrtXConjT(19);
    REQUIRE_THAT(qftReg, HasProbability(0, 20, 1));

    qftReg->SetPermutation(0x80001);
    qftReg->SqrtXConjT(19);
    qftReg->ISqrtXConjT(19);
    REQUIRE_THAT(qftReg, HasProbability(0, 20, 0x80001));
}

TEST_CASE_METHOD(QInterfaceTestFixture, "test_sqrtxconjt_reg")
{
    qftReg->SetPermutation(0x13);
    REQUIRE_THAT(qftReg, HasProbability(0, 8, 0x13));
    qftReg->SqrtXConjT(1, 4);
    qftReg->SqrtXConjT(1, 4);
    REQUIRE_THAT(qftReg, HasProbability(0, 8, 0x0d));

    qftReg->SetPermutation(0x1d);
    qftReg->SqrtXConjT(0, 4);
    qftReg->ISqrtXConjT(0, 4);
    REQUIRE_THAT(qftReg, HasProbability(0, 8, 0x1d));
}

TEST_CASE_METHOD(QInterfaceTestFixture, "test_y")
{
    qftReg->SetReg(0, 8, 0x03);
    REQUIRE_THAT(qftReg, HasProbability(0, 8, 0x03));
    qftReg->Y(1);
    REQUIRE_THAT(qftReg, HasProbability(0, 8, 0x01));

    qftReg->SetReg(0, 8, 0);
    REQUIRE_THAT(qftReg, HasProbability(0, 8, 0x00));
    qftReg->H(1);
    qftReg->Y(1);
    qftReg->H(1);
    REQUIRE_THAT(qftReg, HasProbability(0, 8, 0x02));
}

TEST_CASE_METHOD(QInterfaceTestFixture, "test_y_reg")
{
    qftReg->SetReg(0, 8, 0x13);
    REQUIRE_THAT(qftReg, HasProbability(0, 8, 0x13));
    qftReg->Y(1, 4);
    REQUIRE_THAT(qftReg, HasProbability(0, 8, 0x0d));

    qftReg->SetReg(0, 8, 0x02);
    REQUIRE_THAT(qftReg, HasProbability(0, 8, 0x02));
    qftReg->H(1, 2);
    qftReg->Y(1, 2);
    qftReg->H(1, 2);
    REQUIRE_THAT(qftReg, HasProbability(0, 8, 0x04));
}

TEST_CASE_METHOD(QInterfaceTestFixture, "test_sqrty")
{
    qftReg->SetReg(0, 8, 0x03);
    REQUIRE_THAT(qftReg, HasProbability(0, 8, 0x03));
    qftReg->SqrtY(1);
    qftReg->SqrtY(1);
    REQUIRE_THAT(qftReg, HasProbability(0, 8, 0x01));

    qftReg->SetReg(0, 8, 0);
    REQUIRE_THAT(qftReg, HasProbability(0, 8, 0x00));
    qftReg->SqrtH(1);
    qftReg->SqrtH(1);
    qftReg->SqrtY(1);
    qftReg->SqrtY(1);
    qftReg->SqrtH(1);
    qftReg->SqrtH(1);
    REQUIRE_THAT(qftReg, HasProbability(0, 8, 0x02));

    qftReg->SqrtY(1);
    qftReg->ISqrtY(1);
    REQUIRE_THAT(qftReg, HasProbability(0, 8, 0x02));

    qftReg->SqrtH(1);
    qftReg->SqrtH(1);
    qftReg->SqrtY(1);
    qftReg->SqrtY(1);
    qftReg->SqrtH(1);
    qftReg->SqrtH(1);
    REQUIRE_THAT(qftReg, HasProbability(0, 8, 0x00));
}

TEST_CASE_METHOD(QInterfaceTestFixture, "test_sqrty_reg")
{
    qftReg->SetReg(0, 8, 0x13);
    REQUIRE_THAT(qftReg, HasProbability(0, 8, 0x13));
    qftReg->SqrtY(1, 4);
    qftReg->SqrtY(1, 4);
    REQUIRE_THAT(qftReg, HasProbability(0, 8, 0x0d));

    qftReg->SetReg(0, 8, 0x02);
    REQUIRE_THAT(qftReg, HasProbability(0, 8, 0x02));
    qftReg->SqrtH(1, 2);
    qftReg->SqrtH(1, 2);
    qftReg->SqrtY(1, 2);
    qftReg->SqrtY(1, 2);
    qftReg->SqrtH(1, 2);
    qftReg->SqrtH(1, 2);
    REQUIRE_THAT(qftReg, HasProbability(0, 8, 0x04));

    qftReg->SqrtY(0, 2);
    qftReg->ISqrtY(0, 2);
    REQUIRE_THAT(qftReg, HasProbability(0, 8, 0x04));

    qftReg->SqrtH(1, 2);
    qftReg->SqrtH(1, 2);
    qftReg->SqrtY(1, 2);
    qftReg->SqrtY(1, 2);
    qftReg->SqrtH(1, 2);
    qftReg->SqrtH(1, 2);
    REQUIRE_THAT(qftReg, HasProbability(0, 8, 0x02));
}

TEST_CASE_METHOD(QInterfaceTestFixture, "test_z")
{
    qftReg->SetReg(0, 8, 0x02);
    REQUIRE_THAT(qftReg, HasProbability(0, 8, 0x02));
    qftReg->H(0);
    qftReg->Z(0);
    qftReg->H(0);
    qftReg->H(1);
    qftReg->Z(1);
    qftReg->H(1);
    REQUIRE_THAT(qftReg, HasProbability(0, 8, 0x01));
}

TEST_CASE_METHOD(QInterfaceTestFixture, "test_z_reg")
{
    qftReg->SetReg(0, 8, 2);
    REQUIRE_THAT(qftReg, HasProbability(0, 8, 0x02));
    qftReg->H(1, 2);
    qftReg->Z(1, 2);
    qftReg->H(1, 2);
    REQUIRE_THAT(qftReg, HasProbability(0, 8, 0x04));
}

TEST_CASE_METHOD(QInterfaceTestFixture, "test_cy")
{
    qftReg->SetReg(0, 8, 0x35);
    REQUIRE_THAT(qftReg, HasProbability(0, 8, 0x35));
    qftReg->CY(4, 0);
    qftReg->CY(5, 1);
    qftReg->CY(6, 2);
    qftReg->CY(7, 3);
    REQUIRE_THAT(qftReg, HasProbability(0, 8, 0x36));

    qftReg->SetReg(0, 8, 0x10);
    REQUIRE_THAT(qftReg, HasProbability(0, 8, 0x10));
    qftReg->H(0);
    qftReg->CY(4, 0);
    qftReg->H(0);
    REQUIRE_THAT(qftReg, HasProbability(0, 8, 0x11));
}

TEST_CASE_METHOD(QInterfaceTestFixture, "test_cy_reg")
{
    qftReg->SetReg(0, 8, 0x35);
    REQUIRE_THAT(qftReg, HasProbability(0, 8, 0x35));
    qftReg->CY(4, 0, 4);
    REQUIRE_THAT(qftReg, HasProbability(0, 8, 0x36));
}

TEST_CASE_METHOD(QInterfaceTestFixture, "test_cz")
{
    qftReg->SetReg(0, 8, 0x35);
    REQUIRE_THAT(qftReg, HasProbability(0, 8, 0x35));
    qftReg->H(0, 4);
    qftReg->CZ(4, 0);
    qftReg->CZ(5, 1);
    qftReg->CZ(6, 2);
    qftReg->CZ(7, 3);
    qftReg->H(0, 4);
    REQUIRE_THAT(qftReg, HasProbability(0, 8, 0x36));

    qftReg->SetPermutation(0x03);
    qftReg->H(0);
    qftReg->CZ(0, 1);
    qftReg->CZ(0, 1);
    qftReg->H(0);
    REQUIRE_THAT(qftReg, HasProbability(0, 8, 0x03));
}

TEST_CASE_METHOD(QInterfaceTestFixture, "test_cz_reg")
{
    qftReg->SetReg(0, 8, 0x35);
    REQUIRE_THAT(qftReg, HasProbability(0, 8, 0x35));
    qftReg->H(0, 4);
    qftReg->CZ(4, 0, 4);
    qftReg->H(0, 4);
    REQUIRE_THAT(qftReg, HasProbability(0, 8, 0x36));
}

TEST_CASE_METHOD(QInterfaceTestFixture, "test_ch")
{
    qftReg->SetReg(0, 8, 0x35);
    REQUIRE_THAT(qftReg, HasProbability(0, 8, 0x35));
    qftReg->CH(4, 0);
    qftReg->CH(5, 1);
    qftReg->CH(6, 2);
    qftReg->CH(7, 3);
    qftReg->Z(0, 4);
    qftReg->H(0, 2);
    REQUIRE_THAT(qftReg, HasProbability(0, 8, 0x36));
}

TEST_CASE_METHOD(QInterfaceTestFixture, "test_ch_reg")
{
    qftReg->SetReg(0, 8, 0x35);
    REQUIRE_THAT(qftReg, HasProbability(0, 8, 0x35));
    qftReg->CH(4, 0, 4);
    qftReg->Z(0, 4);
    qftReg->H(0, 2);
    REQUIRE_THAT(qftReg, HasProbability(0, 8, 0x36));
}

TEST_CASE_METHOD(QInterfaceTestFixture, "test_and")
{
    qftReg->SetPermutation(0x0e);
    REQUIRE_THAT(qftReg, HasProbability(0x0e));
    qftReg->CLAND(0, 0x0c, 4, 4); // 0x0e & 0x0f
    REQUIRE_THAT(qftReg, HasProbability(0xce));
    qftReg->SetPermutation(0x3e);
    qftReg->AND(0, 4, 8, 4); // 0xe & 0x3
    REQUIRE_THAT(qftReg, HasProbability(0x23e));
    qftReg->SetPermutation(0x03);
    qftReg->AND(0, 0, 8, 4); // 0x3 & 0x3
    REQUIRE_THAT(qftReg, HasProbability(0x303));
    qftReg->SetPermutation(0x3e);
    qftReg->NAND(0, 4, 8, 4); // ~(0xe & 0x3)
    REQUIRE_THAT(qftReg, HasProbability(0xd3e));
    qftReg->SetPermutation(0x03);
    qftReg->NAND(0, 0, 8, 4); // ~(0x3 & 0x3)
    REQUIRE_THAT(qftReg, HasProbability(0xc03));
}

TEST_CASE_METHOD(QInterfaceTestFixture, "test_or")
{
    qftReg->SetPermutation(0x0c);
    REQUIRE_THAT(qftReg, HasProbability(0x0c));
    qftReg->CLOR(0, 0x0d, 4, 4); // 0x0e | 0x0f
    REQUIRE_THAT(qftReg, HasProbability(0xdc));
    qftReg->SetPermutation(0x3e);
    qftReg->OR(0, 4, 8, 4); // 0xe | 0x3
    REQUIRE_THAT(qftReg, HasProbability(0xf3e));
    qftReg->SetPermutation(0x03);
    qftReg->OR(0, 0, 8, 4); // 0x3 | 0x3
    REQUIRE_THAT(qftReg, HasProbability(0x303));
    qftReg->SetPermutation(0x3e);
    qftReg->NOR(0, 4, 8, 4); // ~(0xe | 0x3)
    REQUIRE_THAT(qftReg, HasProbability(0x03e));
    qftReg->SetPermutation(0x03);
    qftReg->NOR(0, 0, 8, 4); // ~(0x3 | 0x3)
    REQUIRE_THAT(qftReg, HasProbability(0xc03));
}

TEST_CASE_METHOD(QInterfaceTestFixture, "test_xor")
{
    qftReg->SetPermutation(0x0e);
    REQUIRE_THAT(qftReg, HasProbability(0x0e));
    qftReg->CLXOR(0, 0x0d, 4, 4); // 0x0e ^ 0x0d
    REQUIRE_THAT(qftReg, HasProbability(0x3e));
    qftReg->SetPermutation(0x3e);
    qftReg->XOR(0, 4, 8, 4); // 0xe ^ 0x3
    REQUIRE_THAT(qftReg, HasProbability(0xd3e));
    qftReg->SetPermutation(0xe);
    qftReg->XOR(0, 0, 0, 4); // 0xe ^ 0xe
    REQUIRE_THAT(qftReg, HasProbability(0x0));
    qftReg->SetPermutation(0x3e);
    qftReg->XOR(0, 4, 0, 4); // 0x3 ^ 0xe
    REQUIRE_THAT(qftReg, HasProbability(0x3d));
    qftReg->SetPermutation(0x3e);
    qftReg->XOR(0, 4, 4, 4); // 0xe ^ 0x3
    REQUIRE_THAT(qftReg, HasProbability(0xde));
    qftReg->SetPermutation(0x0e);
    qftReg->CLXOR(0, 0x0d, 0, 4); // 0x0e ^ 0x0d
    REQUIRE_THAT(qftReg, HasProbability(0x03));
    qftReg->SetPermutation(0x3e);
    qftReg->XNOR(0, 4, 8, 4); // ~(0xe ^ 0x3)
    REQUIRE_THAT(qftReg, HasProbability(0x23e));
    qftReg->SetPermutation(0xe);
    qftReg->XNOR(0, 0, 0, 4); // ~(0xe ^ 0xe)
    REQUIRE_THAT(qftReg, HasProbability(0xf));
    qftReg->SetPermutation(0x3e);
    qftReg->XNOR(0, 4, 0, 4); // ~(0xe ^ 0x3)
    REQUIRE_THAT(qftReg, HasProbability(0x32));
    qftReg->SetPermutation(0x3e);
    qftReg->XNOR(0, 4, 4, 4); // ~(0x3 ^ 0xe)
    REQUIRE_THAT(qftReg, HasProbability(0x2e));
}

TEST_CASE_METHOD(QInterfaceTestFixture, "test_rt")
{
    qftReg->SetReg(0, 8, 0x02);
    REQUIRE_THAT(qftReg, HasProbability(0, 8, 0x02));
    qftReg->H(0);
    qftReg->RT(M_PI, 0);
    qftReg->RT(M_PI, 0);
    qftReg->H(0);
    qftReg->H(1);
    qftReg->RT(M_PI, 1);
    qftReg->RT(M_PI, 1);
    qftReg->H(1);
    REQUIRE_THAT(qftReg, HasProbability(0, 8, 0x01));
}

TEST_CASE_METHOD(QInterfaceTestFixture, "test_rt_reg")
{
    qftReg->SetReg(0, 8, 2);
    REQUIRE_THAT(qftReg, HasProbability(0, 8, 0x02));
    qftReg->H(1, 2);
    qftReg->RT(M_PI, 1, 2);
    qftReg->RT(M_PI, 1, 2);
    qftReg->H(1, 2);
    REQUIRE_THAT(qftReg, HasProbability(0, 8, 0x04));
}

TEST_CASE_METHOD(QInterfaceTestFixture, "test_rtdyad")
{
    qftReg->SetReg(0, 8, 0x02);
    REQUIRE_THAT(qftReg, HasProbability(0, 8, 0x02));
    qftReg->H(0);
    qftReg->RTDyad(1, 1, 0);
    qftReg->RTDyad(1, 1, 0);
    qftReg->H(0);
    qftReg->H(1);
    qftReg->RTDyad(1, 1, 1);
    qftReg->RTDyad(1, 1, 1);
    qftReg->H(1);
    REQUIRE_THAT(qftReg, HasProbability(0, 8, 0x01));
}

TEST_CASE_METHOD(QInterfaceTestFixture, "test_rtdyad_reg")
{
    qftReg->SetReg(0, 8, 2);
    REQUIRE_THAT(qftReg, HasProbability(0, 8, 0x02));
    qftReg->H(1, 2);
    qftReg->RTDyad(1, 1, 1, 2);
    qftReg->RTDyad(1, 1, 1, 2);
    qftReg->H(1, 2);
    REQUIRE_THAT(qftReg, HasProbability(0, 8, 0x04));
}

TEST_CASE_METHOD(QInterfaceTestFixture, "test_phaserootn_reg")
{
    qftReg->SetReg(0, 8, 0);
    REQUIRE_THAT(qftReg, HasProbability(0, 8, 0x00));
    qftReg->H(0);
    qftReg->PhaseRootN(1, 0);
    qftReg->H(0);
    REQUIRE_THAT(qftReg, HasProbability(0, 8, 0x01));

    qftReg->SetReg(0, 8, 0);
    REQUIRE_THAT(qftReg, HasProbability(0, 8, 0x00));
    qftReg->H(0, 2);
    qftReg->PhaseRootN(1, 0, 2);
    qftReg->H(0, 2);
    REQUIRE_THAT(qftReg, HasProbability(0, 8, 0x03));

    qftReg->SetReg(0, 8, 0);
    REQUIRE_THAT(qftReg, HasProbability(0, 8, 0x00));
    qftReg->H(0, 2);
    qftReg->PhaseRootN(0, 0, 2);
    qftReg->H(0, 2);
    REQUIRE_THAT(qftReg, HasProbability(0, 8, 0x00));

    qftReg->SetReg(0, 8, 0);
    REQUIRE_THAT(qftReg, HasProbability(0, 8, 0x00));
    qftReg->H(0, 2);
    qftReg->PhaseRootN(2, 0, 2);
    qftReg->PhaseRootN(2, 0, 2);
    qftReg->H(0, 2);
    REQUIRE_THAT(qftReg, HasProbability(0, 8, 0x03));

    qftReg->SetReg(0, 8, 0);
    REQUIRE_THAT(qftReg, HasProbability(0, 8, 0x00));
    qftReg->H(0, 2);
    qftReg->IPhaseRootN(2, 0, 2);
    qftReg->IPhaseRootN(2, 0, 2);
    qftReg->H(0, 2);
    REQUIRE_THAT(qftReg, HasProbability(0, 8, 0x03));

    qftReg->SetReg(0, 8, 0);
    REQUIRE_THAT(qftReg, HasProbability(0, 8, 0x00));
    qftReg->H(0);
    qftReg->PhaseRootN(2, 0);
    qftReg->PhaseRootN(2, 0);
    qftReg->H(0);
    REQUIRE_THAT(qftReg, HasProbability(0, 8, 0x01));

    qftReg->SetReg(0, 8, 0);
    REQUIRE_THAT(qftReg, HasProbability(0, 8, 0x00));
    qftReg->H(0, 2);
    qftReg->PhaseRootN(2, 0, 2);
    qftReg->PhaseRootN(2, 0, 2);
    qftReg->H(0, 2);
    REQUIRE_THAT(qftReg, HasProbability(0, 8, 0x03));

    qftReg->SetReg(0, 8, 2);
    REQUIRE_THAT(qftReg, HasProbability(0, 8, 0x02));
    qftReg->H(0);
    qftReg->PhaseRootN(2, 1);
    qftReg->IPhaseRootN(2, 1);
    qftReg->H(0);
    REQUIRE_THAT(qftReg, HasProbability(0, 8, 0x02));

    qftReg->SetReg(0, 16, 0x12);
    REQUIRE_THAT(qftReg, HasProbability(0, 8, 0x12));
    qftReg->H(0, 2);
    qftReg->CPhaseRootN(1, 4, 0);
    qftReg->H(0, 2);
    REQUIRE_THAT(qftReg, HasProbability(0, 8, 0x13));

    qftReg->SetReg(0, 16, 0x12);
    REQUIRE_THAT(qftReg, HasProbability(0, 8, 0x12));
    qftReg->H(0, 2);
    qftReg->CPhaseRootN(1, 4, 0);
    qftReg->CIPhaseRootN(1, 4, 0);
    qftReg->H(0, 2);
    REQUIRE_THAT(qftReg, HasProbability(0, 8, 0x12));

    qftReg->SetReg(0, 16, 0x12);
    REQUIRE_THAT(qftReg, HasProbability(0, 8, 0x12));
    qftReg->H(0, 2);
    qftReg->CPhaseRootN(1, 4, 0, 1);
    qftReg->CIPhaseRootN(1, 4, 0, 1);
    qftReg->H(0, 2);
    REQUIRE_THAT(qftReg, HasProbability(0, 8, 0x12));

    qftReg->SetReg(0, 16, 0x12);
    REQUIRE_THAT(qftReg, HasProbability(0, 8, 0x12));
    qftReg->H(0, 2);
    qftReg->CPhaseRootN(0, 4, 0, 1);
    qftReg->CIPhaseRootN(0, 4, 0, 1);
    qftReg->H(0, 2);
    REQUIRE_THAT(qftReg, HasProbability(0, 8, 0x12));
}

TEST_CASE_METHOD(QInterfaceTestFixture, "test_crt")
{
    qftReg->SetReg(0, 8, 0x35);
    REQUIRE_THAT(qftReg, HasProbability(0, 8, 0x35));
    qftReg->H(0, 4);
    qftReg->CRT(M_PI, 4, 0);
    qftReg->CRT(M_PI, 4, 0);
    qftReg->CRT(M_PI, 5, 1);
    qftReg->CRT(M_PI, 5, 1);
    qftReg->CRT(M_PI, 6, 2);
    qftReg->CRT(M_PI, 6, 2);
    qftReg->CRT(M_PI, 7, 3);
    qftReg->CRT(M_PI, 7, 3);
    qftReg->H(0, 4);
    REQUIRE_THAT(qftReg, HasProbability(0, 8, 0x36));
}

TEST_CASE_METHOD(QInterfaceTestFixture, "test_crt_reg")
{
    qftReg->SetReg(0, 8, 0x35);
    REQUIRE_THAT(qftReg, HasProbability(0, 8, 0x35));
    qftReg->H(0, 4);
    qftReg->CRT(M_PI, 4, 0, 4);
    qftReg->CRT(M_PI, 4, 0, 4);
    qftReg->H(0, 4);
    REQUIRE_THAT(qftReg, HasProbability(0, 8, 0x36));
}

TEST_CASE_METHOD(QInterfaceTestFixture, "test_crtdyad")
{
    qftReg->SetReg(0, 8, 0x35);
    REQUIRE_THAT(qftReg, HasProbability(0, 8, 0x35));
    qftReg->H(0, 4);
    qftReg->CRTDyad(1, 1, 4, 0);
    qftReg->CRTDyad(1, 1, 4, 0);
    qftReg->CRTDyad(1, 1, 5, 1);
    qftReg->CRTDyad(1, 1, 5, 1);
    qftReg->CRTDyad(1, 1, 6, 2);
    qftReg->CRTDyad(1, 1, 6, 2);
    qftReg->CRTDyad(1, 1, 7, 3);
    qftReg->CRTDyad(1, 1, 7, 3);
    qftReg->H(0, 4);
    REQUIRE_THAT(qftReg, HasProbability(0, 8, 0x36));
}

TEST_CASE_METHOD(QInterfaceTestFixture, "test_crtdyad_reg")
{
    qftReg->SetReg(0, 8, 0x35);
    REQUIRE_THAT(qftReg, HasProbability(0, 8, 0x35));
    qftReg->H(0, 4);
    qftReg->CRTDyad(1, 1, 4, 0, 4);
    qftReg->CRTDyad(1, 1, 4, 0, 4);
    qftReg->H(0, 4);
    REQUIRE_THAT(qftReg, HasProbability(0, 8, 0x36));
}

TEST_CASE_METHOD(QInterfaceTestFixture, "test_rx")
{
    qftReg->SetReg(0, 8, 0x02);
    REQUIRE_THAT(qftReg, HasProbability(0, 8, 0x02));
    qftReg->RX(M_PI, 0);
    qftReg->RX(M_PI, 1);
    REQUIRE_THAT(qftReg, HasProbability(0, 8, 0x01));
}

TEST_CASE_METHOD(QInterfaceTestFixture, "test_rx_reg")
{
    qftReg->SetReg(0, 8, 2);
    REQUIRE_THAT(qftReg, HasProbability(0, 8, 0x02));
    qftReg->RX(M_PI, 1, 2);
    REQUIRE_THAT(qftReg, HasProbability(0, 8, 0x04));
}

TEST_CASE_METHOD(QInterfaceTestFixture, "test_rxdyad")
{
    qftReg->SetReg(0, 8, 0x02);
    REQUIRE_THAT(qftReg, HasProbability(0, 8, 0x02));
    qftReg->RXDyad(1, 1, 0);
    qftReg->RXDyad(1, 1, 1);
    REQUIRE_THAT(qftReg, HasProbability(0, 8, 0x01));
}

TEST_CASE_METHOD(QInterfaceTestFixture, "test_rxdyad_reg")
{
    qftReg->SetReg(0, 8, 2);
    REQUIRE_THAT(qftReg, HasProbability(0, 8, 0x02));
    qftReg->RXDyad(1, 1, 1, 2);
    REQUIRE_THAT(qftReg, HasProbability(0, 8, 0x04));
}

TEST_CASE_METHOD(QInterfaceTestFixture, "test_crx")
{
    qftReg->SetReg(0, 8, 0x35);
    REQUIRE_THAT(qftReg, HasProbability(0, 8, 0x35));
    qftReg->CRX(M_PI, 4, 0);
    qftReg->CRX(M_PI, 5, 1);
    qftReg->CRX(M_PI, 6, 2);
    qftReg->CRX(M_PI, 7, 3);
    REQUIRE_THAT(qftReg, HasProbability(0, 8, 0x36));
}

TEST_CASE_METHOD(QInterfaceTestFixture, "test_crx_reg")
{
    qftReg->SetReg(0, 8, 0x35);
    REQUIRE_THAT(qftReg, HasProbability(0, 8, 0x35));
    qftReg->CRX(M_PI, 4, 0, 4);
    REQUIRE_THAT(qftReg, HasProbability(0, 8, 0x36));
}

TEST_CASE_METHOD(QInterfaceTestFixture, "test_crxdyad")
{
    qftReg->SetReg(0, 8, 0x35);
    REQUIRE_THAT(qftReg, HasProbability(0, 8, 0x35));
    qftReg->CRXDyad(1, 1, 4, 0);
    qftReg->CRXDyad(1, 1, 5, 1);
    qftReg->CRXDyad(1, 1, 6, 2);
    qftReg->CRXDyad(1, 1, 7, 3);
    REQUIRE_THAT(qftReg, HasProbability(0, 8, 0x36));
}

TEST_CASE_METHOD(QInterfaceTestFixture, "test_crxdyad_reg")
{
    qftReg->SetReg(0, 8, 0x35);
    REQUIRE_THAT(qftReg, HasProbability(0, 8, 0x35));
    qftReg->CRXDyad(1, 1, 4, 0, 4);
    REQUIRE_THAT(qftReg, HasProbability(0, 8, 0x36));
}

TEST_CASE_METHOD(QInterfaceTestFixture, "test_ry")
{
    qftReg->SetReg(0, 8, 0x02);
    REQUIRE_THAT(qftReg, HasProbability(0, 8, 0x02));
    qftReg->RY(M_PI, 0);
    qftReg->RY(M_PI, 1);
    REQUIRE_THAT(qftReg, HasProbability(0, 8, 0x01));
}

TEST_CASE_METHOD(QInterfaceTestFixture, "test_ry_reg")
{
    qftReg->SetReg(0, 8, 2);
    REQUIRE_THAT(qftReg, HasProbability(0, 8, 0x02));
    qftReg->RY(M_PI, 1, 2);
    REQUIRE_THAT(qftReg, HasProbability(0, 8, 0x04));
}

TEST_CASE_METHOD(QInterfaceTestFixture, "test_rydyad")
{
    qftReg->SetReg(0, 8, 0x02);
    REQUIRE_THAT(qftReg, HasProbability(0, 8, 0x02));
    qftReg->RYDyad(1, 1, 0);
    qftReg->RYDyad(1, 1, 1);
    REQUIRE_THAT(qftReg, HasProbability(0, 8, 0x01));
}

TEST_CASE_METHOD(QInterfaceTestFixture, "test_rydyad_reg")
{
    qftReg->SetReg(0, 8, 2);
    REQUIRE_THAT(qftReg, HasProbability(0, 8, 0x02));
    qftReg->RYDyad(1, 1, 1, 2);
    REQUIRE_THAT(qftReg, HasProbability(0, 8, 0x04));
}

TEST_CASE_METHOD(QInterfaceTestFixture, "test_cry")
{
    qftReg->SetReg(0, 8, 0x35);
    REQUIRE_THAT(qftReg, HasProbability(0, 8, 0x35));
    qftReg->CRY(M_PI, 4, 0);
    qftReg->CRY(M_PI, 5, 1);
    qftReg->CRY(M_PI, 6, 2);
    qftReg->CRY(M_PI, 7, 3);
    REQUIRE_THAT(qftReg, HasProbability(0, 8, 0x36));
}

TEST_CASE_METHOD(QInterfaceTestFixture, "test_cry_reg")
{
    qftReg->SetReg(0, 8, 0x35);
    REQUIRE_THAT(qftReg, HasProbability(0, 8, 0x35));
    qftReg->CRY(M_PI, 4, 0, 4);
    REQUIRE_THAT(qftReg, HasProbability(0, 8, 0x36));
}

TEST_CASE_METHOD(QInterfaceTestFixture, "test_crydyad")
{
    qftReg->SetReg(0, 8, 0x35);
    REQUIRE_THAT(qftReg, HasProbability(0, 8, 0x35));
    qftReg->CRYDyad(1, 1, 4, 0);
    qftReg->CRYDyad(1, 1, 5, 1);
    qftReg->CRYDyad(1, 1, 6, 2);
    qftReg->CRYDyad(1, 1, 7, 3);
    REQUIRE_THAT(qftReg, HasProbability(0, 8, 0x36));
}

TEST_CASE_METHOD(QInterfaceTestFixture, "test_crydyad_reg")
{
    qftReg->SetReg(0, 8, 0x35);
    REQUIRE_THAT(qftReg, HasProbability(0, 8, 0x35));
    qftReg->CRYDyad(1, 1, 4, 0, 4);
    REQUIRE_THAT(qftReg, HasProbability(0, 8, 0x36));
}

TEST_CASE_METHOD(QInterfaceTestFixture, "test_uniform_cry")
{
    bitLenInt controls[2] = { 4, 5 };
    real1 angles[4] = { M_PI, M_PI, 0, 0 };

    qftReg->SetReg(0, 8, 0x02);
    REQUIRE_THAT(qftReg, HasProbability(0, 8, 0x02));
    qftReg->UniformlyControlledRY(NULL, 0, 0, angles);
    qftReg->UniformlyControlledRY(NULL, 0, 1, angles);
    REQUIRE_THAT(qftReg, HasProbability(0, 8, 0x01));

    qftReg->SetReg(0, 8, 0x02);
    REQUIRE_THAT(qftReg, HasProbability(0, 8, 0x02));
    qftReg->UniformlyControlledRY(controls, 2, 0, angles);
    qftReg->UniformlyControlledRY(controls, 2, 1, angles);
    REQUIRE_THAT(qftReg, HasProbability(0, 8, 0x01));

    qftReg->SetReg(0, 8, 0x12);
    REQUIRE_THAT(qftReg, HasProbability(0, 8, 0x12));
    qftReg->UniformlyControlledRY(controls, 2, 0, angles);
    qftReg->UniformlyControlledRY(controls, 2, 1, angles);
    REQUIRE_THAT(qftReg, HasProbability(0, 8, 0x11));

    qftReg->SetReg(0, 8, 0x22);
    REQUIRE_THAT(qftReg, HasProbability(0, 8, 0x22));
    qftReg->UniformlyControlledRY(controls, 2, 0, angles);
    qftReg->UniformlyControlledRY(controls, 2, 1, angles);
    REQUIRE_THAT(qftReg, HasProbability(0, 8, 0x22));

    controls[0] = 5;
    controls[1] = 4;

    qftReg->SetReg(0, 8, 0x22);
    REQUIRE_THAT(qftReg, HasProbability(0, 8, 0x22));
    qftReg->UniformlyControlledRY(controls, 2, 0, angles);
    qftReg->UniformlyControlledRY(controls, 2, 1, angles);
    REQUIRE_THAT(qftReg, HasProbability(0, 8, 0x21));

    controls[0] = 4;
    controls[1] = 5;

    qftReg->SetReg(0, 8, 0x02);
    REQUIRE_THAT(qftReg, HasProbability(0, 8, 0x02));
    qftReg->H(4);
    qftReg->UniformlyControlledRY(controls, 2, 0, angles);
    qftReg->UniformlyControlledRY(controls, 2, 1, angles);
    qftReg->H(4);
    REQUIRE_THAT(qftReg, HasProbability(0, 8, 0x01));

    qftReg->SetReg(0, 8, 0x02);
    QInterfacePtr qftReg2 = qftReg->Clone();
    REQUIRE_THAT(qftReg, HasProbability(0, 8, 0x02));
    REQUIRE_THAT(qftReg2, HasProbability(0, 8, 0x02));

    if (!QINTERFACE_RESTRICTED) {
        qftReg->UniformlyControlledRY(controls, 2, 0, angles);
        qftReg2->QInterface::UniformlyControlledRY(controls, 2, 0, angles);

        REQUIRE(qftReg->ApproxCompare(qftReg2));
    }
}

TEST_CASE_METHOD(QInterfaceTestFixture, "test_rz")
{
    qftReg->SetReg(0, 8, 1);
    REQUIRE_THAT(qftReg, HasProbability(0, 8, 0x01));
    qftReg->H(1, 2);
    qftReg->RZ(M_PI, 1);
    qftReg->H(1, 2);
    REQUIRE_THAT(qftReg, HasProbability(0, 8, 0x03));
}

TEST_CASE_METHOD(QInterfaceTestFixture, "test_rz_reg")
{
    qftReg->SetReg(0, 8, 1);
    REQUIRE_THAT(qftReg, HasProbability(0, 8, 0x01));
    qftReg->H(0, 2);
    qftReg->RZ(M_PI, 0, 2);
    qftReg->H(0, 2);
    REQUIRE_THAT(qftReg, HasProbability(0, 8, 0x02));
}

TEST_CASE_METHOD(QInterfaceTestFixture, "test_rzdyad")
{
    qftReg->SetReg(0, 8, 1);
    REQUIRE_THAT(qftReg, HasProbability(0, 8, 0x01));
    qftReg->H(0, 2);
    qftReg->RZDyad(1, 1, 1);
    qftReg->H(0, 2);
    REQUIRE_THAT(qftReg, HasProbability(0, 8, 0x03));
}

TEST_CASE_METHOD(QInterfaceTestFixture, "test_rzdyad_reg")
{
    qftReg->SetReg(0, 8, 1);
    REQUIRE_THAT(qftReg, HasProbability(0, 8, 0x01));
    qftReg->H(0, 2);
    qftReg->RZDyad(1, 1, 0, 2);
    qftReg->H(0, 2);
    REQUIRE_THAT(qftReg, HasProbability(0, 8, 0x02));
}

TEST_CASE_METHOD(QInterfaceTestFixture, "test_crz")
{
    qftReg->SetReg(0, 8, 0x35);
    REQUIRE_THAT(qftReg, HasProbability(0, 8, 0x35));
    qftReg->H(0, 4);
    qftReg->CRZ(M_PI, 4, 0);
    qftReg->CRZ(M_PI, 5, 1);
    qftReg->CRZ(M_PI, 6, 2);
    qftReg->CRZ(M_PI, 7, 3);
    qftReg->H(0, 4);
    REQUIRE_THAT(qftReg, HasProbability(0, 8, 0x36));
}

TEST_CASE_METHOD(QInterfaceTestFixture, "test_crz_reg")
{
    qftReg->SetReg(0, 8, 0x35);
    REQUIRE_THAT(qftReg, HasProbability(0, 8, 0x35));
    qftReg->H(0, 4);
    qftReg->CRZ(M_PI, 4, 0, 4);
    qftReg->H(0, 4);
    REQUIRE_THAT(qftReg, HasProbability(0, 8, 0x36));
}

TEST_CASE_METHOD(QInterfaceTestFixture, "test_crzdyad")
{
    qftReg->SetReg(0, 8, 0x35);
    REQUIRE_THAT(qftReg, HasProbability(0, 8, 0x35));
    qftReg->H(0, 4);
    qftReg->CRZDyad(1, 1, 4, 0);
    qftReg->CRZDyad(1, 1, 5, 1);
    qftReg->CRZDyad(1, 1, 6, 2);
    qftReg->CRZDyad(1, 1, 7, 3);
    qftReg->H(0, 4);
    REQUIRE_THAT(qftReg, HasProbability(0, 8, 0x36));
}

TEST_CASE_METHOD(QInterfaceTestFixture, "test_crzdyad_reg")
{
    qftReg->SetReg(0, 8, 0x35);
    REQUIRE_THAT(qftReg, HasProbability(0, 8, 0x35));
    qftReg->H(0, 4);
    qftReg->CRZDyad(1, 1, 4, 0, 4);
    qftReg->H(0, 4);
    REQUIRE_THAT(qftReg, HasProbability(0, 8, 0x36));
}

TEST_CASE_METHOD(QInterfaceTestFixture, "test_uniform_crz")
{
    bitLenInt controls[2] = { 4, 5 };
    real1 angles[4] = { M_PI, M_PI, 0, 0 };

    qftReg->SetReg(0, 8, 0x01);
    REQUIRE_THAT(qftReg, HasProbability(0, 8, 0x01));
    qftReg->H(1, 2);
    qftReg->UniformlyControlledRZ(NULL, 0, 1, angles);
    qftReg->H(1, 2);
    REQUIRE_THAT(qftReg, HasProbability(0, 8, 0x03));

    qftReg->SetReg(0, 8, 0x01);
    REQUIRE_THAT(qftReg, HasProbability(0, 8, 0x01));
    qftReg->H(1, 2);
    qftReg->UniformlyControlledRZ(controls, 2, 1, angles);
    qftReg->H(1, 2);
    REQUIRE_THAT(qftReg, HasProbability(0, 8, 0x03));

    qftReg->SetReg(0, 8, 0x11);
    REQUIRE_THAT(qftReg, HasProbability(0, 8, 0x11));
    qftReg->H(1, 2);
    qftReg->UniformlyControlledRZ(controls, 2, 1, angles);
    qftReg->H(1, 2);
    REQUIRE_THAT(qftReg, HasProbability(0, 8, 0x13));

    qftReg->SetReg(0, 8, 0x21);
    REQUIRE_THAT(qftReg, HasProbability(0, 8, 0x21));
    qftReg->H(1, 2);
    qftReg->UniformlyControlledRZ(controls, 2, 1, angles);
    qftReg->H(1, 2);
    REQUIRE_THAT(qftReg, HasProbability(0, 8, 0x21));

    controls[0] = 5;
    controls[1] = 4;

    qftReg->SetReg(0, 8, 0x21);
    REQUIRE_THAT(qftReg, HasProbability(0, 8, 0x21));
    qftReg->H(1, 2);
    qftReg->UniformlyControlledRZ(controls, 2, 1, angles);
    qftReg->H(1, 2);
    REQUIRE_THAT(qftReg, HasProbability(0, 8, 0x23));

    controls[0] = 4;
    controls[1] = 5;

    qftReg->SetReg(0, 8, 0x01);
    REQUIRE_THAT(qftReg, HasProbability(0, 8, 0x01));
    qftReg->H(4);
    qftReg->H(1, 2);
    qftReg->UniformlyControlledRZ(controls, 2, 1, angles);
    qftReg->H(1, 2);
    qftReg->H(4);
    REQUIRE_THAT(qftReg, HasProbability(0, 8, 0x03));
}

TEST_CASE_METHOD(QInterfaceTestFixture, "test_uniform_c_single")
{
    bitLenInt controls[2] = { 4, 5 };
    real1 angles[4] = { M_PI, M_PI, 0, 0 };
    complex pauliRYs[16];

    real1 cosine, sine;
    for (bitCapIntOcl i = 0; i < 4; i++) {
        cosine = cos(angles[i] / 2);
        sine = sin(angles[i] / 2);

        pauliRYs[0 + 4 * i] = complex(cosine, ZERO_R1);
        pauliRYs[1 + 4 * i] = complex(-sine, ZERO_R1);
        pauliRYs[2 + 4 * i] = complex(sine, ZERO_R1);
        pauliRYs[3 + 4 * i] = complex(cosine, ZERO_R1);
    }

    qftReg->SetReg(0, 8, 0x02);
    REQUIRE_THAT(qftReg, HasProbability(0, 8, 0x02));
    qftReg->UniformlyControlledSingleBit(NULL, 0, 0, pauliRYs);
    qftReg->UniformlyControlledSingleBit(NULL, 0, 1, pauliRYs);
    REQUIRE_THAT(qftReg, HasProbability(0, 8, 0x01));

    qftReg->SetReg(0, 8, 0x02);
    REQUIRE_THAT(qftReg, HasProbability(0, 8, 0x02));
    qftReg->UniformlyControlledSingleBit(controls, 2, 0, pauliRYs);
    qftReg->UniformlyControlledSingleBit(controls, 2, 1, pauliRYs);
    REQUIRE_THAT(qftReg, HasProbability(0, 8, 0x01));

    qftReg->SetReg(0, 8, 0x12);
    REQUIRE_THAT(qftReg, HasProbability(0, 8, 0x12));
    qftReg->UniformlyControlledSingleBit(controls, 2, 0, pauliRYs);
    qftReg->UniformlyControlledSingleBit(controls, 2, 1, pauliRYs);
    REQUIRE_THAT(qftReg, HasProbability(0, 8, 0x11));

    qftReg->SetReg(0, 8, 0x22);
    REQUIRE_THAT(qftReg, HasProbability(0, 8, 0x22));
    qftReg->UniformlyControlledSingleBit(controls, 2, 0, pauliRYs);
    qftReg->UniformlyControlledSingleBit(controls, 2, 1, pauliRYs);
    REQUIRE_THAT(qftReg, HasProbability(0, 8, 0x22));

    qftReg->SetReg(0, 8, 0x22);
    REQUIRE_THAT(qftReg, HasProbability(0, 8, 0x22));
    qftReg->H(4);
    qftReg->UniformlyControlledSingleBit(controls, 2, 0, pauliRYs);
    qftReg->UniformlyControlledSingleBit(controls, 2, 1, pauliRYs);
    qftReg->H(4);
    REQUIRE_THAT(qftReg, HasProbability(0, 8, 0x22));

    controls[0] = 5;
    controls[1] = 4;

    qftReg->SetReg(0, 8, 0x22);
    REQUIRE_THAT(qftReg, HasProbability(0, 8, 0x22));
    qftReg->UniformlyControlledSingleBit(controls, 2, 0, pauliRYs);
    qftReg->UniformlyControlledSingleBit(controls, 2, 1, pauliRYs);
    REQUIRE_THAT(qftReg, HasProbability(0, 8, 0x21));

    controls[0] = 4;
    controls[1] = 5;

    qftReg->SetReg(0, 8, 0x02);
    REQUIRE_THAT(qftReg, HasProbability(0, 8, 0x02));
    qftReg->H(4);
    qftReg->UniformlyControlledSingleBit(controls, 2, 0, pauliRYs);
    qftReg->UniformlyControlledSingleBit(controls, 2, 1, pauliRYs);
    qftReg->H(4);
    REQUIRE_THAT(qftReg, HasProbability(0, 8, 0x01));

    qftReg->SetReg(0, 8, 0x02);
    QInterfacePtr qftReg2 = qftReg->Clone();
    REQUIRE_THAT(qftReg, HasProbability(0, 8, 0x02));
    REQUIRE_THAT(qftReg2, HasProbability(0, 8, 0x02));

    if (!QINTERFACE_RESTRICTED) {
        qftReg->UniformlyControlledSingleBit(controls, 2, 0, pauliRYs);
        qftReg2->QInterface::UniformlyControlledSingleBit(controls, 2, 0, pauliRYs);

        REQUIRE(qftReg->ApproxCompare(qftReg2));

        qftReg->SetReg(0, 8, 0x02);
        qftReg2 = qftReg->Clone();
        REQUIRE_THAT(qftReg, HasProbability(0, 8, 0x02));
        REQUIRE_THAT(qftReg2, HasProbability(0, 8, 0x02));

        qftReg->UniformlyControlledSingleBit(controls, 2, 0, pauliRYs);
        qftReg2->QInterface::UniformlyControlledSingleBit(controls, 2, 0, pauliRYs, NULL, 0, 0);

        REQUIRE(qftReg->ApproxCompare(qftReg2));
    }
}

TEST_CASE_METHOD(QInterfaceTestFixture, "test_exp")
{
    qftReg->SetPermutation(0x80001);
    qftReg->Exp(2.0 * M_PI, 19);
    REQUIRE_THAT(qftReg, HasProbability(0, 20, 0x80001));
}

TEST_CASE_METHOD(QInterfaceTestFixture, "test_exp_reg")
{
    qftReg->SetPermutation(0x13);
    REQUIRE_THAT(qftReg, HasProbability(0, 8, 0x13));
    qftReg->Exp(2.0 * M_PI, 1, 4);
    REQUIRE_THAT(qftReg, HasProbability(0, 8, 0x13));
}

TEST_CASE_METHOD(QInterfaceTestFixture, "test_expdyad")
{
    qftReg->SetPermutation(0x80001);
    qftReg->ExpDyad(4, 1, 19);
    qftReg->SetPermutation(0x80001);
}

TEST_CASE_METHOD(QInterfaceTestFixture, "test_expdyad_reg")
{
    qftReg->SetPermutation(0x13);
    REQUIRE_THAT(qftReg, HasProbability(0, 8, 0x13));
    qftReg->ExpDyad(4, 1, 1, 4);
    REQUIRE_THAT(qftReg, HasProbability(0, 8, 0x13));
}

TEST_CASE_METHOD(QInterfaceTestFixture, "test_expx")
{
    qftReg->SetPermutation(0x80001);
    qftReg->ExpX(2.0 * M_PI, 19);
    REQUIRE_THAT(qftReg, HasProbability(0, 20, 1));
    qftReg->ExpX(2.0 * M_PI, 19);
    REQUIRE_THAT(qftReg, HasProbability(0, 20, 0x80001));
}

TEST_CASE_METHOD(QInterfaceTestFixture, "test_expx_reg")
{
    qftReg->SetPermutation(0x13);
    REQUIRE_THAT(qftReg, HasProbability(0, 8, 0x13));
    qftReg->ExpX(2.0 * M_PI, 1, 4);
    REQUIRE_THAT(qftReg, HasProbability(0, 8, 0x0d));
}

TEST_CASE_METHOD(QInterfaceTestFixture, "test_expxdyad")
{
    qftReg->SetPermutation(0x80001);
    qftReg->ExpXDyad(4, 1, 19);
    REQUIRE_THAT(qftReg, HasProbability(0, 20, 1));
    qftReg->ExpXDyad(4, 1, 19);
    REQUIRE_THAT(qftReg, HasProbability(0, 20, 0x80001));
}

TEST_CASE_METHOD(QInterfaceTestFixture, "test_expxdyad_reg")
{
    qftReg->SetPermutation(0x13);
    REQUIRE_THAT(qftReg, HasProbability(0, 8, 0x13));
    qftReg->ExpXDyad(4, 1, 1, 4);
    REQUIRE_THAT(qftReg, HasProbability(0, 8, 0x0d));
}

TEST_CASE_METHOD(QInterfaceTestFixture, "test_expy")
{
    qftReg->SetReg(0, 8, 0x03);
    REQUIRE_THAT(qftReg, HasProbability(0, 8, 0x03));
    qftReg->ExpY(2.0 * M_PI, 1);
    REQUIRE_THAT(qftReg, HasProbability(0, 8, 0x01));

    qftReg->SetReg(0, 8, 0);
    REQUIRE_THAT(qftReg, HasProbability(0, 8, 0x00));
    qftReg->H(1);
    qftReg->ExpY(2.0 * M_PI, 1);
    qftReg->H(1);
    REQUIRE_THAT(qftReg, HasProbability(0, 8, 0x02));
}

TEST_CASE_METHOD(QInterfaceTestFixture, "test_expy_reg")
{
    qftReg->SetReg(0, 8, 0x13);
    REQUIRE_THAT(qftReg, HasProbability(0, 8, 0x13));
    qftReg->ExpY(2.0 * M_PI, 1, 4);
    REQUIRE_THAT(qftReg, HasProbability(0, 8, 0x0d));

    qftReg->SetReg(0, 8, 0x02);
    REQUIRE_THAT(qftReg, HasProbability(0, 8, 0x02));
    qftReg->H(1, 2);
    qftReg->ExpY(2.0 * M_PI, 1, 2);
    qftReg->H(1, 2);
    REQUIRE_THAT(qftReg, HasProbability(0, 8, 0x04));
}

TEST_CASE_METHOD(QInterfaceTestFixture, "test_expydyad")
{
    qftReg->SetReg(0, 8, 0x03);
    REQUIRE_THAT(qftReg, HasProbability(0, 8, 0x03));
    qftReg->ExpYDyad(4, 1, 1);
    REQUIRE_THAT(qftReg, HasProbability(0, 8, 0x01));

    qftReg->SetReg(0, 8, 0);
    REQUIRE_THAT(qftReg, HasProbability(0, 8, 0x00));
    qftReg->H(1);
    qftReg->ExpYDyad(4, 1, 1);
    qftReg->H(1);
    REQUIRE_THAT(qftReg, HasProbability(0, 8, 0x02));
}

TEST_CASE_METHOD(QInterfaceTestFixture, "test_expydyad_reg")
{
    qftReg->SetReg(0, 8, 0x13);
    REQUIRE_THAT(qftReg, HasProbability(0, 8, 0x13));
    qftReg->ExpYDyad(4, 1, 1, 4);
    REQUIRE_THAT(qftReg, HasProbability(0, 8, 0x0d));

    qftReg->SetReg(0, 8, 0x02);
    REQUIRE_THAT(qftReg, HasProbability(0, 8, 0x02));
    qftReg->H(1, 2);
    qftReg->ExpYDyad(4, 1, 1, 2);
    qftReg->H(1, 2);
    REQUIRE_THAT(qftReg, HasProbability(0, 8, 0x04));
}

TEST_CASE_METHOD(QInterfaceTestFixture, "test_expz")
{
    qftReg->SetReg(0, 8, 0x02);
    REQUIRE_THAT(qftReg, HasProbability(0, 8, 0x02));
    qftReg->H(0);
    qftReg->ExpZ(2.0 * M_PI, 0);
    qftReg->H(0);
    qftReg->H(1);
    qftReg->ExpZ(2.0 * M_PI, 1);
    qftReg->H(1);
    REQUIRE_THAT(qftReg, HasProbability(0, 8, 0x01));
}

TEST_CASE_METHOD(QInterfaceTestFixture, "test_expz_reg")
{
    qftReg->SetReg(0, 8, 2);
    REQUIRE_THAT(qftReg, HasProbability(0, 8, 0x02));
    qftReg->H(1, 2);
    qftReg->ExpZ(2.0 * M_PI, 1, 2);
    qftReg->H(1, 2);
    REQUIRE_THAT(qftReg, HasProbability(0, 8, 0x04));
}

TEST_CASE_METHOD(QInterfaceTestFixture, "test_expzdyad")
{
    qftReg->SetReg(0, 8, 0x02);
    REQUIRE_THAT(qftReg, HasProbability(0, 8, 0x02));
    qftReg->H(0);
    qftReg->ExpZDyad(4, 1, 0);
    qftReg->H(0);
    qftReg->H(1);
    qftReg->ExpZDyad(4, 1, 1);
    qftReg->H(1);
    REQUIRE_THAT(qftReg, HasProbability(0, 8, 0x01));
}

TEST_CASE_METHOD(QInterfaceTestFixture, "test_expzdyad_reg")
{
    qftReg->SetReg(0, 8, 2);
    REQUIRE_THAT(qftReg, HasProbability(0, 8, 0x02));
    qftReg->H(1, 2);
    qftReg->ExpZDyad(4, 1, 1, 2);
    qftReg->H(1, 2);
    REQUIRE_THAT(qftReg, HasProbability(0, 8, 0x04));
}

TEST_CASE_METHOD(QInterfaceTestFixture, "test_rol")
{
    qftReg->SetPermutation(129);
    REQUIRE_THAT(qftReg, HasProbability(129));
    qftReg->ROL(1, 0, 8);
    REQUIRE_THAT(qftReg, HasProbability(3));
}

TEST_CASE_METHOD(QInterfaceTestFixture, "test_ror")
{
    qftReg->SetPermutation(129);
    REQUIRE_THAT(qftReg, HasProbability(129));
    qftReg->ROR(1, 0, 8);
    REQUIRE_THAT(qftReg, HasProbability(192));
}

TEST_CASE_METHOD(QInterfaceTestFixture, "test_asl")
{
    qftReg->SetPermutation(129);
    REQUIRE_THAT(qftReg, HasProbability(129));
    qftReg->ASL(1, 0, 8);
    REQUIRE_THAT(qftReg, HasProbability(66));
}

TEST_CASE_METHOD(QInterfaceTestFixture, "test_asr")
{
    qftReg->SetPermutation(129);
    REQUIRE_THAT(qftReg, HasProbability(129));
    qftReg->ASR(1, 0, 8);
    REQUIRE_THAT(qftReg, HasProbability(96));
}

TEST_CASE_METHOD(QInterfaceTestFixture, "test_lsl")
{
    qftReg->SetPermutation(129);
    REQUIRE_THAT(qftReg, HasProbability(129));
    qftReg->LSL(1, 0, 8);
    REQUIRE_THAT(qftReg, HasProbability(2));
}

TEST_CASE_METHOD(QInterfaceTestFixture, "test_lsr")
{
    qftReg->SetPermutation(129);
    REQUIRE_THAT(qftReg, HasProbability(129));
    qftReg->LSR(1, 0, 8);
    REQUIRE_THAT(qftReg, HasProbability(64));
}

TEST_CASE_METHOD(QInterfaceTestFixture, "test_fulladd")
{
    qftReg->SetPermutation(0x00);
    qftReg->FullAdd(0, 1, 2, 3);
    REQUIRE_THAT(qftReg, HasProbability(0, 8, 0));

    qftReg->SetPermutation(0x01);
    qftReg->FullAdd(0, 1, 2, 3);
    REQUIRE_THAT(qftReg, HasProbability(0, 8, 0x05));

    qftReg->SetPermutation(0x02);
    qftReg->FullAdd(0, 1, 2, 3);
    REQUIRE_THAT(qftReg, HasProbability(0, 8, 0x06));

    qftReg->SetPermutation(0x03);
    qftReg->FullAdd(0, 1, 2, 3);
    REQUIRE_THAT(qftReg, HasProbability(0, 8, 0x0B));

    qftReg->SetPermutation(0x04);
    qftReg->FullAdd(0, 1, 2, 3);
    REQUIRE_THAT(qftReg, HasProbability(0, 8, 0x04));

    qftReg->SetPermutation(0x05);
    qftReg->FullAdd(0, 1, 2, 3);
    REQUIRE_THAT(qftReg, HasProbability(0, 8, 0x09));

    qftReg->SetPermutation(0x06);
    qftReg->FullAdd(0, 1, 2, 3);
    REQUIRE_THAT(qftReg, HasProbability(0, 8, 0x0A));

    qftReg->SetPermutation(0x07);
    qftReg->FullAdd(0, 1, 2, 3);
    REQUIRE_THAT(qftReg, HasProbability(0, 8, 0x0F));
}

TEST_CASE_METHOD(QInterfaceTestFixture, "test_fulladd_noncoding")
{
    QInterfacePtr qftReg2 = qftReg->Clone();

    qftReg->SetPermutation(0x00 | 8);
    qftReg->FullAdd(0, 1, 2, 3);
    qftReg2->SetPermutation(0x00 | 8);
    qftReg2->QInterface::FullAdd(0, 1, 2, 3);
    REQUIRE(qftReg->MReg(0, 4) == qftReg2->MReg(0, 4));

    qftReg->SetPermutation(0x01 | 8);
    qftReg->FullAdd(0, 1, 2, 3);
    qftReg2->SetPermutation(0x01 | 8);
    qftReg2->QInterface::FullAdd(0, 1, 2, 3);
    REQUIRE(qftReg->MReg(0, 4) == qftReg2->MReg(0, 4));

    qftReg->SetPermutation(0x02 | 8);
    qftReg->FullAdd(0, 1, 2, 3);
    qftReg2->SetPermutation(0x02 | 8);
    qftReg2->QInterface::FullAdd(0, 1, 2, 3);
    REQUIRE(qftReg->MReg(0, 4) == qftReg2->MReg(0, 4));

    qftReg->SetPermutation(0x03 | 8);
    qftReg->FullAdd(0, 1, 2, 3);
    qftReg2->SetPermutation(0x03 | 8);
    qftReg2->QInterface::FullAdd(0, 1, 2, 3);
    REQUIRE(qftReg->MReg(0, 4) == qftReg2->MReg(0, 4));

    qftReg->SetPermutation(0x04 | 8);
    qftReg->FullAdd(0, 1, 2, 3);
    qftReg2->SetPermutation(0x04 | 8);
    qftReg2->QInterface::FullAdd(0, 1, 2, 3);
    REQUIRE(qftReg->MReg(0, 4) == qftReg2->MReg(0, 4));

    qftReg->SetPermutation(0x05 | 8);
    qftReg->FullAdd(0, 1, 2, 3);
    qftReg2->SetPermutation(0x05 | 8);
    qftReg2->QInterface::FullAdd(0, 1, 2, 3);
    REQUIRE(qftReg->MReg(0, 4) == qftReg2->MReg(0, 4));

    qftReg->SetPermutation(0x06 | 8);
    qftReg->FullAdd(0, 1, 2, 3);
    qftReg2->SetPermutation(0x06 | 8);
    qftReg2->QInterface::FullAdd(0, 1, 2, 3);
    REQUIRE(qftReg->MReg(0, 4) == qftReg2->MReg(0, 4));

    qftReg->SetPermutation(0x07 | 8);
    qftReg->FullAdd(0, 1, 2, 3);
    qftReg2->SetPermutation(0x07 | 8);
    qftReg2->QInterface::FullAdd(0, 1, 2, 3);
    REQUIRE(qftReg->MReg(0, 4) == qftReg2->MReg(0, 4));
}

TEST_CASE_METHOD(QInterfaceTestFixture, "test_ifulladd")
{
    // This is contingent on the previous test passing.

    qftReg->SetPermutation(0x00);
    qftReg->FullAdd(0, 1, 2, 3);
    qftReg->IFullAdd(0, 1, 2, 3);
    REQUIRE_THAT(qftReg, HasProbability(0, 8, 0));

    qftReg->SetPermutation(0x01);
    qftReg->FullAdd(0, 1, 2, 3);
    qftReg->IFullAdd(0, 1, 2, 3);
    REQUIRE_THAT(qftReg, HasProbability(0, 8, 0x01));

    qftReg->SetPermutation(0x02);
    qftReg->FullAdd(0, 1, 2, 3);
    qftReg->IFullAdd(0, 1, 2, 3);
    REQUIRE_THAT(qftReg, HasProbability(0, 8, 0x02));

    qftReg->SetPermutation(0x03);
    qftReg->FullAdd(0, 1, 2, 3);
    qftReg->IFullAdd(0, 1, 2, 3);
    REQUIRE_THAT(qftReg, HasProbability(0, 8, 0x03));

    qftReg->SetPermutation(0x04);
    qftReg->FullAdd(0, 1, 2, 3);
    qftReg->IFullAdd(0, 1, 2, 3);
    REQUIRE_THAT(qftReg, HasProbability(0, 8, 0x04));

    qftReg->SetPermutation(0x05);
    qftReg->FullAdd(0, 1, 2, 3);
    qftReg->IFullAdd(0, 1, 2, 3);
    REQUIRE_THAT(qftReg, HasProbability(0, 8, 0x05));

    qftReg->SetPermutation(0x06);
    qftReg->FullAdd(0, 1, 2, 3);
    qftReg->IFullAdd(0, 1, 2, 3);
    REQUIRE_THAT(qftReg, HasProbability(0, 8, 0x06));

    qftReg->SetPermutation(0x07);
    qftReg->FullAdd(0, 1, 2, 3);
    qftReg->IFullAdd(0, 1, 2, 3);
    REQUIRE_THAT(qftReg, HasProbability(0, 8, 0x07));
}

TEST_CASE_METHOD(QInterfaceTestFixture, "test_adc")
{
    qftReg->SetPermutation(0);
    qftReg->H(2, 2);
    qftReg->ADC(0, 2, 4, 2, 6);
    qftReg->IADC(0, 2, 4, 2, 6);
    qftReg->H(2, 2);
    REQUIRE_THAT(qftReg, HasProbability(0, 8, 0));

    qftReg->SetPermutation(0);
    qftReg->H(0);
    qftReg->CNOT(0, 2);
    qftReg->ADC(0, 2, 4, 2, 6);
    qftReg->IADC(0, 2, 4, 2, 6);
    qftReg->CNOT(0, 2);
    qftReg->H(0);
    REQUIRE_THAT(qftReg, HasProbability(0, 8, 0));

    qftReg->SetPermutation(1);
    qftReg->ADC(0, 1, 2, 1, 3);
    REQUIRE_THAT(qftReg, HasProbability(0, 8, 5));

    qftReg->SetPermutation(1);
    qftReg->ADC(0, 1, 2, 0, 3);
    REQUIRE_THAT(qftReg, HasProbability(0, 8, 1));
}

TEST_CASE_METHOD(QInterfaceTestFixture, "test_iadc")
{
    // This is contingent on the previous test passing.

    qftReg->SetPermutation(8);
    qftReg->H(2, 2);
    qftReg->ADC(0, 2, 4, 2, 6);
    qftReg->IADC(0, 2, 4, 2, 6);
    qftReg->H(2, 2);
    REQUIRE_THAT(qftReg, HasProbability(0, 8, 8));

    qftReg->SetPermutation(0);
    qftReg->H(0);
    qftReg->CNOT(0, 2);
    qftReg->ADC(0, 2, 4, 2, 6);
    qftReg->IADC(0, 2, 4, 2, 6);
    qftReg->CNOT(0, 2);
    qftReg->H(0);
    REQUIRE_THAT(qftReg, HasProbability(0, 8, 0));

    qftReg->SetPermutation(2);
    qftReg->ADC(0, 1, 2, 1, 3);
    REQUIRE_THAT(qftReg, HasProbability(0, 8, 6));
    qftReg->IADC(0, 1, 2, 1, 3);
    REQUIRE_THAT(qftReg, HasProbability(0, 8, 2));

    qftReg->SetPermutation(2);
    qftReg->ADC(0, 1, 2, 0, 3);
    REQUIRE_THAT(qftReg, HasProbability(0, 8, 2));
    qftReg->IADC(0, 1, 2, 0, 3);
    REQUIRE_THAT(qftReg, HasProbability(0, 8, 2));
}

TEST_CASE_METHOD(QInterfaceTestFixture, "test_cfulladd")
{
    bitLenInt control[1] = { 10 };
    qftReg->SetPermutation(0x00); // off
    qftReg->CFullAdd(control, 1, 0, 1, 2, 3);
    REQUIRE_THAT(qftReg, HasProbability(0, 8, 0));

    qftReg->SetPermutation(0x01);
    qftReg->X(control[0]); // on
    qftReg->CFullAdd(control, 1, 0, 1, 2, 3);
    REQUIRE_THAT(qftReg, HasProbability(0, 8, 0x05));

    qftReg->SetPermutation(0x02); // off
    qftReg->CFullAdd(control, 1, 0, 1, 2, 3);
    REQUIRE_THAT(qftReg, HasProbability(0, 8, 0x02));

    qftReg->SetPermutation(0x03);
    qftReg->X(control[0]); // on
    qftReg->CFullAdd(control, 1, 0, 1, 2, 3);
    REQUIRE_THAT(qftReg, HasProbability(0, 8, 0x0B));

    qftReg->SetPermutation(0x04); // off
    qftReg->CFullAdd(control, 1, 0, 1, 2, 3);
    REQUIRE_THAT(qftReg, HasProbability(0, 8, 0x04));

    qftReg->SetPermutation(0x05);
    qftReg->X(control[0]); // on
    qftReg->CFullAdd(control, 1, 0, 1, 2, 3);
    REQUIRE_THAT(qftReg, HasProbability(0, 8, 0x09));

    qftReg->SetPermutation(0x06); // off
    qftReg->CFullAdd(control, 1, 0, 1, 2, 3);
    REQUIRE_THAT(qftReg, HasProbability(0, 8, 0x06));

    qftReg->SetPermutation(0x07);
    qftReg->X(control[0]); // on
    qftReg->CFullAdd(control, 1, 0, 1, 2, 3);
    REQUIRE_THAT(qftReg, HasProbability(0, 8, 0x0F));
}

TEST_CASE_METHOD(QInterfaceTestFixture, "test_cifulladd")
{
    // This is contingent on the previous test passing.

    bitLenInt control[1] = { 10 };

    qftReg->SetPermutation(0x00); // off
    qftReg->CFullAdd(control, 1, 0, 1, 2, 3);
    qftReg->CIFullAdd(control, 1, 0, 1, 2, 3);
    REQUIRE_THAT(qftReg, HasProbability(0, 8, 0));

    qftReg->SetPermutation(0x01);
    qftReg->X(control[0]); // on
    qftReg->CFullAdd(control, 1, 0, 1, 2, 3);
    qftReg->CIFullAdd(control, 1, 0, 1, 2, 3);
    REQUIRE_THAT(qftReg, HasProbability(0, 8, 0x01));

    qftReg->SetPermutation(0x02); // off
    qftReg->CFullAdd(control, 1, 0, 1, 2, 3);
    qftReg->CIFullAdd(control, 1, 0, 1, 2, 3);
    REQUIRE_THAT(qftReg, HasProbability(0, 8, 0x02));

    qftReg->SetPermutation(0x03);
    qftReg->X(control[0]); // on
    qftReg->CFullAdd(control, 1, 0, 1, 2, 3);
    qftReg->CIFullAdd(control, 1, 0, 1, 2, 3);
    REQUIRE_THAT(qftReg, HasProbability(0, 8, 0x03));

    qftReg->SetPermutation(0x04); // off
    qftReg->CFullAdd(control, 1, 0, 1, 2, 3);
    qftReg->CIFullAdd(control, 1, 0, 1, 2, 3);
    REQUIRE_THAT(qftReg, HasProbability(0, 8, 0x04));

    qftReg->SetPermutation(0x05);
    qftReg->X(control[0]); // on
    qftReg->CFullAdd(control, 1, 0, 1, 2, 3);
    qftReg->CIFullAdd(control, 1, 0, 1, 2, 3);
    REQUIRE_THAT(qftReg, HasProbability(0, 8, 0x05));

    qftReg->X(control[0]); // off

    qftReg->SetPermutation(0x06);
    qftReg->CFullAdd(control, 1, 0, 1, 2, 3);
    qftReg->CIFullAdd(control, 1, 0, 1, 2, 3);
    REQUIRE_THAT(qftReg, HasProbability(0, 8, 0x06));

    qftReg->SetPermutation(0x07); // off
    qftReg->CFullAdd(control, 1, 0, 1, 2, 3);
    qftReg->CIFullAdd(control, 1, 0, 1, 2, 3);
    REQUIRE_THAT(qftReg, HasProbability(0, 8, 0x07));
}

TEST_CASE_METHOD(QInterfaceTestFixture, "test_cadc")
{
    bitLenInt control[1] = { 10 };

    qftReg->SetPermutation(0); // off
    qftReg->H(2, 2);
    qftReg->CADC(control, 1, 0, 2, 4, 2, 6);
    qftReg->H(2, 2);
    REQUIRE_THAT(qftReg, HasProbability(0, 8, 0));

    qftReg->SetPermutation(0);
    qftReg->X(control[0]); // on
    qftReg->H(0);
    qftReg->CNOT(0, 2);
    qftReg->CADC(control, 1, 0, 2, 4, 2, 6);
    qftReg->CIADC(control, 1, 0, 2, 4, 2, 6);
    qftReg->CNOT(0, 2);
    qftReg->H(0);
    REQUIRE_THAT(qftReg, HasProbability(0, 8, 0));

    qftReg->SetPermutation(1);
    qftReg->X(control[0]); // on
    qftReg->CADC(control, 1, 0, 1, 2, 1, 3);
    REQUIRE_THAT(qftReg, HasProbability(0, 8, 5));

    qftReg->SetPermutation(1); // off
    qftReg->CADC(control, 1, 0, 1, 2, 0, 3);
    REQUIRE_THAT(qftReg, HasProbability(0, 8, 1));
}

TEST_CASE_METHOD(QInterfaceTestFixture, "test_ciadc")
{
    // This is contingent on the previous test passing.
    bitLenInt control[1] = { 10 };

    qftReg->SetPermutation(8); // off
    qftReg->H(2, 2);
    qftReg->CADC(control, 1, 0, 2, 4, 2, 6);
    qftReg->CIADC(control, 1, 0, 2, 4, 2, 6);
    qftReg->H(2, 2);
    REQUIRE_THAT(qftReg, HasProbability(0, 8, 8));

    qftReg->SetPermutation(0);
    qftReg->X(control[0]); // on
    qftReg->H(0);
    qftReg->CNOT(0, 2);
    qftReg->CADC(control, 1, 0, 2, 4, 2, 6);
    qftReg->CIADC(control, 1, 0, 2, 4, 2, 6);
    qftReg->CNOT(0, 2);
    qftReg->H(0);
    REQUIRE_THAT(qftReg, HasProbability(0, 8, 0));

    qftReg->SetPermutation(2);
    qftReg->X(control[0]); // on
    qftReg->CADC(control, 1, 0, 1, 2, 1, 3);
    REQUIRE_THAT(qftReg, HasProbability(0, 8, 6));
    qftReg->CIADC(control, 1, 0, 1, 2, 1, 3);
    REQUIRE_THAT(qftReg, HasProbability(0, 8, 2));

    qftReg->SetPermutation(2); // off
    qftReg->CADC(control, 1, 0, 1, 2, 0, 3);
    REQUIRE_THAT(qftReg, HasProbability(0, 8, 2));
    qftReg->CIADC(control, 1, 0, 1, 2, 0, 3);
    REQUIRE_THAT(qftReg, HasProbability(0, 8, 2));
}

TEST_CASE_METHOD(QInterfaceTestFixture, "test_inc")
{
    int i;

    qftReg->SetPermutation(250);
    for (i = 0; i < 8; i++) {
        qftReg->INC(1, 0, 8);
        if (i < 5) {
            REQUIRE_THAT(qftReg, HasProbability(0, 8, 251 + i));
        } else {
            REQUIRE_THAT(qftReg, HasProbability(0, 8, i - 5));
        }
    }

    qftReg->SetPermutation(255);
    qftReg->H(7);
    qftReg->INC(1, 0, 8);
    REQUIRE_FLOAT(ONE_R1 / 2, qftReg->ProbAll(0));
    REQUIRE_FLOAT(ONE_R1 / 2, qftReg->ProbAll(128));

    qftReg->SetPermutation(255);
    qftReg->H(7);
    qftReg->H(1);
    qftReg->INC(1, 0, 8);
    REQUIRE_FLOAT(ONE_R1 / 4, qftReg->ProbAll(0));
    REQUIRE_FLOAT(ONE_R1 / 4, qftReg->ProbAll(126));
    REQUIRE_FLOAT(ONE_R1 / 4, qftReg->ProbAll(128));
    REQUIRE_FLOAT(ONE_R1 / 4, qftReg->ProbAll(254));

    qftReg->SetPermutation(0);
    qftReg->H(7);
    qftReg->H(1);
    qftReg->INC(1, 0, 8);
    REQUIRE_FLOAT(ONE_R1 / 4, qftReg->ProbAll(1));
    REQUIRE_FLOAT(ONE_R1 / 4, qftReg->ProbAll(3));
    REQUIRE_FLOAT(ONE_R1 / 4, qftReg->ProbAll(129));
    REQUIRE_FLOAT(ONE_R1 / 4, qftReg->ProbAll(131));

    qftReg->SetPermutation(1);
    qftReg->INC(8, 0, 8);
    qftReg->DEC(8, 0, 8);
    REQUIRE_THAT(qftReg, HasProbability(0, 8, 1));

    qftReg->SetPermutation(0);
    qftReg->INC(3, 0, 2);
    qftReg->INC(1, 1, 2);
    REQUIRE_THAT(qftReg, HasProbability(0, 8, 5));

    qftReg->SetPermutation(0);
    qftReg->H(0, 8);
    qftReg->INC(20, 0, 8);
    qftReg->H(0, 8);
    REQUIRE_THAT(qftReg, HasProbability(0, 8, 0));
}

TEST_CASE_METHOD(QInterfaceTestFixture, "test_incs")
{
    REQUIRE(!isOverflowAdd(1, 1, 128, 256));
    REQUIRE(isOverflowAdd(127, 127, 128, 256));
    REQUIRE(isOverflowAdd(128, 128, 128, 256));

    int i;

    qftReg->SetPermutation(250);
    for (i = 0; i < 8; i++) {
        qftReg->INCS(1, 0, 8, 9);
        if (i < 5) {
            REQUIRE_THAT(qftReg, HasProbability(0, 8, 251 + i));
        } else {
            REQUIRE_THAT(qftReg, HasProbability(0, 8, i - 5));
        }
    }

    qftReg->SetPermutation(255);
    qftReg->H(8);
    qftReg->INCS(1, 0, 8, 8);
    REQUIRE_FLOAT(ONE_R1 / 2, qftReg->ProbAll(256));
    REQUIRE_FLOAT(ONE_R1 / 2, qftReg->ProbAll(0));

    qftReg->SetPermutation(0);
    qftReg->H(0);
    qftReg->INCS(1, 0, 8, 8);
    REQUIRE_FLOAT(ONE_R1 / 2, qftReg->ProbAll(1));
    REQUIRE_FLOAT(ONE_R1 / 2, qftReg->ProbAll(2));

    qftReg->SetPermutation(256);
    qftReg->H(7);
    qftReg->INCS(1, 0, 8, 8);
    REQUIRE_FLOAT(ONE_R1 / 2, qftReg->ProbAll(257));
    REQUIRE_FLOAT(ONE_R1 / 2, qftReg->ProbAll(385));
}

TEST_CASE_METHOD(QInterfaceTestFixture, "test_incc")
{
    int i;

    qftReg->SetPermutation(247 + 256);
    for (i = 0; i < 10; i++) {
        qftReg->INCC(1, 0, 8, 8);
        if (i < 7) {
            REQUIRE_THAT(qftReg, HasProbability(0, 9, 249 + i));
        } else if (i == 7) {
            REQUIRE_THAT(qftReg, HasProbability(0, 9, 0x100));
        } else {
            REQUIRE_THAT(qftReg, HasProbability(0, 9, 2 + i - 8));
        }
    }

    qftReg->SetPermutation(255);
    qftReg->H(7);
    qftReg->INCC(1, 0, 8, 8);
    REQUIRE_FLOAT(ONE_R1 / 2, qftReg->ProbAll(256));
    REQUIRE_FLOAT(ONE_R1 / 2, qftReg->ProbAll(128));

    qftReg->SetPermutation(255);
    qftReg->H(7);
    qftReg->INCC(255, 0, 8, 8);
    REQUIRE_FLOAT(ONE_R1 / 2, qftReg->ProbAll(510));
    REQUIRE_FLOAT(ONE_R1 / 2, qftReg->ProbAll(382));
}

TEST_CASE_METHOD(QInterfaceTestFixture, "test_incbcd")
{
    int i;

    qftReg->SetPermutation(0x95);
    for (i = 0; i < 8; i++) {
        qftReg->INCBCD(1, 0, 8);
        if (i < 4) {
            REQUIRE_THAT(qftReg, HasProbability(0, 8, 0x96 + i));
        } else {
            REQUIRE_THAT(qftReg, HasProbability(0, 8, i - 4));
        }
    }
}

TEST_CASE_METHOD(QInterfaceTestFixture, "test_incbcdc")
{
    int i;

    qftReg->SetPermutation(0x095);
    for (i = 0; i < 8; i++) {
        qftReg->INCBCDC(1, 0, 8, 8);
        if (i < 4) {
            REQUIRE_THAT(qftReg, HasProbability(0, 9, 0x096 + i));
        } else if (i == 4) {
            REQUIRE_THAT(qftReg, HasProbability(0, 9, 0x100));
        } else {
            REQUIRE_THAT(qftReg, HasProbability(0, 8, 0x02 + i - 5));
        }
    }
}

TEST_CASE_METHOD(QInterfaceTestFixture, "test_incsc")
{
    int i;

    qftReg->SetPermutation(247 + 256);
    for (i = 0; i < 10; i++) {
        qftReg->INCSC(1, 0, 8, 9, 8);
        if (i < 7) {
            REQUIRE_THAT(qftReg, HasProbability(0, 10, 249 + i));
        } else if (i == 7) {
            REQUIRE_THAT(qftReg, HasProbability(0, 10, 0x100));
        } else {
            REQUIRE_THAT(qftReg, HasProbability(0, 10, 2 + i - 8));
        }
    }

    qftReg->SetPermutation(247 + 256);
    for (i = 0; i < 10; i++) {
        qftReg->INCSC(1, 0, 8, 8);
        if (i < 7) {
            REQUIRE_THAT(qftReg, HasProbability(0, 10, 249 + i));
        } else if (i == 7) {
            REQUIRE_THAT(qftReg, HasProbability(0, 10, 0x100));
        } else {
            REQUIRE_THAT(qftReg, HasProbability(0, 10, 2 + i - 8));
        }
    }

    qftReg->SetPermutation(0);
    qftReg->H(0);
    qftReg->H(1);
    qftReg->INCSC(1, 0, 2, 3, 2);
    REQUIRE_FLOAT(ONE_R1 / 4, qftReg->ProbAll(1));
    REQUIRE_FLOAT(ONE_R1 / 4, qftReg->ProbAll(2));
    REQUIRE_FLOAT(ONE_R1 / 4, qftReg->ProbAll(3));
    REQUIRE_FLOAT(ONE_R1 / 4, qftReg->ProbAll(4));

    qftReg->SetPermutation(0);
    qftReg->H(0);
    qftReg->H(9);
    qftReg->INCSC(1, 0, 8, 9, 8);
    qftReg->H(9);
    REQUIRE_FLOAT(ONE_R1 / 2, qftReg->ProbAll(1));
    REQUIRE_FLOAT(ONE_R1 / 2, qftReg->ProbAll(2));
}

TEST_CASE_METHOD(QInterfaceTestFixture, "test_cinc")
{
    int i;

    qftReg->SetPermutation(1);
    qftReg->CINC(1, 0, 8, NULL, 0);
    REQUIRE_THAT(qftReg, HasProbability(0, 8, 2));

    bitLenInt controls[1] = { 8 };

    qftReg->SetPermutation(250);

    for (i = 0; i < 8; i++) {
        // Turn control on
        qftReg->X(controls[0]);

        qftReg->CINC(1, 0, 8, controls, 1);
        if (i < 5) {
            REQUIRE_THAT(qftReg, HasProbability(0, 8, 251 + i));
        } else {
            REQUIRE_THAT(qftReg, HasProbability(0, 8, i - 5));
        }

        // Turn control off
        qftReg->X(controls[0]);

        qftReg->CINC(1, 0, 8, controls, 1);
        if (i < 5) {
            REQUIRE_THAT(qftReg, HasProbability(0, 8, 251 + i));
        } else {
            REQUIRE_THAT(qftReg, HasProbability(0, 8, i - 5));
        }
    }

    qftReg->SetPermutation(255);
    qftReg->H(8);
    qftReg->CINC(1, 0, 8, controls, 1);
    REQUIRE_FLOAT(ONE_R1 / 2, qftReg->ProbAll(255));
    REQUIRE_FLOAT(ONE_R1 / 2, qftReg->ProbAll(256));
}

TEST_CASE_METHOD(QInterfaceTestFixture, "test_dec")
{
    int i;
    int start = 0x08;

    qftReg->SetPermutation(2);
    qftReg->CDEC(1, 0, 8, NULL, 0);
    REQUIRE_THAT(qftReg, HasProbability(0, 8, 1));

    qftReg->SetPermutation(start);
    for (i = 0; i < 8; i++) {
        qftReg->DEC(9, 0, 8);
        start -= 9;
        REQUIRE_THAT(qftReg, HasProbability(0, 19, 0xff - i * 9));
    }

    qftReg->SetPermutation(0);
    qftReg->H(0, 8);
    qftReg->DEC(20, 0, 8);
    qftReg->H(0, 8);
    REQUIRE_THAT(qftReg, HasProbability(0, 8, 0));
}

TEST_CASE_METHOD(QInterfaceTestFixture, "test_decs")
{
    REQUIRE(!isOverflowSub(1, 1, 128, 256));
    REQUIRE(isOverflowSub(1, 128, 128, 256));
    REQUIRE(isOverflowSub(128, 127, 128, 256));

    int i;
    int start = 0x08;

    qftReg->SetPermutation(start);
    for (i = 0; i < 8; i++) {
        qftReg->DECS(9, 0, 8, 9);
        start -= 9;
        REQUIRE_THAT(qftReg, HasProbability(0, 19, 0xff - i * 9));
    }
}

TEST_CASE_METHOD(QInterfaceTestFixture, "test_decc")
{
    int i;

    qftReg->SetPermutation(7);
    for (i = 0; i < 10; i++) {
        qftReg->DECC(1, 0, 8, 8);
        if (i < 6) {
            REQUIRE_THAT(qftReg, HasProbability(0, 9, 5 - i + 256));
        } else if (i == 6) {
            REQUIRE_THAT(qftReg, HasProbability(0, 9, 0xff));
        } else {
            REQUIRE_THAT(qftReg, HasProbability(0, 9, 253 - i + 7 + 256));
        }
    }
}

TEST_CASE_METHOD(QInterfaceTestFixture, "test_decbcd")
{
    int i;

    qftReg->SetPermutation(0x94);
    for (i = 0; i < 8; i++) {
        qftReg->DECBCD(1, 0, 8);
        if (i < 4) {
            REQUIRE_THAT(qftReg, HasProbability(0, 8, 0x93 - i));
        } else {
            REQUIRE_THAT(qftReg, HasProbability(0, 8, 0x89 - i + 4));
        }
    }
}

TEST_CASE_METHOD(QInterfaceTestFixture, "test_decbcdc")
{
    int i;

    qftReg->SetPermutation(0x005);
    for (i = 0; i < 8; i++) {
        qftReg->DECBCDC(1, 0, 8, 8);
        if (i < 4) {
            REQUIRE_THAT(qftReg, HasProbability(0, 9, 0x103 - i));
        } else if (i == 4) {
            REQUIRE_THAT(qftReg, HasProbability(0, 9, 0x099));
        } else {
            REQUIRE_THAT(qftReg, HasProbability(0, 8, 0x197 - i + 5));
        }
    }
}

TEST_CASE_METHOD(QInterfaceTestFixture, "test_decsc")
{
    int i;

    qftReg->SetPermutation(7);
    for (i = 0; i < 10; i++) {
        qftReg->DECSC(1, 0, 8, 9, 8);
        if (i < 6) {
            REQUIRE_THAT(qftReg, HasProbability(0, 9, 5 - i + 256));
        } else if (i == 6) {
            REQUIRE_THAT(qftReg, HasProbability(0, 9, 0xff));
        } else {
            REQUIRE_THAT(qftReg, HasProbability(0, 9, 253 - i + 7 + 256));
        }
    }

    qftReg->SetPermutation(7);
    for (i = 0; i < 10; i++) {
        qftReg->DECSC(1, 0, 8, 8);
        if (i < 6) {
            REQUIRE_THAT(qftReg, HasProbability(0, 9, 5 - i + 256));
        } else if (i == 6) {
            REQUIRE_THAT(qftReg, HasProbability(0, 9, 0xff));
        } else {
            REQUIRE_THAT(qftReg, HasProbability(0, 9, 253 - i + 7 + 256));
        }
    }
}

TEST_CASE_METHOD(QInterfaceTestFixture, "test_cdec")
{
    int i;

    bitLenInt controls[1] = { 8 };

    qftReg->SetPermutation(0x08);
    for (i = 0; i < 8; i++) {
        // Turn control on
        qftReg->X(controls[0]);

        qftReg->CDEC(9, 0, 8, controls, 1);
        REQUIRE_THAT(qftReg, HasProbability(0, 8, 0xff - i * 9));

        // Turn control off
        qftReg->X(controls[0]);

        qftReg->CDEC(9, 0, 8, controls, 1);
        REQUIRE_THAT(qftReg, HasProbability(0, 8, 0xff - i * 9));
    }
}

TEST_CASE_METHOD(QInterfaceTestFixture, "test_mul")
{
    int i;

    qftReg->SetPermutation(5);
    qftReg->MUL(0, 0, 8, 8);
    REQUIRE_THAT(qftReg, HasProbability(0, 16, 0));

    qftReg->SetPermutation(7);
    qftReg->MUL(1, 0, 8, 8);
    REQUIRE_THAT(qftReg, HasProbability(0, 16, 7));

    qftReg->SetPermutation(3);
    bitCapInt res = 3;
    for (i = 0; i < 8; i++) {
        qftReg->SetReg(8, 8, 0x00);
        qftReg->MUL(2, 0, 8, 8);
        res &= 0xFF;
        res *= 2;
        REQUIRE_THAT(qftReg, HasProbability(0, 16, res));
    }

    qftReg->SetPermutation(0);
    qftReg->H(0);
    qftReg->MUL(8, 0, 8, 8);
    REQUIRE_FLOAT(ONE_R1 / 2, qftReg->ProbAll(0));
    REQUIRE_FLOAT(ONE_R1 / 2, qftReg->ProbAll(8));
}

TEST_CASE_METHOD(QInterfaceTestFixture, "test_div")
{
    int i;

    qftReg->SetPermutation(256);
    bitCapInt res = 256;
    for (i = 0; i < 8; i++) {
        qftReg->DIV(2, 0, 8, 8);
        res /= 2;
        REQUIRE_THAT(qftReg, HasProbability(0, 16, res));
    }

    qftReg->SetPermutation(0);
    qftReg->H(3);
    qftReg->DIV(8, 0, 8, 8);
    REQUIRE_FLOAT(ONE_R1 / 2, qftReg->ProbAll(0));
    REQUIRE_FLOAT(ONE_R1 / 2, qftReg->ProbAll(1));
}

TEST_CASE_METHOD(QInterfaceTestFixture, "test_mulmodnout")
{
    qftReg->SetPermutation(65);
    qftReg->MULModNOut(5, 256U, 0, 8, 8);
    REQUIRE_THAT(qftReg, HasProbability(0, 16, 65 | (69 << 8)));

    qftReg->SetPermutation(0);
    qftReg->H(3);
    qftReg->MULModNOut(2, 256U, 0, 8, 8);
    REQUIRE_FLOAT(ONE_R1 / 2, qftReg->ProbAll(0));
    REQUIRE_FLOAT(ONE_R1 / 2, qftReg->ProbAll(8 | (16 << 8)));
}

TEST_CASE_METHOD(QInterfaceTestFixture, "test_imulmodnout")
{
    qftReg->SetPermutation(65 | (69 << 8));
    qftReg->IMULModNOut(5, 256U, 0, 8, 8);
    REQUIRE_THAT(qftReg, HasProbability(0, 16, 65));
}

TEST_CASE_METHOD(QInterfaceTestFixture, "test_powmodnout")
{
    qftReg->SetPermutation(6);
    qftReg->POWModNOut(3, 256U, 0, 8, 8);
    REQUIRE_THAT(qftReg, HasProbability(0, 16, 6 | (217 << 8)));

    qftReg->SetPermutation(0);
    qftReg->H(1);
    qftReg->POWModNOut(2, 256U, 0, 8, 8);
    REQUIRE_FLOAT(ONE_R1 / 2, qftReg->ProbAll(1 << 8));
    REQUIRE_FLOAT(ONE_R1 / 2, qftReg->ProbAll(2 | (4 << 8)));

    qftReg->SetPermutation(0);
    qftReg->H(0, 2);
    qftReg->POWModNOut(2, 256U, 0, 8, 8);
    REQUIRE_FLOAT(ONE_R1 / 4, qftReg->ProbAll(0 | (1 << 8)));
    REQUIRE_FLOAT(ONE_R1 / 4, qftReg->ProbAll(1 | (2 << 8)));
    REQUIRE_FLOAT(ONE_R1 / 4, qftReg->ProbAll(2 | (4 << 8)));
    REQUIRE_FLOAT(ONE_R1 / 4, qftReg->ProbAll(3 | (8 << 8)));
}

TEST_CASE_METHOD(QInterfaceTestFixture, "test_cmul")
{
    int i;

    bitLenInt controls[1] = { 16 };

    qftReg->SetPermutation(1);
    qftReg->CMUL(2, 0, 8, 8, NULL, 0);
    REQUIRE_THAT(qftReg, HasProbability(0, 8, 2));

    qftReg->SetPermutation(3 | (1 << 16));
    bitCapInt res = 3;
    for (i = 0; i < 8; i++) {
        qftReg->CMUL(2, 0, 8, 8, controls, 1);
        if ((i % 2) == 0) {
            res *= 2;
        }
        REQUIRE_THAT(qftReg, HasProbability(0, 16, res));
        res &= 255;
        qftReg->X(16);
    }
}

TEST_CASE_METHOD(QInterfaceTestFixture, "test_cdiv")
{
    int i;

    bitLenInt controls[1] = { 16 };

    qftReg->SetPermutation(2);
    qftReg->CDIV(2, 0, 8, 8, NULL, 0);
    REQUIRE_THAT(qftReg, HasProbability(0, 8, 1));

    qftReg->SetPermutation(256 | (1 << 16));
    bitCapInt res = 256;
    for (i = 0; i < 8; i++) {
        qftReg->CDIV(2, 0, 8, 8, controls, 1);
        if ((i % 2) == 0) {
            res /= 2;
        }
        REQUIRE_THAT(qftReg, HasProbability(0, 16, res));
        qftReg->X(16);
    }
}

TEST_CASE_METHOD(QInterfaceTestFixture, "test_cmulmodnout")
{
    bitLenInt controls[1] = { 16 };

    qftReg->SetPermutation(1);
    qftReg->CMULModNOut(2, 256U, 0, 8, 8, NULL, 0);
    REQUIRE_THAT(qftReg, HasProbability(0, 16, 1 | (2 << 8)));

    qftReg->SetPermutation(3 | (1 << 16));
    qftReg->CMULModNOut(3, 256U, 0, 8, 8, controls, 1);
    REQUIRE_THAT(qftReg, HasProbability(0, 16, 3 | (9 << 8)));

    qftReg->SetPermutation(3);
    qftReg->H(16);
    qftReg->CMULModNOut(3, 256U, 0, 8, 8, controls, 1);
    REQUIRE_FLOAT(ONE_R1 / 2, qftReg->ProbAll(3));
    REQUIRE_FLOAT(ONE_R1 / 2, qftReg->ProbAll(3 | (9 << 8) | (1 << 16)));
}

TEST_CASE_METHOD(QInterfaceTestFixture, "test_cimulmodnout")
{
    bitLenInt controls[1] = { 16 };

    qftReg->SetPermutation(1);
    qftReg->CMULModNOut(2, 256U, 0, 8, 8, NULL, 0);
    qftReg->CIMULModNOut(2, 256U, 0, 8, 8, NULL, 0);
    REQUIRE_THAT(qftReg, HasProbability(0, 16, 1));

    qftReg->SetPermutation(3 | (1 << 16));
    qftReg->CMULModNOut(3, 256U, 0, 8, 8, controls, 1);
    qftReg->CIMULModNOut(3, 256U, 0, 8, 8, controls, 1);
    REQUIRE_THAT(qftReg, HasProbability(0, 20, 3 | (1 << 16)));
}

TEST_CASE_METHOD(QInterfaceTestFixture, "test_cpowmodnout")
{
    bitLenInt controls[1] = { 16 };

    qftReg->SetPermutation(1);
    qftReg->CPOWModNOut(2, 256U, 0, 8, 8, NULL, 0);
    REQUIRE_THAT(qftReg, HasProbability(0, 16, 1 | (2 << 8)));

    qftReg->SetPermutation(3 | (1 << 16));
    qftReg->CPOWModNOut(3, 256U, 0, 8, 8, controls, 1);
    REQUIRE_THAT(qftReg, HasProbability(0, 16, 3 | (27 << 8)));

    qftReg->SetPermutation(3);
    qftReg->H(16);
    qftReg->CPOWModNOut(3, 256U, 0, 8, 8, controls, 1);
    REQUIRE_FLOAT(ONE_R1 / 2, qftReg->ProbAll(3));
    REQUIRE_FLOAT(ONE_R1 / 2, qftReg->ProbAll(3 | (27 << 8) | (1 << 16)));
}

TEST_CASE_METHOD(QInterfaceTestFixture, "test_qft_h")
{
    bitCapInt randPerm = (bitCapInt)(qftReg->Rand() * 256U);
    qftReg->SetPermutation(randPerm);

    int i;

    for (i = 0; i < 8; i += 2) {
        qftReg->H(i);
    }

    qftReg->QFT(0, 8);

    qftReg->IQFT(0, 8);

    for (i = 0; i < 8; i += 2) {
        qftReg->H(i);
    }

    REQUIRE_THAT(qftReg, HasProbability(0, 8, randPerm));
}

TEST_CASE_METHOD(QInterfaceTestFixture, "test_isfinished")
{
    if (QINTERFACE_RESTRICTED) {
        // Just check that this doesn't throw execption.
        // (Might be in engine initialization, still, or not.)
        qftReg->isFinished();
    } else {
        REQUIRE(qftReg->isFinished());
    }
}

TEST_CASE_METHOD(QInterfaceTestFixture, "test_tryseparate")
{
    qftReg->SetPermutation(85);

    int i;

    qftReg->QFT(0, 8);

    qftReg->IQFT(0, 8);

    for (i = 0; i < 8; i++) {
        qftReg->TrySeparate(i);
    }

    REQUIRE_THAT(qftReg, HasProbability(0, 8, 85));

    qftReg->SetPermutation(0);
    qftReg->H(0);
    qftReg->CNOT(0, 1);
    qftReg->CNOT(0, 2);
    qftReg->CNOT(0, 2);
    qftReg->TrySeparate(0, 2);
    qftReg->CNOT(0, 1);
    qftReg->Z(0);
    qftReg->H(0);
    REQUIRE_THAT(qftReg, HasProbability(0, 8, 1));
}

TEST_CASE_METHOD(QInterfaceTestFixture, "test_zero_phase_flip")
{
    qftReg->SetReg(0, 8, 0x01);
    REQUIRE_THAT(qftReg, HasProbability(0, 8, 0x01));
    qftReg->H(1);
    qftReg->ZeroPhaseFlip(1, 1);
    qftReg->H(1);
    REQUIRE_THAT(qftReg, HasProbability(0, 8, 0x03));

    QInterfacePtr qftReg2 = CreateQuantumInterface(testEngineType, testSubEngineType, testSubSubEngineType, 20U, 0, rng,
        ONE_CMPLX, enable_normalization, true, false, device_id, !disable_hardware_rng, sparse, REAL1_DEFAULT_ARG,
        std::vector<int>{}, 10);

    qftReg2->SetPermutation(3U << 9U);
    qftReg2->H(10);
    qftReg2->ZeroPhaseFlip(10, 1);
    qftReg2->H(10);
    REQUIRE_THAT(qftReg2, HasProbability(0, 12, (1U << 9U)));

    qftReg2->SetPermutation(3U << 9U);
    qftReg2->H(9, 2);
    qftReg2->ZeroPhaseFlip(9, 2);
    qftReg2->H(9, 2);
    REQUIRE_THAT(qftReg2, HasProbability(0, 12, 0));
}

TEST_CASE_METHOD(QInterfaceTestFixture, "test_c_phase_flip_if_less")
{
    qftReg->SetReg(0, 20, 0x40000);
    REQUIRE_THAT(qftReg, HasProbability(0, 20, 0x40000));
    qftReg->H(19);
    qftReg->CPhaseFlipIfLess(1, 19, 1, 18);
    qftReg->H(19);
    REQUIRE_THAT(qftReg, HasProbability(0, 20, 0xC0000));

    qftReg->SetReg(0, 20, 0x00);
    REQUIRE_THAT(qftReg, HasProbability(0, 20, 0x00000));
    qftReg->H(19);
    qftReg->CPhaseFlipIfLess(1, 19, 1, 18);
    qftReg->H(19);
    REQUIRE_THAT(qftReg, HasProbability(0, 20, 0x00000));

    qftReg->SetPermutation(0);
    qftReg->H(19);
    qftReg->H(18);
    qftReg->CPhaseFlipIfLess(1, 19, 1, 18);
    qftReg->CZ(19, 18);
    qftReg->H(18);
    qftReg->H(19);
    REQUIRE_THAT(qftReg, HasProbability(0, 20, 1U << 18));
}

TEST_CASE_METHOD(QInterfaceTestFixture, "test_phase_flip")
{
    qftReg->SetReg(0, 8, 0x00);
    REQUIRE_THAT(qftReg, HasProbability(0, 8, 0x00));
    qftReg->PhaseFlip();
    REQUIRE_THAT(qftReg, HasProbability(0, 8, 0x00));
}

TEST_CASE_METHOD(QInterfaceTestFixture, "test_m")
{
    REQUIRE(qftReg->M(0) == 0);
    qftReg->SetReg(0, 8, 0x03);
    REQUIRE(qftReg->M(0) == true);
}

TEST_CASE_METHOD(QInterfaceTestFixture, "test_mreg")
{
    qftReg->SetReg(0, 8, 0);
    REQUIRE(qftReg->MReg(0, 8) == 0);
    qftReg->SetReg(0, 8, 0x2b);
    REQUIRE(qftReg->MReg(0, 8) == 0x2b);
}

TEST_CASE_METHOD(QInterfaceTestFixture, "test_m_array")
{
    bitLenInt bits[3] = { 0, 2, 3 };
    REQUIRE(qftReg->M(0) == 0);
    qftReg->SetReg(0, 8, 0x07);
    REQUIRE(qftReg->M(bits, 3) == 5);
    REQUIRE_THAT(qftReg, HasProbability(0, 8, 0x07));
}

TEST_CASE_METHOD(QInterfaceTestFixture, "test_superposition_reg")
{
    int j;

    qftReg->SetReg(0, 8, 0x03);
    REQUIRE_THAT(qftReg, HasProbability(0, 16, 0x03));

    unsigned char* testPage = cl_alloc(256);
    for (j = 0; j < 256; j++) {
        testPage[j] = j;
    }
    qftReg->IndexedLDA(0, 8, 8, 8, testPage);
    REQUIRE_THAT(qftReg, HasProbability(0, 16, 0x303));
    cl_free(testPage);
}

TEST_CASE_METHOD(QInterfaceTestFixture, "test_adc_superposition_reg")
{
    int j;

    qftReg->SetPermutation(0);
    REQUIRE_THAT(qftReg, HasProbability(0, 16, 0));

    qftReg->H(8, 8);
    unsigned char* testPage = cl_alloc(256);
    for (j = 0; j < 256; j++) {
        testPage[j] = j;
    }

    qftReg->IndexedLDA(8, 8, 0, 8, testPage);

    for (j = 0; j < 256; j++) {
        testPage[j] = 255 - j;
    }
    qftReg->IndexedADC(8, 8, 0, 8, 16, testPage);
    qftReg->H(8, 8);
    REQUIRE_THAT(qftReg, HasProbability(0, 17, 0xff));
    cl_free(testPage);
}

TEST_CASE_METHOD(QInterfaceTestFixture, "test_sbc_superposition_reg")
{
    int j;

    qftReg->SetPermutation(1 << 16);
    REQUIRE_THAT(qftReg, HasProbability(0, 16, 1 << 16));

    qftReg->H(8, 8);
    unsigned char* testPage = cl_alloc(256);
    for (j = 0; j < 256; j++) {
        testPage[j] = j;
    }
    qftReg->IndexedLDA(8, 8, 0, 8, testPage);

    qftReg->IndexedSBC(8, 8, 0, 8, 16, testPage);
    qftReg->H(8, 8);
    REQUIRE_THAT(qftReg, HasProbability(0, 17, 1 << 16));
    cl_free(testPage);
}

TEST_CASE_METHOD(QInterfaceTestFixture, "test_superposition_reg_long")
{
    int j;

    qftReg->SetReg(0, 9, 0x03);
    REQUIRE_THAT(qftReg, HasProbability(0, 16, 0x03));

    unsigned char* testPage = cl_alloc(1024);
    for (j = 0; j < 512; j++) {
        testPage[j * 2] = j & 0xff;
        testPage[j * 2 + 1] = (j & 0x100) >> 8;
    }
    qftReg->IndexedLDA(0, 9, 9, 9, testPage);
    REQUIRE_THAT(qftReg, HasProbability(0, 17, 0x603));
    cl_free(testPage);
}

TEST_CASE_METHOD(QInterfaceTestFixture, "test_adc_superposition_reg_long_index")
{
    int j;

    qftReg->SetPermutation(0);
    REQUIRE_THAT(qftReg, HasProbability(0, 18, 0));

    qftReg->H(9, 9);
    unsigned char* testPage = cl_alloc(1024);
    for (j = 0; j < 512; j++) {
        testPage[j * 2] = j & 0xff;
        testPage[j * 2 + 1] = (j & 0x100) >> 8;
    }

    qftReg->IndexedLDA(9, 9, 0, 9, testPage);

    for (j = 0; j < 512; j++) {
        testPage[j * 2] = (511 - j) & 0xff;
        testPage[j * 2 + 1] = ((511 - j) & 0x100) >> 8;
    }
    qftReg->IndexedADC(9, 9, 0, 9, 18, testPage);
    REQUIRE_THAT(qftReg, HasProbability(0, 9, 0x1ff));
    cl_free(testPage);
}

TEST_CASE_METHOD(QInterfaceTestFixture, "test_sbc_superposition_reg_long_index")
{
    int j;

    qftReg->SetPermutation(1 << 18);
    REQUIRE_THAT(qftReg, HasProbability(0, 18, 1 << 18));

    qftReg->H(9, 9);
    unsigned char* testPage = cl_alloc(1024);
    for (j = 0; j < 512; j++) {
        testPage[j * 2] = j & 0xff;
        testPage[j * 2 + 1] = (j & 0x100) >> 8;
    }
    qftReg->IndexedLDA(9, 9, 0, 9, testPage);

    qftReg->IndexedSBC(9, 9, 0, 9, 18, testPage);
    qftReg->H(9, 9);
    REQUIRE_THAT(qftReg, HasProbability(0, 19, 1 << 18));
    cl_free(testPage);
}

TEST_CASE_METHOD(QInterfaceTestFixture, "test_hash")
{
    const bitCapIntOcl INPUT_KEY = 126;

    int j;

    qftReg->SetPermutation(INPUT_KEY);
    REQUIRE_THAT(qftReg, HasProbability(0, 8, INPUT_KEY));

    unsigned char* testPage = cl_alloc(256);
    for (j = 0; j < 256; j++) {
        testPage[j] = j;
    }
    std::random_shuffle(testPage, testPage + 256);

    qftReg->Hash(0, 8, testPage);

    REQUIRE_THAT(qftReg, HasProbability(0, 8, testPage[INPUT_KEY]));

    qftReg->SetPermutation(0);
    qftReg->H(0, 8);
    qftReg->Hash(0, 8, testPage);
    qftReg->H(0, 8);
    REQUIRE_THAT(qftReg, HasProbability(0, 8, 0));

    cl_free(testPage);
}

TEST_CASE_METHOD(QInterfaceTestFixture, "test_clone")
{
    qftReg->SetPermutation(0x2b);
    QInterfacePtr qftReg2 = qftReg->Clone();
    qftReg2->X(0, 8);

    REQUIRE_THAT(qftReg, HasProbability(0, 20, 0x2b));
    REQUIRE_THAT(qftReg2, HasProbability(0, 20, 0xd4));
}

TEST_CASE_METHOD(QInterfaceTestFixture, "test_decompose")
{
    qftReg = CreateQuantumInterface(testEngineType, testSubEngineType, testSubSubEngineType, 4, 0x0b, rng);
    QInterfacePtr qftReg2 =
        CreateQuantumInterface(testEngineType, testSubEngineType, testSubSubEngineType, 4, 0x02, rng);
    qftReg->Compose(qftReg2);
    REQUIRE_THAT(qftReg, HasProbability(0, 8, 0x2b));

<<<<<<< HEAD
    qftReg->Decompose(0, 4, qftReg2);
=======
    qftReg->SetPermutation(0x2b);
    qftReg->Decompose(0, qftReg2);

>>>>>>> 2492bf59
    REQUIRE_THAT(qftReg, HasProbability(0, 4, 0x2));
    REQUIRE_THAT(qftReg2, HasProbability(0, 4, 0xb));

    qftReg->Compose(qftReg2);

    // Try across device/heap allocation case:
    qftReg2 = CreateQuantumInterface(testEngineType, testSubEngineType, testSubSubEngineType, 4, 0, rng,
        complex(ONE_R1, ZERO_R1), enable_normalization, true, true, device_id, !disable_hardware_rng, sparse);

    qftReg->SetPermutation(0x2b);
    qftReg->Decompose(0, qftReg2);

    REQUIRE_THAT(qftReg, HasProbability(0, 4, 0x2));
    REQUIRE_THAT(qftReg2, HasProbability(0, 4, 0xb));
}

TEST_CASE_METHOD(QInterfaceTestFixture, "test_dispose")
{
    qftReg->SetPermutation(0x2b);
    qftReg->Dispose(0, 4);

    REQUIRE_THAT(qftReg, HasProbability(0, 4, 0x2));

    qftReg->SetPermutation(0x2b);
    qftReg->Dispose(4, 4);

    REQUIRE_THAT(qftReg, HasProbability(0, 4, 0xb));
}

TEST_CASE_METHOD(QInterfaceTestFixture, "test_dispose_perm")
{
    qftReg->SetPermutation(0x2b);
    qftReg->Dispose(0, 4, 0xb);

    REQUIRE_THAT(qftReg, HasProbability(0, 4, 0x2));

    qftReg->SetPermutation(0x2b);
    qftReg->Dispose(4, 4, 0x2);

    REQUIRE_THAT(qftReg, HasProbability(0, 4, 0xb));
}

TEST_CASE_METHOD(QInterfaceTestFixture, "test_compose")
{
    qftReg = CreateQuantumInterface(testEngineType, testSubEngineType, testSubSubEngineType, 4, 0x0b, rng);
    QInterfacePtr qftReg2 =
        CreateQuantumInterface(testEngineType, testSubEngineType, testSubSubEngineType, 4, 0x02, rng);
    qftReg->Compose(qftReg2);
    REQUIRE_THAT(qftReg, HasProbability(0, 8, 0x2b));

    // Try across device/heap allocation case:
    qftReg = CreateQuantumInterface(testEngineType, testSubEngineType, testSubSubEngineType, 4, 0x0b, rng);
    qftReg2 = CreateQuantumInterface(testEngineType, testSubEngineType, testSubSubEngineType, 4, 0x02, rng,
        complex(ONE_R1, ZERO_R1), false, true, true);
    qftReg->Compose(qftReg2);
    REQUIRE_THAT(qftReg, HasProbability(0, 8, 0x2b));
}

TEST_CASE_METHOD(QInterfaceTestFixture, "test_setbit")
{
    qftReg->SetPermutation(0x02);
    qftReg->SetBit(0, true);
    qftReg->SetBit(1, false);
    REQUIRE_THAT(qftReg, HasProbability(0, 8, 0x01));
}

TEST_CASE_METHOD(QInterfaceTestFixture, "test_proball")
{
    qftReg->SetPermutation(0x02);
    REQUIRE(qftReg->ProbAll(0x02) > 0.99);
    REQUIRE(qftReg->ProbAll(0x03) < 0.01);
}

TEST_CASE_METHOD(QInterfaceTestFixture, "test_probreg")
{
    qftReg->SetPermutation(0x20);
    REQUIRE(qftReg->ProbReg(4, 4, 0x2) > 0.99);
    REQUIRE(qftReg->ProbReg(4, 4, 0x3) < 0.01);
}

TEST_CASE_METHOD(QInterfaceTestFixture, "test_probmask")
{
    qftReg = CreateQuantumInterface(testEngineType, testSubEngineType, testSubSubEngineType, 8, 0, rng);
    qftReg->SetPermutation(0x21);
    REQUIRE(qftReg->ProbMask(0xF0, 0x20) > 0.99);
    REQUIRE(qftReg->ProbMask(0xF0, 0x40) < 0.01);
    REQUIRE(qftReg->ProbMask(0xF3, 0x21) > 0.99);

    qftReg->SetPermutation(0);
    qftReg->X(0);
    REQUIRE(qftReg->ProbMask(0x1, 0x1) > 0.99);
    REQUIRE(qftReg->ProbMask(0x2, 0x2) < 0.01);
    REQUIRE(qftReg->ProbMask(0x3, 0x3) < 0.01);
}

TEST_CASE_METHOD(QInterfaceTestFixture, "test_probmaskall")
{
    // We're trying to hit a hardware-specific case of the method, by allocating 1 qubit, but it might not work if the
    // maximum work item count is extremely small.
    qftReg = CreateQuantumInterface(testEngineType, testSubEngineType, testSubSubEngineType, 1, 0, rng);
    real1 probs1[2];
    qftReg->ProbMaskAll(1U, probs1);
    REQUIRE(probs1[0] > 0.99);
    REQUIRE(probs1[1] < 0.01);

    // Similarly, we're trying to hit another hardware-specific case with the maximum.
    if (testEngineType == QINTERFACE_OPENCL) {
        qftReg = CreateQuantumInterface(testEngineType, testSubEngineType, testSubSubEngineType, max_qubits, 0, rng);
        real1* probsN = new real1[pow2Ocl(max_qubits)];
        qftReg->ProbMaskAll(pow2(max_qubits) - ONE_BCI, probsN);
        REQUIRE(qftReg->ProbMask(1, 0) > 0.99);
        delete[] probsN;
    }
}

TEST_CASE_METHOD(QInterfaceTestFixture, "test_multishotmeasuremask")
{
    qftReg = CreateQuantumInterface(testEngineType, testSubEngineType, testSubSubEngineType, 8, 0, rng);

    bitCapInt qPowers[3] = { pow2(6), pow2(2), pow2(3) };

    qftReg->SetPermutation(0);
    qftReg->H(6);
    qftReg->X(2);
    qftReg->H(3);

    const std::set<bitCapInt> possibleResults = { 2, 3, 6, 7 };

    std::map<bitCapInt, int> results = qftReg->MultiShotMeasureMask(qPowers, 3U, 1000);
    std::map<bitCapInt, int>::iterator it = results.begin();
    while (it != results.end()) {
        REQUIRE(possibleResults.find(it->first) != possibleResults.end());
        it++;
    }
}

TEST_CASE_METHOD(QInterfaceTestFixture, "test_forcem")
{
    qftReg->SetPermutation(0x0);
    qftReg->H(0, 4);

    REQUIRE_FLOAT(qftReg->ProbMask(0xF, 0), 0.0625);
    REQUIRE_FLOAT(qftReg->ProbMask(0x7, 0), 0.125);

    bitLenInt bits[3] = { 0, 1, 2 };
    bool results[3] = { 0, 1, 0 };

    qftReg->ForceM(bits, 1, results);
    qftReg->ForceM(bits, 3, results);
    qftReg->ForceM(bits, 1, NULL);
    qftReg->ForceMReg(0, 1, results[0], false);

    REQUIRE(qftReg->ProbMask(0x7, 0x2) > 0.99);
    REQUIRE_FLOAT(qftReg->ProbMask(0xF, 0x2), 0.5);

    qftReg->SetPermutation(0x0);
    qftReg->H(1);
    qftReg->CNOT(1, 2);
    qftReg->H(3);
    qftReg->CNOT(3, 4);
    qftReg->H(5);
    qftReg->CNOT(5, 6);
    qftReg->CNOT(5, 7);

    qftReg->ForceMReg(2, 5, 0x19, true);
    REQUIRE_THAT(qftReg, HasProbability(0xE6));
}

TEST_CASE_METHOD(QInterfaceTestFixture, "test_getamplitude")
{
    qftReg->SetPermutation(0x03);
    qftReg->H(0, 2);
    REQUIRE(norm((qftReg->GetAmplitude(0x01)) + (qftReg->GetAmplitude(0x03))) < 0.01);
}

TEST_CASE_METHOD(QInterfaceTestFixture, "test_getquantumstate")
{
    complex state[1U << 4U];
    qftReg = CreateQuantumInterface(testEngineType, testSubEngineType, testSubSubEngineType, 4, 0x0b, rng);
    qftReg->GetQuantumState(state);
    for (bitCapIntOcl i = 0; i < 16; i++) {
        if (i == 0x0b) {
            REQUIRE_FLOAT(norm(state[i]), ONE_R1);
        } else {
            REQUIRE_FLOAT(norm(state[i]), ZERO_R1);
        }
    }
    qftReg->SetQuantumState(state);

    complex state2[2] = { ZERO_CMPLX, ONE_CMPLX };
    QInterfacePtr qftReg2 = CreateQuantumInterface(testEngineType, testSubEngineType, testSubSubEngineType, 1, 0, rng);
    qftReg2->SetQuantumState(state2);
    REQUIRE_THAT(qftReg2, HasProbability(1U));
}

TEST_CASE_METHOD(QInterfaceTestFixture, "test_getprobs")
{
    real1 state[1U << 4U];
    qftReg = CreateQuantumInterface(testEngineType, testSubEngineType, testSubSubEngineType, 4, 0x0b, rng);
    qftReg->GetProbs(state);
    for (bitCapIntOcl i = 0; i < 16; i++) {
        if (i == 0x0b) {
            REQUIRE_FLOAT(state[i], ONE_R1);
        } else {
            REQUIRE_FLOAT(state[i], ZERO_R1);
        }
    }
}

TEST_CASE_METHOD(QInterfaceTestFixture, "test_normalize")
{
    qftReg->SetPermutation(0x03);
    qftReg->UpdateRunningNorm();
    qftReg->NormalizeState();
    REQUIRE_FLOAT(norm(qftReg->GetAmplitude(0x03)), ONE_R1);
}

TEST_CASE_METHOD(QInterfaceTestFixture, "test_grover")
{
    int i;

    // Grover's search inverts the function of a black box subroutine.
    // Our subroutine returns true only for an input of 100.

    const bitCapInt TARGET_PROB = 100;

    // Our input to the subroutine "oracle" is 8 bits.
    qftReg->SetPermutation(0);
    qftReg->H(0, 8);

    // std::cout << "Iterations:" << std::endl;
    // Twelve iterations maximizes the probablity for 256 searched elements.
    for (i = 0; i < 12; i++) {
        // Our "oracle" is true for an input of "100" and false for all other inputs.
        qftReg->DEC(100, 0, 8);
        qftReg->ZeroPhaseFlip(0, 8);
        qftReg->INC(100, 0, 8);
        // This ends the "oracle."
        qftReg->H(0, 8);
        qftReg->ZeroPhaseFlip(0, 8);
        qftReg->H(0, 8);
        qftReg->PhaseFlip();
        // std::cout << "\t" << std::setw(2) << i << "> chance of match:" << qftReg->ProbAll(TARGET_PROB) << std::endl;
    }

    // std::cout << "Ind Result:     " << std::showbase << qftReg << std::endl;
    // std::cout << "Full Result:    " << qftReg << std::endl;
    // std::cout << "Per Bit Result: " << std::showpoint << qftReg << std::endl;

    qftReg->MReg(0, 8);

    REQUIRE_THAT(qftReg, HasProbability(0, 16, TARGET_PROB));
}

TEST_CASE_METHOD(QInterfaceTestFixture, "test_grover_lookup")
{
    int i;

    // Grover's search to find a value in a lookup table.
    // We search for 100. All values in lookup table are 1 except a single match.

    const bitLenInt indexLength = 8;
    const bitLenInt valueLength = 8;
    const bitLenInt carryIndex = indexLength + valueLength;
    const bitCapIntOcl TARGET_VALUE = 100;
    const bitCapIntOcl TARGET_KEY = 230;

    unsigned char* toLoad = cl_alloc(1 << indexLength);
    for (i = 0; i < (1 << indexLength); i++) {
        toLoad[i] = 1;
    }
    toLoad[TARGET_KEY] = TARGET_VALUE;

    // Our input to the subroutine "oracle" is 8 bits.
    qftReg->SetPermutation(0);
    qftReg->H(valueLength, indexLength);
    qftReg->IndexedLDA(valueLength, indexLength, 0, valueLength, toLoad);

    // Twelve iterations maximizes the probablity for 256 searched elements, for example.
    // For an arbitrary number of qubits, this gives the number of iterations for optimal probability.
    int optIter = M_PI / (4.0 * asin(1.0 / sqrt(1 << indexLength)));

    for (i = 0; i < optIter; i++) {
        // Our "oracle" is true for an input of "100" and false for all other inputs.
        qftReg->DEC(TARGET_VALUE, 0, valueLength);
        qftReg->ZeroPhaseFlip(0, valueLength);
        qftReg->INC(TARGET_VALUE, 0, valueLength);
        // This ends the "oracle."
        qftReg->X(carryIndex);
        qftReg->IndexedSBC(valueLength, indexLength, 0, valueLength, carryIndex, toLoad);
        qftReg->X(carryIndex);
        qftReg->H(valueLength, indexLength);
        qftReg->ZeroPhaseFlip(valueLength, indexLength);
        qftReg->H(valueLength, indexLength);
        // qftReg->PhaseFlip();
        qftReg->IndexedADC(valueLength, indexLength, 0, valueLength, carryIndex, toLoad);
    }

    REQUIRE_THAT(qftReg, HasProbability(0, indexLength + valueLength, TARGET_VALUE | (TARGET_KEY << valueLength)));
    cl_free(toLoad);
}

TEST_CASE_METHOD(QInterfaceTestFixture, "test_fast_grover")
{
    // Grover's search inverts the function of a black box subroutine.
    // Our subroutine returns true only for an input of 100.
    const bitLenInt length = 10;
    const bitCapInt TARGET_PROB = 100;
    bitLenInt i;
    bitLenInt partStart;
    // Start in a superposition of all inputs.
    qftReg->SetPermutation(0);
    // For Grover's search, our black box "oracle" would secretly return true for TARGET_PROB and false for all other
    // inputs. This is the function we are trying to invert. For an improvement in search speed, we require n/2 oracles
    // for an n bit search target. Each oracle marks 2 bits of the n total. This method might be applied to an ORDERED
    // lookup table search, in which a series of quaternary decisions can ultimately select any result in the list.
    for (i = 0; i < (length / 2); i++) {
        // This is the number of bits not yet fixed.
        partStart = length - ((i + 1) * 2);
        qftReg->H(partStart, 2);
        // We map from input to output.
        qftReg->DEC(TARGET_PROB & (3 << partStart), 0, length);
        // Phase flip the target state.
        qftReg->ZeroPhaseFlip(partStart, 2);
        // We map back from outputs to inputs.
        qftReg->INC(TARGET_PROB & (3 << partStart), 0, length);
        // Phase flip the input state from the previous iteration.
        qftReg->H(partStart, 2);
        qftReg->ZeroPhaseFlip(partStart, 2);
        qftReg->H(partStart, 2);
        // Now, we have one quarter as many states to look for.
    }

    REQUIRE_THAT(qftReg, HasProbability(0, length, TARGET_PROB));
}

TEST_CASE_METHOD(QInterfaceTestFixture, "test_quaternary_search")
{
    bitLenInt i;
    bitLenInt partStart;
    bitLenInt partLength;

    // Grover's search to find a value in an ordered list.

    const bitLenInt indexLength = 6;
    const bitLenInt valueLength = 6;
    const bitLenInt carryIndex = 19;
    const bitCapIntOcl TARGET_VALUE = 6;
    const bitCapIntOcl TARGET_KEY = 18;

    bool foundPerm = false;

    unsigned char* toLoad = cl_alloc(1 << indexLength);
    for (i = 0; i < TARGET_KEY; i++) {
        toLoad[i] = 2;
    }
    toLoad[TARGET_KEY] = TARGET_VALUE;
    for (i = (TARGET_KEY + 1); i < (1 << indexLength); i++) {
        toLoad[i] = 7;
    }

    qftReg->SetPermutation(0);
    partLength = indexLength;

    for (i = 0; i < (indexLength / 2); i++) {
        // We're in an exact permutation basis state, at this point, unless more than one quadrant contained a match for
        // our search target on the previous iteration. We can check the quadrant boundaries, without disturbing the
        // state. If there was more than one match, we either collapse into a valid state, so that we can continue as
        // expected for one matching quadrant, or we collapse into an identifiably invalid set of bounds that cannot
        // contain our match, which can be identified by checking two values and proceeding with special case logic.

        bitLenInt fixedLength = i * 2;
        bitLenInt unfixedLength = indexLength - fixedLength;
        bitCapIntOcl fixedLengthMask = ((1 << fixedLength) - 1) << unfixedLength;
        bitCapIntOcl unfixedMask = (1 << unfixedLength) - 1;
        bitCapIntOcl key = ((bitCapIntOcl)qftReg->MReg(2 * valueLength, indexLength)) & (fixedLengthMask);

        // (We could either manipulate the quantum bits directly to check this, or rely on auxiliary classical computing
        // components, as need and efficiency dictate).
        bitCapIntOcl lowBound = toLoad[key];
        bitCapIntOcl highBound = toLoad[key | unfixedMask];

        if (lowBound == TARGET_VALUE) {
            // We've found our match, and the key register already contains the correct value.
            std::cout << "Is low bound";
            foundPerm = true;
            break;
        } else if (highBound == TARGET_VALUE) {
            // We've found our match, but our key register points to the opposite bound.
            std::cout << "Is high bound";
            qftReg->X(2 * valueLength, partLength);
            foundPerm = true;
            break;
        } else if (((lowBound < TARGET_VALUE) && (highBound < TARGET_VALUE)) ||
            ((lowBound > TARGET_VALUE) && (highBound > TARGET_VALUE))) {
            // If we measure the key as a quadrant that doesn't contain our value, then either there is more than one
            // quadrant with bounds that match our target value, or there is no match to our target in the list.
            foundPerm = false;
            break;
        }

        // Prepare partial index superposition, of two most significant qubits that have not yet been fixed:
        partLength = indexLength - ((i + 1) * 2);
        partStart = (2 * valueLength) + partLength;
        qftReg->H(partStart, 2);

        // Load lower bound of quadrants:
        qftReg->IndexedADC(2 * valueLength, indexLength, 0, valueLength, carryIndex, toLoad);

        if (partLength > 0) {
            // In this branch, our quadrant is "degenerate," (we mean, having more than one key/value pair).

            // Load upper bound of quadrants:
            qftReg->X(2 * valueLength, partLength);
            qftReg->IndexedADC(2 * valueLength, indexLength, valueLength, valueLength, carryIndex, toLoad);

            // Our "oracle" is true if the target is in this quadrant, and false otherwise:
            // Flip phase if lower bound <= the target value.
            qftReg->PhaseFlipIfLess(TARGET_VALUE + 1, 0, valueLength);
            // Flip phase if upper bound < the target value.
            qftReg->PhaseFlipIfLess(TARGET_VALUE, valueLength, valueLength);
            // If both are higher, this is not the quadrant, and neither flips the permutation phase.
            // If both are lower, this is not the quadrant, and the 2 phase flips of the permutation cancel.
            // If both match the target, the above still tags the quadrant.
        } else {
            // In this branch, we have one key/value pair in each quadrant, so we can use our usual Grover's oracle.

            // We map from input to output.
            qftReg->DEC(TARGET_VALUE, 0, valueLength);
            // Phase flip the target state.
            qftReg->ZeroPhaseFlip(0, valueLength);
            // We map back from outputs to inputs.
            qftReg->INC(TARGET_VALUE, 0, valueLength);
        }

        // Now, we flip the phase of the input state:

        // Reverse the operations we used to construct the state:
        qftReg->X(carryIndex);
        if (partLength > 0) {
            qftReg->IndexedSBC(2 * valueLength, indexLength, valueLength, valueLength, carryIndex, toLoad);
            qftReg->X(2 * valueLength, partLength);
        }
        qftReg->IndexedSBC(2 * valueLength, indexLength, 0, valueLength, carryIndex, toLoad);
        qftReg->X(carryIndex);
        qftReg->H(partStart, 2);

        // Flip the phase of the input state at the beginning of the iteration. Only in a quaternary Grover's search,
        // we have an exact result at the end of each Grover's iteration, so we consider this an exact input for the
        // next iteration. (See the beginning of the loop, for what happens if we have more than one matching quadrant.
        qftReg->ZeroPhaseFlip(partStart, 2);
        qftReg->H(partStart, 2);
        // qftReg->PhaseFlip();
    }

    if (!foundPerm && (i == (indexLength / 2))) {
        // Here, we hit the maximum iterations, but there might be no match in the array, or there might be more than
        // one match.
        bitCapIntOcl key = (bitCapIntOcl)qftReg->MReg(2 * valueLength, indexLength);
        if (toLoad[key] == TARGET_VALUE) {
            foundPerm = true;
        }
    }
    if (!foundPerm && (i > 0)) {
        // If we measured an invalid value in fewer than the full iterations, or if we returned an invalid value on the
        // last iteration, we back the index up one iteration, 2 index qubits. We check the 8 boundary values. If we
        // have more than one match in the ordered list, one of our 8 boundary values is necessarily a match, since the
        // match repetitions must cross the boundary between two quadrants. If none of the 8 match, a match necessarily
        // does not exist in the ordered list.
        // This can only happen on the first iteration if the single highest and lowest values in the list cannot bound
        // the match, in which case we know a match does not exist in the list.
        bitLenInt fixedLength = i * 2;
        bitLenInt unfixedLength = indexLength - fixedLength;
        bitCapIntOcl fixedLengthMask = ((1 << fixedLength) - 1) << unfixedLength;
        bitCapIntOcl checkIncrement = 1 << (unfixedLength - 2);
        bitCapIntOcl key = ((bitCapIntOcl)qftReg->MReg(2 * valueLength, indexLength)) & (fixedLengthMask);
        for (i = 0; i < 4; i++) {
            // (We could either manipulate the quantum bits directly to check this, or rely on auxiliary classical
            // computing components, as need and efficiency dictate).
            if (toLoad[key | (i * checkIncrement)] == TARGET_VALUE) {
                foundPerm = true;
                qftReg->SetReg(2 * valueLength, indexLength, key | (i * checkIncrement));
                break;
            }
        }
    }

    if (!foundPerm) {
        std::cout << "Value is not in array.";
    } else {
        qftReg->IndexedADC(2 * valueLength, indexLength, 0, valueLength, carryIndex, toLoad);
        // (If we have more than one match, this REQUIRE_THAT needs to instead check that any of the matches are
        // returned. This could be done by only requiring a match to the value register, but we want to show here that
        // the index is correct.)
        REQUIRE_THAT(qftReg,
            HasProbability(0, (2 * valueLength) + indexLength, TARGET_VALUE | (TARGET_KEY << (2 * valueLength))));
    }
    cl_free(toLoad);
}

TEST_CASE_METHOD(QInterfaceTestFixture, "test_quaternary_search_alt")
{
    bitLenInt i;
    bitLenInt partStart;
    bitLenInt partLength;

    // Grover's search to find a value in an ordered list. The oracle is made with integer subtraction/addition and a
    // doubly controlled phase flip.

    const bitLenInt indexLength = 6;
    const bitLenInt valueLength = 6;
    const bitLenInt carryIndex = 19;
    const bitCapIntOcl TARGET_VALUE = 6;
    const bitCapIntOcl TARGET_KEY = 5;

    bool foundPerm = false;

    unsigned char* toLoad = cl_alloc(1 << indexLength);
    for (i = 0; i < TARGET_KEY; i++) {
        toLoad[i] = 2;
    }
    toLoad[TARGET_KEY] = TARGET_VALUE;
    for (i = (TARGET_KEY + 1); i < (1 << indexLength); i++) {
        toLoad[i] = 7;
    }

    qftReg->SetPermutation(0);
    partLength = indexLength;

    for (i = 0; i < (indexLength / 2); i++) {
        // We're in an exact permutation basis state, at this point, unless more than one quadrant contained a match for
        // our search target on the previous iteration. We can check the quadrant boundaries, without disturbing the
        // state. If there was more than one match, we either collapse into a valid state, so that we can continue as
        // expected for one matching quadrant, or we collapse into an identifiably invalid set of bounds that cannot
        // contain our match, which can be identified by checking two values and proceeding with special case logic.

        bitLenInt fixedLength = i * 2;
        bitLenInt unfixedLength = indexLength - fixedLength;
        bitCapIntOcl fixedLengthMask = ((1 << fixedLength) - 1) << unfixedLength;
        bitCapIntOcl unfixedMask = (1 << unfixedLength) - 1;
        bitCapIntOcl key = ((bitCapIntOcl)qftReg->MReg(2 * valueLength, indexLength)) & (fixedLengthMask);

        // (We could either manipulate the quantum bits directly to check this, or rely on auxiliary classical computing
        // components, as need and efficiency dictate).
        bitCapIntOcl lowBound = toLoad[key];
        bitCapIntOcl highBound = toLoad[key | unfixedMask];

        if (lowBound == TARGET_VALUE) {
            // We've found our match, and the key register already contains the correct value.
            std::cout << "Is low bound";
            foundPerm = true;
            break;
        } else if (highBound == TARGET_VALUE) {
            // We've found our match, but our key register points to the opposite bound.
            std::cout << "Is high bound";
            qftReg->X(2 * valueLength, partLength);
            foundPerm = true;
            break;
        } else if (((lowBound < TARGET_VALUE) && (highBound < TARGET_VALUE)) ||
            ((lowBound > TARGET_VALUE) && (highBound > TARGET_VALUE))) {
            // If we measure the key as a quadrant that doesn't contain our value, then either there is more than one
            // quadrant with bounds that match our target value, or there is no match to our target in the list.
            foundPerm = false;
            break;
        }

        // Prepare partial index superposition, of two most significant qubits that have not yet been fixed:
        partLength = indexLength - ((i + 1) * 2);
        partStart = (2 * valueLength) + partLength;
        qftReg->H(partStart, 2);

        // Load lower bound of quadrants:
        qftReg->IndexedADC(2 * valueLength, indexLength, 0, valueLength - 1, carryIndex, toLoad);

        if (partLength > 0) {
            // In this branch, our quadrant is "degenerate," (we mean, having more than one key/value pair).

            // Load upper bound of quadrants:
            qftReg->X(2 * valueLength, partLength);
            qftReg->IndexedADC(2 * valueLength, indexLength, valueLength, valueLength - 1, carryIndex, toLoad);

            // This begins the "oracle." Our "oracle" is true if the target is in this quadrant, and false otherwise:
            // Set value bits to borrow from:
            qftReg->X(valueLength - 1);
            qftReg->X(2 * valueLength - 1);
            // Subtract from the value registers with the bits to borrow from:
            qftReg->DEC(TARGET_VALUE, 0, valueLength);
            qftReg->DEC(TARGET_VALUE, valueLength, valueLength);
            // If both are higher, this is not the quadrant, and neither flips the borrow.
            // If both are lower, this is not the quadrant, and both flip the borrow.
            // If one is higher and one is lower, the low register borrow bit is flipped, and high register borrow is
            // not.
            qftReg->X(valueLength - 1);
            qftReg->CCNOT(valueLength - 1, 2 * valueLength - 1, carryIndex);
            // Flip the phase is the test bit is set:
            qftReg->Z(carryIndex);
            // Reverse everything but the phase flip:
            qftReg->CCNOT(valueLength - 1, 2 * valueLength - 1, carryIndex);
            qftReg->X(valueLength - 1);
            qftReg->INC(TARGET_VALUE, valueLength, valueLength);
            qftReg->INC(TARGET_VALUE, 0, valueLength);
            qftReg->X(2 * valueLength - 1);
            qftReg->X(valueLength - 1);
            // This ends the "oracle."
        } else {
            // In this branch, we have one key/value pair in each quadrant, so we can use our usual Grover's oracle.

            // We map from input to output.
            qftReg->DEC(TARGET_VALUE, 0, valueLength - 1);
            // Phase flip the target state.
            qftReg->ZeroPhaseFlip(0, valueLength - 1);
            // We map back from outputs to inputs.
            qftReg->INC(TARGET_VALUE, 0, valueLength - 1);
        }

        // Now, we flip the phase of the input state:

        // Reverse the operations we used to construct the state:
        qftReg->X(carryIndex);
        if (partLength > 0) {
            qftReg->IndexedSBC(2 * valueLength, indexLength, valueLength, valueLength - 1, carryIndex, toLoad);
            qftReg->X(2 * valueLength, partLength);
        }
        qftReg->IndexedSBC(2 * valueLength, indexLength, 0, valueLength - 1, carryIndex, toLoad);
        qftReg->X(carryIndex);
        qftReg->H(partStart, 2);

        // Flip the phase of the input state at the beginning of the iteration. Only in a quaternary Grover's search,
        // we have an exact result at the end of each Grover's iteration, so we consider this an exact input for the
        // next iteration. (See the beginning of the loop, for what happens if we have more than one matching quadrant.
        qftReg->ZeroPhaseFlip(partStart, 2);
        qftReg->H(partStart, 2);
        // qftReg->PhaseFlip();
    }

    if (!foundPerm && (i == (indexLength / 2))) {
        // Here, we hit the maximum iterations, but there might be no match in the array, or there might be more than
        // one match.
        bitCapIntOcl key = (bitCapIntOcl)qftReg->MReg(2 * valueLength, indexLength);
        if (toLoad[key] == TARGET_VALUE) {
            foundPerm = true;
        }
    }
    if (!foundPerm && (i > 0)) {
        // If we measured an invalid value in fewer than the full iterations, or if we returned an invalid value on the
        // last iteration, we back the index up one iteration, 2 index qubits. We check the 8 boundary values. If we
        // have more than one match in the ordered list, one of our 8 boundary values is necessarily a match, since the
        // match repetitions must cross the boundary between two quadrants. If none of the 8 match, a match necessarily
        // does not exist in the ordered list.
        // This can only happen on the first iteration if the single highest and lowest values in the list cannot bound
        // the match, in which case we know a match does not exist in the list.
        bitLenInt fixedLength = i * 2;
        bitLenInt unfixedLength = indexLength - fixedLength;
        bitCapIntOcl fixedLengthMask = ((1 << fixedLength) - 1) << unfixedLength;
        bitCapIntOcl checkIncrement = 1 << (unfixedLength - 2);
        bitCapIntOcl key = ((bitCapIntOcl)qftReg->MReg(2 * valueLength, indexLength)) & (fixedLengthMask);
        for (i = 0; i < 4; i++) {
            // (We could either manipulate the quantum bits directly to check this, or rely on auxiliary classical
            // computing components, as need and efficiency dictate).
            if (toLoad[key | (i * checkIncrement)] == TARGET_VALUE) {
                foundPerm = true;
                qftReg->SetReg(2 * valueLength, indexLength, key | (i * checkIncrement));
                break;
            }
        }
    }

    if (!foundPerm) {
        std::cout << "Value is not in array.";
    } else {
        qftReg->IndexedADC(2 * valueLength, indexLength, 0, valueLength - 1, carryIndex, toLoad);
        // (If we have more than one match, this REQUIRE_THAT needs to instead check that any of the matches are
        // returned. This could be done by only requiring a match to the value register, but we want to show here that
        // the index is correct.)
        REQUIRE_THAT(qftReg,
            HasProbability(0, (2 * valueLength) + indexLength, TARGET_VALUE | (TARGET_KEY << (2 * valueLength))));
    }
    cl_free(toLoad);
}

TEST_CASE_METHOD(QInterfaceTestFixture, "test_amplitude_amplification")
{
    int i;

    // Grover's search inverts the function of a black box subroutine.
    // Our subroutine returns true for an input of 000... or 110...

    int optIter = M_PI / (4.0 * asin(2.0 / sqrt(1U << 8U)));

    // Our input to the subroutine "oracle" is 8 bits.
    qftReg->SetPermutation(0);
    qftReg->H(0, 8);

    for (i = 0; i < optIter; i++) {
        // Our "oracle" is true for an input of "000..." or "110..." and false for all other inputs.
        qftReg->CNOT(0, 1);
        qftReg->H(0);
        qftReg->ZeroPhaseFlip(0, 8);
        qftReg->H(0);
        qftReg->CNOT(0, 1);
        // This ends the "oracle."
        qftReg->H(0, 8);
        qftReg->ZeroPhaseFlip(0, 8);
        qftReg->H(0, 8);
        qftReg->PhaseFlip();
    }

    qftReg->CNOT(0, 1);
    qftReg->H(0);

    REQUIRE_THAT(qftReg, HasProbability(0, 16, 0));
}

TEST_CASE_METHOD(QInterfaceTestFixture, "test_set_reg")
{
    REQUIRE_THAT(qftReg, HasProbability(0, 8, 0));
    qftReg->SetReg(0, 8, 10);
    REQUIRE_THAT(qftReg, HasProbability(0, 8, 10));
}

TEST_CASE_METHOD(QInterfaceTestFixture, "test_basis_change")
{
    int i;
    unsigned char* toSearch = cl_alloc(256);

    // Create the lookup table
    for (i = 0; i < 256; i++) {
        toSearch[i] = 100;
    }

    // Divide qftReg into two registers of 8 bits each
    qftReg->SetPermutation(0);
    qftReg->H(8, 8);
    qftReg->IndexedLDA(8, 8, 0, 8, toSearch);
    qftReg->H(8, 8);

    REQUIRE_THAT(qftReg, HasProbability(0, 16, 100));
    cl_free(toSearch);
}

TEST_CASE_METHOD(QInterfaceTestFixture, "test_entanglement")
{
    REQUIRE_THAT(qftReg, HasProbability(0, 20, 0x0));
    for (bitLenInt i = 0; i < qftReg->GetQubitCount(); i += 2) {
        qftReg->X(i);
    }
    REQUIRE_THAT(qftReg, HasProbability(0, 20, 0x55555));
    for (bitLenInt i = 0; i < (qftReg->GetQubitCount() - 1); i += 2) {
        qftReg->CNOT(i, i + 1);
    }
    REQUIRE_THAT(qftReg, HasProbability(0, 20, 0xfffff));
    for (bitLenInt i = qftReg->GetQubitCount() - 2; i > 0; i -= 2) {
        qftReg->CNOT(i - 1, i);
    }
    REQUIRE_THAT(qftReg, HasProbability(0, 20, 0xAAAAB));
    for (bitLenInt i = 1; i < qftReg->GetQubitCount(); i += 2) {
        qftReg->X(i);
    }
    REQUIRE_THAT(qftReg, HasProbability(0, 20, 0x1));
}

TEST_CASE_METHOD(QInterfaceTestFixture, "test_swap_bit")
{
    qftReg->H(0);

    REQUIRE_FLOAT(qftReg->Prob(0), 0.5);
    REQUIRE_FLOAT(qftReg->Prob(1), 0);

    qftReg->Swap(0, 1);

    REQUIRE_FLOAT(qftReg->Prob(0), 0);
    REQUIRE_FLOAT(qftReg->Prob(1), 0.5);

    qftReg->H(1);

    REQUIRE_FLOAT(qftReg->Prob(0), 0);
    REQUIRE_FLOAT(qftReg->Prob(1), 0);
}

TEST_CASE_METHOD(QInterfaceTestFixture, "test_swap_reg")
{
    qftReg->H(0);

    REQUIRE_FLOAT(qftReg->Prob(0), 0.5);
    REQUIRE_FLOAT(qftReg->Prob(1), 0);

    qftReg->Swap(0, 1, 1);

    REQUIRE_FLOAT(qftReg->Prob(0), 0);
    REQUIRE_FLOAT(qftReg->Prob(1), 0.5);

    qftReg->H(1);

    REQUIRE_FLOAT(qftReg->Prob(0), 0);
    REQUIRE_FLOAT(qftReg->Prob(1), 0);
}

TEST_CASE_METHOD(QInterfaceTestFixture, "test_sqrtswap_bit")
{
    qftReg->H(0);

    REQUIRE_FLOAT(qftReg->Prob(0), 0.5);
    REQUIRE_FLOAT(qftReg->Prob(1), 0);

    qftReg->SqrtSwap(0, 1);
    qftReg->SqrtSwap(0, 1);

    REQUIRE_FLOAT(qftReg->Prob(0), 0);
    REQUIRE_FLOAT(qftReg->Prob(1), 0.5);

    qftReg->H(1);

    REQUIRE_FLOAT(qftReg->Prob(0), 0);
    REQUIRE_FLOAT(qftReg->Prob(1), 0);
}

TEST_CASE_METHOD(QInterfaceTestFixture, "test_sqrtswap_reg")
{
    qftReg->H(0);

    REQUIRE_FLOAT(qftReg->Prob(0), 0.5);
    REQUIRE_FLOAT(qftReg->Prob(1), 0);

    qftReg->SqrtSwap(0, 1, 1);
    qftReg->SqrtSwap(0, 1, 1);

    REQUIRE_FLOAT(qftReg->Prob(0), 0);
    REQUIRE_FLOAT(qftReg->Prob(1), 0.5);

    qftReg->H(1);

    REQUIRE_FLOAT(qftReg->Prob(0), 0);
    REQUIRE_FLOAT(qftReg->Prob(1), 0);
}

TEST_CASE_METHOD(QInterfaceTestFixture, "test_swap_shunts")
{
    qftReg->H(0);
    REQUIRE_FLOAT(qftReg->Prob(0), 0.5);
    REQUIRE_FLOAT(qftReg->Prob(1), 0);

    qftReg->Swap(0, 0, 1);
    REQUIRE_FLOAT(qftReg->Prob(0), 0.5);
    REQUIRE_FLOAT(qftReg->Prob(1), 0);

    qftReg->SqrtSwap(0, 0, 1);
    REQUIRE_FLOAT(qftReg->Prob(0), 0.5);
    REQUIRE_FLOAT(qftReg->Prob(1), 0);

    qftReg->ISqrtSwap(0, 0, 1);
    REQUIRE_FLOAT(qftReg->Prob(0), 0.5);
    REQUIRE_FLOAT(qftReg->Prob(1), 0);

    qftReg->CSwap(NULL, 0, 0, 0);
    REQUIRE_FLOAT(qftReg->Prob(0), 0.5);
    REQUIRE_FLOAT(qftReg->Prob(1), 0);

    qftReg->CSqrtSwap(NULL, 0, 0, 0);
    REQUIRE_FLOAT(qftReg->Prob(0), 0.5);
    REQUIRE_FLOAT(qftReg->Prob(1), 0);

    qftReg->CISqrtSwap(NULL, 0, 0, 0);
    REQUIRE_FLOAT(qftReg->Prob(0), 0.5);
    REQUIRE_FLOAT(qftReg->Prob(1), 0);

    qftReg->AntiCSwap(NULL, 0, 0, 0);
    REQUIRE_FLOAT(qftReg->Prob(0), 0.5);
    REQUIRE_FLOAT(qftReg->Prob(1), 0);

    qftReg->AntiCSqrtSwap(NULL, 0, 0, 0);
    REQUIRE_FLOAT(qftReg->Prob(0), 0.5);
    REQUIRE_FLOAT(qftReg->Prob(1), 0);

    qftReg->AntiCISqrtSwap(NULL, 0, 0, 0);
    REQUIRE_FLOAT(qftReg->Prob(0), 0.5);
    REQUIRE_FLOAT(qftReg->Prob(1), 0);
}

TEST_CASE_METHOD(QInterfaceTestFixture, "test_timeevolve")
{
    real1 aParam = (real1)1e-4;
    real1 tDiff = 2.1f;
    real1 e0 = sqrt(ONE_R1 - aParam * aParam);

    BitOp o2neg1(new complex[4], std::default_delete<complex[]>());
    o2neg1.get()[0] = complex(e0, ZERO_R1);
    o2neg1.get()[1] = complex(-aParam, ZERO_R1);
    o2neg1.get()[2] = complex(-aParam, ZERO_R1);
    o2neg1.get()[3] = complex(e0, ZERO_R1);

    HamiltonianOpPtr h0 = std::make_shared<HamiltonianOp>(0, o2neg1);
    Hamiltonian h(1);
    h[0] = h0;

    qftReg->SetPermutation(0);
    qftReg->TimeEvolve(h, tDiff);

    REQUIRE_FLOAT(abs(qftReg->Prob(0) - sin(aParam * tDiff) * sin(aParam * tDiff)), 0);
    REQUIRE_FLOAT(abs((ONE_R1 - qftReg->Prob(0)) - cos(aParam * tDiff) * cos(aParam * tDiff)), 0);

    bitLenInt controls[1] = { 1 };
    bool controlToggles[1] = { false };

    HamiltonianOpPtr h1 = std::make_shared<HamiltonianOp>(controls, 1, 0, o2neg1, false, controlToggles);
    h[0] = h1;

    // The point of this "toggle" behavior is to allow enumeration of arbitrary local Hamiltonian terms with
    // permutations of a set of control bits. For example, a Hamiltonian might represent an array of local
    // electromagnetic potential wells. If there are 4 wells, each with independent potentials, control "toggles" could
    // be used on two control bits, to enumerate all four permutations of two control bits with four different local
    // Hamiltonian terms.

    qftReg->SetPermutation(2);
    qftReg->TimeEvolve(h, tDiff);

    REQUIRE_FLOAT(abs(qftReg->Prob(0) - sin(aParam * tDiff) * sin(aParam * tDiff)), 0);
    REQUIRE_FLOAT(abs((ONE_R1 - qftReg->Prob(0)) - cos(aParam * tDiff) * cos(aParam * tDiff)), 0);

    controlToggles[0] = true;
    HamiltonianOpPtr h2 = std::make_shared<HamiltonianOp>(controls, 1, 0, o2neg1, false, controlToggles);
    h[0] = h2;

    qftReg->SetPermutation(2);
    qftReg->TimeEvolve(h, tDiff);

    REQUIRE_FLOAT(qftReg->Prob(0), ZERO_R1);

    controlToggles[0] = false;
    HamiltonianOpPtr h3 = std::make_shared<HamiltonianOp>(controls, 1, 0, o2neg1, true, controlToggles);
    h[0] = h3;

    qftReg->SetPermutation(2);
    qftReg->TimeEvolve(h, tDiff);

    REQUIRE_FLOAT(qftReg->Prob(0), ZERO_R1);

    controlToggles[0] = true;
    HamiltonianOpPtr h4 = std::make_shared<HamiltonianOp>(controls, 1, 0, o2neg1, true, controlToggles);
    h[0] = h4;

    qftReg->SetPermutation(2);
    qftReg->TimeEvolve(h, tDiff);

    REQUIRE_FLOAT(abs(qftReg->Prob(0) - sin(aParam * tDiff) * sin(aParam * tDiff)), 0);
    REQUIRE_FLOAT(abs((ONE_R1 - qftReg->Prob(0)) - cos(aParam * tDiff) * cos(aParam * tDiff)), 0);
}

TEST_CASE_METHOD(QInterfaceTestFixture, "test_timeevolve_uniform")
{
    real1 aParam = (real1)1e-4;
    real1 tDiff = 2.1f;
    real1 e0 = sqrt(ONE_R1 - aParam * aParam);

    BitOp o2neg1(new complex[8], std::default_delete<complex[]>());
    o2neg1.get()[0] = complex(ONE_R1, ZERO_R1);
    o2neg1.get()[1] = complex(ZERO_R1, ZERO_R1);
    o2neg1.get()[2] = complex(ZERO_R1, ZERO_R1);
    o2neg1.get()[3] = complex(ONE_R1, ZERO_R1);
    o2neg1.get()[4] = complex(e0, ZERO_R1);
    o2neg1.get()[5] = complex(-aParam, ZERO_R1);
    o2neg1.get()[6] = complex(-aParam, ZERO_R1);
    o2neg1.get()[7] = complex(e0, ZERO_R1);

    bitLenInt controls[1] = { 1 };

    HamiltonianOpPtr h0 = std::make_shared<UniformHamiltonianOp>(controls, 1, 0, o2neg1);
    Hamiltonian h(1);
    h[0] = h0;

    REQUIRE(h0->uniform);

    qftReg->SetPermutation(2);
    qftReg->TimeEvolve(h, tDiff);

    REQUIRE_FLOAT(abs(qftReg->Prob(0) - sin(aParam * tDiff) * sin(aParam * tDiff)), 0);
    REQUIRE_FLOAT(abs((ONE_R1 - qftReg->Prob(0)) - cos(aParam * tDiff) * cos(aParam * tDiff)), 0);
}

TEST_CASE_METHOD(QInterfaceTestFixture, "test_qfusion_controlled")
{
    if (QINTERFACE_RESTRICTED) {
        return;
    }

    bitLenInt controls[2] = { 1, 2 };
    real1 angles[4] = { 3.0, 0.8, 1.2, 0.7 };

    qftReg = CreateQuantumInterface(testEngineType, testSubEngineType, testSubSubEngineType, 3, 0, rng);
    qftReg->SetPermutation(2);
    QInterfacePtr qftReg2 = qftReg->Clone();

    qftReg->UniformlyControlledRY(controls, 2, 0, angles);
    qftReg2->QInterface::UniformlyControlledRY(controls, 2, 0, angles);

    complex a, b;
    for (bitCapInt i = 0; i < 8; i++) {
        a = qftReg->GetAmplitude(i);
        b = qftReg2->GetAmplitude(i);
        REQUIRE_FLOAT(real(a), real(b));
        REQUIRE_FLOAT(imag(a), imag(b));
    }
}

TEST_CASE_METHOD(QInterfaceTestFixture, "test_qneuron")
{
    const bitLenInt InputCount = 4;
    const bitLenInt OutputCount = 4;
    const bitCapInt InputPower = 1U << InputCount;
    const bitCapInt OutputPower = 1U << OutputCount;
    const real1 eta = 0.5;

    qftReg->Dispose(0, qftReg->GetQubitCount() - (InputCount + OutputCount));

    bitLenInt inputIndices[InputCount];
    for (bitLenInt i = 0; i < InputCount; i++) {
        inputIndices[i] = i;
    }

    std::vector<QNeuronPtr> outputLayer;
    for (bitLenInt i = 0; i < OutputCount; i++) {
        outputLayer.push_back(std::make_shared<QNeuron>(qftReg, inputIndices, InputCount, InputCount + i));
    }

    // Train the network to associate powers of 2 with their log2()
    bitCapInt perm, comp, test;
    bool bit;
    for (perm = 0; perm < InputPower; perm++) {
        comp = (~perm) + 1U;
        for (bitLenInt i = 0; i < OutputCount; i++) {
            qftReg->SetPermutation(perm);
            bit = (comp & pow2(i)) != 0;
            outputLayer[i]->LearnPermutation(bit, eta);
        }
    }

    for (perm = 0; perm < InputPower; perm++) {
        qftReg->SetPermutation(perm);
        for (bitLenInt i = 0; i < OutputCount; i++) {
            outputLayer[i]->Predict();
        }
        comp = qftReg->MReg(InputCount, OutputCount);
        test = ((~perm) + 1U) & (OutputPower - 1);
        REQUIRE(comp == test);
    }
}

TEST_CASE_METHOD(QInterfaceTestFixture, "test_bell_m")
{
    bitCapInt qPowers[2] = { 1, 2 };
    const std::set<bitCapInt> possibleResults = { 0, 3 };

    qftReg->SetPermutation(0);
    qftReg->H(0, 2);
    qftReg->CZ(0, 1);
    qftReg->H(0);
    std::map<bitCapInt, int> results = qftReg->MultiShotMeasureMask(qPowers, 2U, 1000);
    std::map<bitCapInt, int>::iterator it = results.begin();
    while (it != results.end()) {
        REQUIRE(possibleResults.find(it->first) != possibleResults.end());
        it++;
    }

    qftReg->SetPermutation(0);
    qftReg->H(0, 2);
    qftReg->CZ(0, 1);
    qftReg->H(1);
    results = qftReg->MultiShotMeasureMask(qPowers, 2U, 1000);
    it = results.begin();
    while (it != results.end()) {
        REQUIRE(possibleResults.find(it->first) != possibleResults.end());
        it++;
    }
}

TEST_CASE_METHOD(QInterfaceTestFixture, "test_n_bell")
{
    int i;

    qftReg->SetPermutation(10);

    qftReg->H(0);
    for (i = 0; i <= 18; i++) {
        qftReg->CNOT(i, i + 1U);
    }
    for (i = 18; i >= 0; i--) {
        qftReg->CNOT(i, i + 1U);
    }
    qftReg->H(0);
    REQUIRE_THAT(qftReg, HasProbability(0, 20, 10));
}

TEST_CASE_METHOD(QInterfaceTestFixture, "test_repeat_h_cnot")
{
    int i;

    qftReg->SetPermutation(10);

    for (i = 0; i <= 3; i++) {
        qftReg->H(i);
        qftReg->CNOT(i, i + 1U);
    }
    for (i = 3; i >= 0; i--) {
        qftReg->CNOT(i, i + 1U);
        qftReg->H(i);
    }

    REQUIRE_THAT(qftReg, HasProbability(0, 20, 10));
}

TEST_CASE_METHOD(QInterfaceTestFixture, "test_universal_set")
{
    // Using any gate in this test, with any phase arguments, should form a universal algebra.

    qftReg->SetPermutation(0);

    qftReg->H(0);
    qftReg->ApplySinglePhase(ONE_CMPLX, -ONE_CMPLX, 0);
    qftReg->H(0);
    REQUIRE_THAT(qftReg, HasProbability(0, 20, 1));

    qftReg->ApplySingleInvert(ONE_CMPLX, ONE_CMPLX, 1);
    qftReg->H(0);
    qftReg->CZ(1, 0);
    qftReg->H(0);
    REQUIRE_THAT(qftReg, HasProbability(0, 20, 2));

    qftReg->CNOT(1, 0);
    qftReg->MReg(0, 20);
    REQUIRE_THAT(qftReg, HasProbability(0, 20, 3));
}

TEST_CASE_METHOD(QInterfaceTestFixture, "test_inversion_buffers")
{
    qftReg->SetPermutation(2);
    qftReg->H(0);

    // This should be equivalent to CZ:
    qftReg->CNOT(1, 0);
    qftReg->IS(0);
    qftReg->CNOT(1, 0);
    qftReg->S(0);
    qftReg->S(1);

    qftReg->H(0);

    REQUIRE_THAT(qftReg, HasProbability(0, 20, 3));

    qftReg->SetPermutation(0xCAC00);
    REQUIRE_THAT(qftReg, HasProbability(0xCAC00));

    // This should be equivalent to a register-spanning CCNOT:
    const bitLenInt control1 = 16;
    const bitLenInt control2 = 12;
    const bitLenInt target = 8;
    for (bitLenInt i = 0; i < 4; i++) {
        qftReg->H(target + i);
        qftReg->CNOT(control2 + i, target + i);
        qftReg->IT(target + i);
        qftReg->CNOT(control1 + i, target + i);
        qftReg->T(target + i);
        qftReg->CNOT(control2 + i, target + i);
        qftReg->IT(target + i);
        qftReg->CNOT(control1 + i, target + i);
        qftReg->T(target + i);
        qftReg->T(control2 + i);
        qftReg->H(target + i);
        qftReg->CNOT(control1 + i, control2 + i);
        qftReg->IT(control2 + i);
        qftReg->T(control1 + i);
        qftReg->CNOT(control1 + i, control2 + i);
    }
    REQUIRE_THAT(qftReg, HasProbability(0xCA400));

    qftReg->SetPermutation(0);
    qftReg->H(0);
    qftReg->T(1);
    qftReg->CNOT(0, 1);
    qftReg->CZ(0, 1);
    qftReg->T(0);
    qftReg->H(1);
    qftReg->CNOT(1, 0);
    qftReg->H(1);

    bitCapInt qPowers[8];
    for (bitLenInt i = 0; i < 8; i++) {
        qPowers[i] = pow2(i);
    }

    std::map<bitCapInt, int> testCaseResult = qftReg->MultiShotMeasureMask(qPowers, 8, 10000);

    QInterfacePtr goldStandard = CreateQuantumInterface(testSubEngineType, testSubSubEngineType, 8, 0, rng, ONE_CMPLX,
        false, true, false, device_id, !disable_hardware_rng);

    goldStandard->SetPermutation(0);
    goldStandard->H(0);
    goldStandard->T(1);
    goldStandard->CNOT(0, 1);
    goldStandard->CZ(0, 1);
    goldStandard->T(0);
    goldStandard->H(1);
    goldStandard->CNOT(1, 0);
    goldStandard->H(1);

    std::map<bitCapInt, int> goldStandardResult = goldStandard->MultiShotMeasureMask(qPowers, 8, 10000);

    int testBinResult, goldBinResult;
    std::map<bitCapInt, int>::iterator measurementBin;
    real1 crossEntropy = ZERO_R1;
    for (int perm = 0; perm < 256; perm++) {
        measurementBin = goldStandardResult.find(perm);
        if (measurementBin == goldStandardResult.end()) {
            goldBinResult = 0;
        } else {
            goldBinResult = measurementBin->second;
        }

        measurementBin = testCaseResult.find(perm);
        if (measurementBin == testCaseResult.end()) {
            testBinResult = 0;
        } else {
            testBinResult = measurementBin->second;
        }
        crossEntropy += (testBinResult - goldBinResult) * (testBinResult - goldBinResult);
    }
    if (crossEntropy < ZERO_R1) {
        crossEntropy = ZERO_R1;
    }
    crossEntropy = ONE_R1 - sqrt(crossEntropy) / 10000;
    REQUIRE(crossEntropy > 0.97);

    qftReg->SetPermutation(0);
    qftReg->H(0);
    qftReg->H(1);
    qftReg->H(2);
    qftReg->CZ(2, 0);
    qftReg->X(2);
    qftReg->CNOT(0, 3);
    qftReg->Y(0);
    qftReg->Y(1);
    qftReg->CNOT(1, 2);
    qftReg->H(1);
    testCaseResult = qftReg->MultiShotMeasureMask(qPowers, 8, 10000);

    goldStandard->SetPermutation(0);
    goldStandard->H(0);
    goldStandard->H(1);
    goldStandard->H(2);
    goldStandard->CZ(2, 0);
    goldStandard->X(2);
    goldStandard->CNOT(0, 3);
    goldStandard->Y(0);
    goldStandard->Y(1);
    goldStandard->CNOT(1, 2);
    goldStandard->H(1);
    goldStandardResult = goldStandard->MultiShotMeasureMask(qPowers, 8, 10000);

    crossEntropy = ZERO_R1;
    for (int perm = 0; perm < 256; perm++) {
        measurementBin = goldStandardResult.find(perm);
        if (measurementBin == goldStandardResult.end()) {
            goldBinResult = 0;
        } else {
            goldBinResult = measurementBin->second;
        }

        measurementBin = testCaseResult.find(perm);
        if (measurementBin == testCaseResult.end()) {
            testBinResult = 0;
        } else {
            testBinResult = measurementBin->second;
        }
        crossEntropy += (testBinResult - goldBinResult) * (testBinResult - goldBinResult);
    }
    if (crossEntropy < ZERO_R1) {
        crossEntropy = ZERO_R1;
    }
    crossEntropy = ONE_R1 - sqrt(crossEntropy) / 10000;
    REQUIRE(crossEntropy > 0.97);

    qftReg->SetPermutation(0);
    qftReg->H(0, 5);
    qftReg->CZ(1, 2);
    qftReg->CZ(0, 4);
    qftReg->X(1);
    qftReg->H(2);
    qftReg->CZ(3, 4);
    qftReg->CZ(0, 2);
    qftReg->H(0);
    qftReg->H(3);
    testCaseResult = qftReg->MultiShotMeasureMask(qPowers, 8, 10000);

    goldStandard->SetPermutation(0);
    goldStandard->H(0, 5);
    goldStandard->CZ(1, 2);
    goldStandard->CZ(0, 4);
    goldStandard->X(1);
    goldStandard->H(2);
    goldStandard->CZ(3, 4);
    goldStandard->CZ(0, 2);
    goldStandard->H(0);
    goldStandard->H(3);
    goldStandardResult = goldStandard->MultiShotMeasureMask(qPowers, 8, 10000);

    crossEntropy = ZERO_R1;
    for (int perm = 0; perm < 256; perm++) {
        measurementBin = goldStandardResult.find(perm);
        if (measurementBin == goldStandardResult.end()) {
            goldBinResult = 0;
        } else {
            goldBinResult = measurementBin->second;
        }

        measurementBin = testCaseResult.find(perm);
        if (measurementBin == testCaseResult.end()) {
            testBinResult = 0;
        } else {
            testBinResult = measurementBin->second;
        }
        crossEntropy += (testBinResult - goldBinResult) * (testBinResult - goldBinResult);
    }
    if (crossEntropy < ZERO_R1) {
        crossEntropy = ZERO_R1;
    }
    crossEntropy = ONE_R1 - sqrt(crossEntropy) / 10000;
    REQUIRE(crossEntropy > 0.97);

    qftReg->SetPermutation(0);
    qftReg->H(0, 4);
    qftReg->CZ(0, 3);
    qftReg->CZ(1, 2);
    qftReg->H(2);
    qftReg->CZ(1, 0);
    qftReg->CZ(2, 3);
    qftReg->H(1);
    qftReg->CZ(0, 1);
    qftReg->H(0, 4);
    testCaseResult = qftReg->MultiShotMeasureMask(qPowers, 8, 10000);

    goldStandard->SetPermutation(0);
    goldStandard->H(0, 4);
    goldStandard->CZ(0, 3);
    goldStandard->CZ(1, 2);
    goldStandard->H(2);
    goldStandard->CZ(1, 0);
    goldStandard->CZ(2, 3);
    goldStandard->H(1);
    goldStandard->CZ(0, 1);
    goldStandard->H(0, 4);
    goldStandardResult = goldStandard->MultiShotMeasureMask(qPowers, 8, 10000);

    crossEntropy = ZERO_R1;
    for (int perm = 0; perm < 256; perm++) {
        measurementBin = goldStandardResult.find(perm);
        if (measurementBin == goldStandardResult.end()) {
            goldBinResult = 0;
        } else {
            goldBinResult = measurementBin->second;
        }

        measurementBin = testCaseResult.find(perm);
        if (measurementBin == testCaseResult.end()) {
            testBinResult = 0;
        } else {
            testBinResult = measurementBin->second;
        }
        crossEntropy += (testBinResult - goldBinResult) * (testBinResult - goldBinResult);
    }
    if (crossEntropy < ZERO_R1) {
        crossEntropy = ZERO_R1;
    }
    crossEntropy = ONE_R1 - sqrt(crossEntropy) / 10000;
    REQUIRE(crossEntropy > 0.97);

    qftReg->SetPermutation(0);
    qftReg->H(0);
    qftReg->H(1);
    qftReg->H(2);
    qftReg->CCZ(0, 1, 2);
    qftReg->CZ(0, 1);
    qftReg->H(1);
    qftReg->CZ(0, 1);
    qftReg->H(0);
    testCaseResult = qftReg->MultiShotMeasureMask(qPowers, 8, 10000);

    goldStandard->SetPermutation(0);
    goldStandard->H(0);
    goldStandard->H(1);
    goldStandard->H(2);
    goldStandard->CCZ(0, 1, 2);
    goldStandard->CZ(0, 1);
    goldStandard->H(1);
    goldStandard->CZ(0, 1);
    goldStandard->H(0);
    goldStandardResult = goldStandard->MultiShotMeasureMask(qPowers, 8, 10000);

    crossEntropy = ZERO_R1;
    for (int perm = 0; perm < 256; perm++) {
        measurementBin = goldStandardResult.find(perm);
        if (measurementBin == goldStandardResult.end()) {
            goldBinResult = 0;
        } else {
            goldBinResult = measurementBin->second;
        }

        measurementBin = testCaseResult.find(perm);
        if (measurementBin == testCaseResult.end()) {
            testBinResult = 0;
        } else {
            testBinResult = measurementBin->second;
        }
        crossEntropy += (testBinResult - goldBinResult) * (testBinResult - goldBinResult);
    }
    if (crossEntropy < ZERO_R1) {
        crossEntropy = ZERO_R1;
    }
    crossEntropy = ONE_R1 - sqrt(crossEntropy) / 10000;
    REQUIRE(crossEntropy > 0.97);
}

bitLenInt pickRandomBit(QInterfacePtr qReg, std::set<bitLenInt>* unusedBitsPtr)
{
    std::set<bitLenInt>::iterator bitIterator = unusedBitsPtr->begin();
    bitLenInt bitRand = unusedBitsPtr->size() * qReg->Rand();
    if (bitRand >= unusedBitsPtr->size()) {
        bitRand = unusedBitsPtr->size() - 1;
    }
    std::advance(bitIterator, bitRand);
    unusedBitsPtr->erase(bitIterator);
    return *bitIterator;
}

struct MultiQubitGate {
    int gate;
    bitLenInt b1;
    bitLenInt b2;
    bitLenInt b3;
};

TEST_CASE("test_universal_circuit_digital_cross_entropy", "[supreme]")
{
    std::cout << ">>> 'test_universal_circuit_digital_cross_entropy':" << std::endl;

    const int GateCount1Qb = 5;
    const int GateCountMultiQb = 4;
    const int Depth = 3;

    const int TRIALS = 200;
    const int ITERATIONS = 60000;
    const int n = 8;
    bitCapInt permCount = pow2(n);
    bitCapInt perm;

    int d;
    bitLenInt i;
    int maxGates;

    QInterfacePtr goldStandard = CreateQuantumInterface(testSubEngineType, testSubSubEngineType, n, 0, rng, ONE_CMPLX,
        false, true, false, device_id, !disable_hardware_rng);

    QInterfacePtr testCase = CreateQuantumInterface(testEngineType, testSubEngineType, testSubSubEngineType, n, 0, rng,
        ONE_CMPLX, enable_normalization, true, false, device_id, !disable_hardware_rng, sparse);

    for (int trial = 0; trial < TRIALS; trial++) {
        std::vector<std::vector<int>> gate1QbRands(Depth);
        std::vector<std::vector<MultiQubitGate>> gateMultiQbRands(Depth);

        for (d = 0; d < Depth; d++) {
            std::vector<int>& layer1QbRands = gate1QbRands[d];
            for (i = 0; i < n; i++) {
                layer1QbRands.push_back((int)(goldStandard->Rand() * GateCount1Qb));
            }

            std::set<bitLenInt> unusedBits;
            for (i = 0; i < n; i++) {
                // In the past, "goldStandard->TrySeparate(i)" was also used, here, to attempt optimization. Be aware
                // that the method can give performance advantages, under opportune conditions, but it does not, here.
                unusedBits.insert(unusedBits.end(), i);
            }

            std::vector<MultiQubitGate>& layerMultiQbRands = gateMultiQbRands[d];
            while (unusedBits.size() > 1) {
                MultiQubitGate multiGate;
                multiGate.b1 = pickRandomBit(goldStandard, &unusedBits);
                multiGate.b2 = pickRandomBit(goldStandard, &unusedBits);

                if (unusedBits.size() > 0) {
                    maxGates = GateCountMultiQb;
                } else {
                    maxGates = GateCountMultiQb - 1U;
                }

                multiGate.gate = maxGates * goldStandard->Rand();

                if (multiGate.gate > 2) {
                    multiGate.b3 = pickRandomBit(goldStandard, &unusedBits);
                }

                layerMultiQbRands.push_back(multiGate);
            }
        }

        goldStandard->SetPermutation(0);
        for (d = 0; d < Depth; d++) {
            std::vector<int>& layer1QbRands = gate1QbRands[d];
            for (i = 0; i < layer1QbRands.size(); i++) {
                int gate1Qb = layer1QbRands[i];
                if (gate1Qb == 0) {
                    goldStandard->H(i);
                } else if (gate1Qb == 1) {
                    goldStandard->X(i);
                } else if (gate1Qb == 2) {
                    goldStandard->Y(i);
                } else if (gate1Qb == 3) {
                    goldStandard->T(i);
                } else {
                    // Identity test
                }
            }

            std::vector<MultiQubitGate>& layerMultiQbRands = gateMultiQbRands[d];
            for (i = 0; i < layerMultiQbRands.size(); i++) {
                MultiQubitGate multiGate = layerMultiQbRands[i];
                if (multiGate.gate == 0) {
                    goldStandard->Swap(multiGate.b1, multiGate.b2);
                } else if (multiGate.gate == 1) {
                    goldStandard->CZ(multiGate.b1, multiGate.b2);
                } else if (multiGate.gate == 2) {
                    goldStandard->CNOT(multiGate.b1, multiGate.b2);
                } else {
                    goldStandard->CCNOT(multiGate.b1, multiGate.b2, multiGate.b3);
                }
            }
        }

        bitCapInt qPowers[n];
        for (i = 0; i < n; i++) {
            qPowers[i] = pow2(i);
        }

        std::map<bitCapInt, int> goldStandardResult = goldStandard->MultiShotMeasureMask(qPowers, n, ITERATIONS);

        testCase->SetPermutation(0);
        for (d = 0; d < Depth; d++) {
            std::vector<int>& layer1QbRands = gate1QbRands[d];
            for (i = 0; i < layer1QbRands.size(); i++) {
                int gate1Qb = layer1QbRands[i];
                if (gate1Qb == 0) {
                    testCase->H(i);
                } else if (gate1Qb == 1) {
                    testCase->X(i);
                } else if (gate1Qb == 2) {
                    testCase->Y(i);
                } else if (gate1Qb == 3) {
                    testCase->T(i);
                } else {
                    // Identity test
                }
            }

            std::vector<MultiQubitGate>& layerMultiQbRands = gateMultiQbRands[d];
            for (i = 0; i < layerMultiQbRands.size(); i++) {
                MultiQubitGate multiGate = layerMultiQbRands[i];
                if (multiGate.gate == 0) {
                    testCase->Swap(multiGate.b1, multiGate.b2);
                } else if (multiGate.gate == 1) {
                    testCase->CZ(multiGate.b1, multiGate.b2);
                } else if (multiGate.gate == 2) {
                    testCase->CNOT(multiGate.b1, multiGate.b2);
                } else {
                    testCase->CCNOT(multiGate.b1, multiGate.b2, multiGate.b3);
                }
            }
        }
        std::map<bitCapInt, int> testCaseResult = testCase->MultiShotMeasureMask(qPowers, n, ITERATIONS);

        int testBinResult, goldBinResult;
        std::map<bitCapInt, int>::iterator measurementBin;
        real1 crossEntropy = ZERO_R1;
        for (perm = 0; perm < permCount; perm++) {
            measurementBin = goldStandardResult.find(perm);
            if (measurementBin == goldStandardResult.end()) {
                goldBinResult = 0;
            } else {
                goldBinResult = measurementBin->second;
            }

            measurementBin = testCaseResult.find(perm);
            if (measurementBin == testCaseResult.end()) {
                testBinResult = 0;
            } else {
                testBinResult = measurementBin->second;
            }
            crossEntropy += (testBinResult - goldBinResult) * (testBinResult - goldBinResult);
        }
        if (crossEntropy < ZERO_R1) {
            crossEntropy = ZERO_R1;
        }
        crossEntropy = ONE_R1 - sqrt(crossEntropy) / ITERATIONS;

        if (crossEntropy <= 0.97) {
            for (d = 0; d < Depth; d++) {
                std::vector<int>& layer1QbRands = gate1QbRands[d];
                for (i = 0; i < layer1QbRands.size(); i++) {
                    int gate1Qb = layer1QbRands[i];
                    if (gate1Qb == 0) {
                        std::cout << "qftReg->H(" << (int)i << ");" << std::endl;
                        // testCase->H(i);
                    } else if (gate1Qb == 1) {
                        std::cout << "qftReg->X(" << (int)i << ");" << std::endl;
                        // testCase->X(i);
                    } else if (gate1Qb == 2) {
                        std::cout << "qftReg->Y(" << (int)i << ");" << std::endl;
                        // testCase->Y(i);
                    } else if (gate1Qb == 3) {
                        std::cout << "qftReg->T(" << (int)i << ");" << std::endl;
                        // testCase->T(i);
                    } else {
                        // Identity test
                    }
                }

                std::vector<MultiQubitGate>& layerMultiQbRands = gateMultiQbRands[d];
                for (i = 0; i < layerMultiQbRands.size(); i++) {
                    MultiQubitGate multiGate = layerMultiQbRands[i];
                    if (multiGate.gate == 0) {
                        std::cout << "qftReg->Swap(" << (int)multiGate.b1 << "," << (int)multiGate.b2 << ");"
                                  << std::endl;
                        // testCase->Swap(multiGate.b1, multiGate.b2);
                    } else if (multiGate.gate == 1) {
                        std::cout << "qftReg->CZ(" << (int)multiGate.b1 << "," << (int)multiGate.b2 << ");"
                                  << std::endl;
                        // testCase->CZ(multiGate.b1, multiGate.b2);
                    } else if (multiGate.gate == 2) {
                        std::cout << "qftReg->CNOT(" << (int)multiGate.b1 << "," << (int)multiGate.b2 << ");"
                                  << std::endl;
                        // testCase->CNOT(multiGate.b1, multiGate.b2);
                    } else {
                        std::cout << "qftReg->CCNOT(" << (int)multiGate.b1 << "," << (int)multiGate.b2 << ","
                                  << (int)multiGate.b3 << ");" << std::endl;
                        // testCase->CCNOT(multiGate.b1, multiGate.b2, multiGate.b3);
                    }
                }
            }
        }

        REQUIRE(crossEntropy > 0.97);
    }
}

TEST_CASE("test_quantum_supremacy_cross_entropy", "[supreme]")
{
    std::cout << ">>> 'test_quantum_supremacy_cross_entropy':" << std::endl;

    // "1/6 of a full CZ" is read to indicate the 6th root of the gate operator.
    complex sixthRoot = std::pow(-ONE_CMPLX, (real1)(1.0 / 6.0));

    const int GateCount1Qb = 3;
    const int Depth = 3;

    const int TRIALS = 200;
    const int ITERATIONS = 60000;
    const int n = 9;
    bitCapInt permCount = pow2(n);
    bitCapInt perm;

    int d;
    bitLenInt i;

    int row, col;
    int tempRow, tempCol;
    bitLenInt b1, b2;
    bitLenInt gate;

    bitLenInt controls[1];

    // We factor the qubit count into two integers, as close to a perfect square as we can.
    int colLen = std::sqrt(n);
    while (((n / colLen) * colLen) != n) {
        colLen--;
    }
    int rowLen = n / colLen;

    QInterfacePtr goldStandard = CreateQuantumInterface(testSubEngineType, testSubSubEngineType, n, 0, rng, ONE_CMPLX,
        false, true, false, device_id, !disable_hardware_rng);

    QInterfacePtr testCase = CreateQuantumInterface(testEngineType, testSubEngineType, testSubSubEngineType, n, 0, rng,
        ONE_CMPLX, enable_normalization, true, false, device_id, !disable_hardware_rng, sparse);

    for (int trial = 0; trial < TRIALS; trial++) {
        std::list<bitLenInt> gateSequence = { 0, 3, 2, 1, 2, 1, 0, 3 };

        std::vector<std::vector<int>> gate1QbRands(Depth);
        std::vector<std::vector<MultiQubitGate>> gateMultiQbRands(Depth);

        for (d = 0; d < Depth; d++) {
            std::vector<int>& layer1QbRands = gate1QbRands[d];
            if (d == 0) {
                for (i = 0; i < n; i++) {
                    layer1QbRands.push_back((int)(goldStandard->Rand() * GateCount1Qb));
                }
            } else {
                std::vector<int>& prevLayer1QbRands = gate1QbRands[d - 1U];
                for (i = 0; i < n; i++) {
                    int tempGate = (int)(goldStandard->Rand() * (GateCount1Qb - 1U));
                    if (tempGate >= prevLayer1QbRands[i]) {
                        tempGate++;
                    }
                    layer1QbRands.push_back(tempGate);
                }
            }

            gate = gateSequence.front();
            gateSequence.pop_front();
            gateSequence.push_back(gate);

            std::vector<MultiQubitGate>& layerMultiQbRands = gateMultiQbRands[d];
            for (row = 1; row < rowLen; row += 2) {
                for (col = 0; col < colLen; col++) {
                    // The following pattern is isomorphic to a 45 degree bias on a rectangle, for couplers.
                    // In this test, the boundaries of the rectangle have no couplers.
                    // In a perfect square, in the interior bulk, one 2 bit gate is applied for every pair of bits,
                    // (as many gates as 1/2 the number of bits). (Unless n is a perfect square, the "row length"
                    // has to be factored into a rectangular shape, and "n" is sometimes prime or factors
                    // awkwardly.)

                    tempRow = row;
                    tempCol = col;

                    tempRow += ((gate & 2U) ? 1 : -1);
                    tempCol += (colLen == 1) ? 0 : ((gate & 1U) ? 1 : 0);

                    if ((tempRow < 0) || (tempCol < 0) || (tempRow >= rowLen) || (tempCol >= colLen)) {
                        continue;
                    }

                    b1 = row * colLen + col;
                    b2 = tempRow * colLen + tempCol;

                    MultiQubitGate multiGate;
                    multiGate.b1 = b1;
                    multiGate.b2 = b2;
                    layerMultiQbRands.push_back(multiGate);
                }
            }
        }

        goldStandard->SetPermutation(0);
        for (d = 0; d < Depth; d++) {
            std::vector<int>& layer1QbRands = gate1QbRands[d];
            for (i = 0; i < layer1QbRands.size(); i++) {
                int gate1Qb = layer1QbRands[i];
                if (gate1Qb == 0) {
                    goldStandard->SqrtX(i);
                } else if (gate1Qb == 1) {
                    goldStandard->SqrtY(i);
                } else {
                    goldStandard->SqrtXConjT(i);
                }
            }

            std::vector<MultiQubitGate>& layerMultiQbRands = gateMultiQbRands[d];
            for (i = 0; i < layerMultiQbRands.size(); i++) {
                MultiQubitGate multiGate = layerMultiQbRands[i];
                goldStandard->ISwap(multiGate.b1, multiGate.b2);
                controls[0] = multiGate.b1;
                goldStandard->ApplyControlledSinglePhase(controls, 1U, multiGate.b2, ONE_CMPLX, sixthRoot);
            }
        }

        bitCapInt qPowers[n];
        for (i = 0; i < n; i++) {
            qPowers[i] = pow2(i);
        }

        std::map<bitCapInt, int> goldStandardResult = goldStandard->MultiShotMeasureMask(qPowers, n, ITERATIONS);

        testCase->SetPermutation(0);
        for (d = 0; d < Depth; d++) {
            std::vector<int>& layer1QbRands = gate1QbRands[d];
            for (i = 0; i < layer1QbRands.size(); i++) {
                int gate1Qb = layer1QbRands[i];
                if (gate1Qb == 0) {
                    testCase->SqrtX(i);
                } else if (gate1Qb == 1) {
                    testCase->SqrtY(i);
                } else {
                    testCase->SqrtXConjT(i);
                }
            }

            std::vector<MultiQubitGate>& layerMultiQbRands = gateMultiQbRands[d];
            for (i = 0; i < layerMultiQbRands.size(); i++) {
                MultiQubitGate multiGate = layerMultiQbRands[i];
                testCase->ISwap(multiGate.b1, multiGate.b2);
                controls[0] = multiGate.b1;
                testCase->ApplyControlledSinglePhase(controls, 1U, multiGate.b2, ONE_CMPLX, sixthRoot);
            }
        }
        std::map<bitCapInt, int> testCaseResult = testCase->MultiShotMeasureMask(qPowers, n, ITERATIONS);

        int testBinResult, goldBinResult;
        std::map<bitCapInt, int>::iterator measurementBin;
        real1 crossEntropy = ZERO_R1;
        for (perm = 0; perm < permCount; perm++) {
            measurementBin = goldStandardResult.find(perm);
            if (measurementBin == goldStandardResult.end()) {
                goldBinResult = 0;
            } else {
                goldBinResult = measurementBin->second;
            }

            measurementBin = testCaseResult.find(perm);
            if (measurementBin == testCaseResult.end()) {
                testBinResult = 0;
            } else {
                testBinResult = measurementBin->second;
            }
            crossEntropy += (testBinResult - goldBinResult) * (testBinResult - goldBinResult);
        }
        if (crossEntropy < ZERO_R1) {
            crossEntropy = ZERO_R1;
        }
        crossEntropy = ONE_R1 - sqrt(crossEntropy) / ITERATIONS;
        REQUIRE(crossEntropy > 0.97);
    }
}<|MERGE_RESOLUTION|>--- conflicted
+++ resolved
@@ -3555,13 +3555,7 @@
     qftReg->Compose(qftReg2);
     REQUIRE_THAT(qftReg, HasProbability(0, 8, 0x2b));
 
-<<<<<<< HEAD
-    qftReg->Decompose(0, 4, qftReg2);
-=======
-    qftReg->SetPermutation(0x2b);
     qftReg->Decompose(0, qftReg2);
-
->>>>>>> 2492bf59
     REQUIRE_THAT(qftReg, HasProbability(0, 4, 0x2));
     REQUIRE_THAT(qftReg2, HasProbability(0, 4, 0xb));
 
