//////////////////////////////////////////////////////////////////////////////////////
//
// (C) Daniel Strano and the Qrack contributors 2017-2021. All rights reserved.
//
// This is a multithreaded, universal quantum register simulation, allowing
// (nonphysical) register cloning and direct measurement of probability and
// phase, to leverage what advantages classical emulation of qubits can have.
//
// Licensed under the GNU Lesser General Public License V3.
// See LICENSE.md in the project root or https://www.gnu.org/licenses/lgpl-3.0.en.html
// for details.

#include "qfactory.hpp"

#include <atomic>
#include <iostream>
#include <list>
#include <stdio.h>
#include <stdlib.h>

#include "catch.hpp"
#include "qneuron.hpp"

#include "tests.hpp"

using namespace Qrack;

#define EPSILON 0.01f
#define REQUIRE_FLOAT(A, B)                                                                                            \
    do {                                                                                                               \
        real1_f __tmp_a = A;                                                                                           \
        real1_f __tmp_b = B;                                                                                           \
        REQUIRE(__tmp_a < (__tmp_b + EPSILON));                                                                        \
        REQUIRE(__tmp_a > (__tmp_b - EPSILON));                                                                        \
    } while (0);
#define REQUIRE_CMPLX(A, B)                                                                                            \
    do {                                                                                                               \
        complex __tmp_a = A;                                                                                           \
        complex __tmp_b = B;                                                                                           \
        REQUIRE(std::norm(__tmp_a - __tmp_b) < EPSILON);                                                               \
    } while (0);

#define QINTERFACE_RESTRICTED                                                                                          \
    ((testEngineType == QINTERFACE_STABILIZER_HYBRID) || (testSubEngineType == QINTERFACE_STABILIZER_HYBRID) ||        \
        (testEngineType == QINTERFACE_HYBRID) || (testSubEngineType == QINTERFACE_HYBRID) ||                           \
        (testSubSubEngineType == QINTERFACE_HYBRID) || (testEngineType == QINTERFACE_OPENCL) ||                        \
        (testSubEngineType == QINTERFACE_OPENCL) || (testSubSubEngineType == QINTERFACE_OPENCL) ||                     \
        (testEngineType == QINTERFACE_QPAGER) || (testSubEngineType == QINTERFACE_QPAGER) ||                           \
        (testEngineType == QINTERFACE_BDT) || (testSubEngineType == QINTERFACE_BDT))

#define QINTERFACE_GROVER_RESTRICTED                                                                                   \
    ((testEngineType == QINTERFACE_BDT) || (testSubEngineType == QINTERFACE_BDT) ||                                    \
        (testSubSubEngineType == QINTERFACE_BDT))

#define C_SQRT1_2 complex(SQRT1_2_R1, ZERO_R1)
#define C_I_SQRT1_2 complex(ZERO_R1, SQRT1_2_R1)

#define QALU(qReg) std::dynamic_pointer_cast<QAlu>(qReg)
#define QPARITY(qReg) std::dynamic_pointer_cast<QParity>(qReg)

void print_bin(int bits, int d);
void log(QInterfacePtr p);

void print_bin(int bits, int d)
{
    int mask = 1 << bits;
    while (mask != 0) {
        printf("%d", !!(d & mask));
        mask >>= 1;
    }
}

void log(QInterfacePtr p) { std::cout << std::endl << std::showpoint << p << std::endl; }

QInterfacePtr MakeEngine(bitLenInt qubitCount)
{
    return CreateQuantumInterface({ testEngineType, testSubEngineType, testSubSubEngineType }, qubitCount, 0, rng,
        ONE_CMPLX, enable_normalization, true, false, device_id, !disable_hardware_rng, sparse, REAL1_EPSILON, devList);
}

TEST_CASE("test_complex")
{
    bool test;
    complex cmplx1(ONE_R1, -ONE_R1);
    complex cmplx2((real1)(-0.5f), (real1)0.5f);
    complex cmplx3(ZERO_R1, ZERO_R1);

    REQUIRE(cmplx1 != cmplx2);

    REQUIRE(conj(cmplx1) == complex(ONE_R1, ONE_R1));

    test = ((real1)abs(cmplx1) > (real1)(sqrt(2.0) - EPSILON)) && ((real1)abs(cmplx1) < (real1)(sqrt(2.0) + EPSILON));
    REQUIRE(test);

    cmplx3 = complex(std::polar(ONE_R1, PI_R1 / (real1)2.0f));
    test = (real(cmplx3) > (real1)(0.0 - EPSILON)) && (real(cmplx3) < (real1)(0.0 + EPSILON));
    REQUIRE(test);
    test = (imag(cmplx3) > (real1)(1.0 - EPSILON)) && (imag(cmplx3) < (real1)(1.0 + EPSILON));
    REQUIRE(test);

    cmplx3 = cmplx1 + cmplx2;
    test = (real(cmplx3) > (real1)(0.5 - EPSILON)) && (real(cmplx3) < (real1)(0.5 + EPSILON));
    REQUIRE(test);
    test = (imag(cmplx3) > (real1)(-0.5 - EPSILON)) && (imag(cmplx3) < (real1)(-0.5 + EPSILON));
    REQUIRE(test);

    cmplx3 = cmplx1 - cmplx2;
    test = (real(cmplx3) > (real1)(1.5 - EPSILON)) && (real(cmplx3) < (real1)(1.5 + EPSILON));
    REQUIRE(test);
    test = (imag(cmplx3) > (real1)(-1.5 - EPSILON)) && (imag(cmplx3) < (real1)(-1.5 + EPSILON));
    REQUIRE(test);

    cmplx3 = cmplx1 * cmplx2;
    test = (real(cmplx3) > (real1)(0.0 - EPSILON)) && (real(cmplx3) < (real1)(0.0 + EPSILON));
    REQUIRE(test);
    test = (imag(cmplx3) > (real1)(1.0 - EPSILON)) && (imag(cmplx3) < (real1)(1.0 + EPSILON));
    REQUIRE(test);

    cmplx3 = cmplx1;
    cmplx3 *= cmplx2;
    test = (real(cmplx3) > (real1)(0.0 - EPSILON)) && (real(cmplx3) < (real1)(0.0 + EPSILON));
    REQUIRE(test);
    test = (imag(cmplx3) > (real1)(1.0 - EPSILON)) && (imag(cmplx3) < (real1)(1.0 + EPSILON));
    REQUIRE(test);

    cmplx3 = cmplx1 / cmplx2;
    test = (real(cmplx3) > (real1)(-2.0 - EPSILON)) && (real(cmplx3) < (real1)(-2.0 + EPSILON));
    REQUIRE(test);
    test = (imag(cmplx3) > (real1)(0.0 - EPSILON)) && (imag(cmplx3) < (real1)(0.0 + EPSILON));
    REQUIRE(test);

    cmplx3 = cmplx2;
    cmplx3 /= cmplx1;
    test = (real(cmplx3) > (real1)(-0.5 - EPSILON)) && (real(cmplx3) < (real1)(-0.5 + EPSILON));
    REQUIRE(test);
    test = (imag(cmplx3) > (real1)(0.0 - EPSILON)) && (imag(cmplx3) < (real1)(0.0 + EPSILON));
    REQUIRE(test);

    cmplx3 = ((real1)2.0) * cmplx1;
    test = (real(cmplx3) > (real1)(2.0 - EPSILON)) && (real(cmplx3) < (real1)(2.0 + EPSILON));
    REQUIRE(test);
    test = (imag(cmplx3) > (real1)(-2.0 - EPSILON)) && (imag(cmplx3) < (real1)(-2.0 + EPSILON));
    REQUIRE(test);
}

TEST_CASE("test_push_apart_bits")
{
    bitCapInt perm = 0x13U;
    const std::vector<bitCapInt> skipPowers{ 1U << 2U };
    REQUIRE(pushApartBits(perm, skipPowers) == 0x23U);
}

#if UINTPOW > 3
TEST_CASE("test_qengine_cpu_par_for")
{
    QEngineCPUPtr qengine = std::make_shared<QEngineCPU>(1, 0);

    const int NUM_ENTRIES = 2000;
    std::atomic_bool hit[NUM_ENTRIES];
    std::atomic_int calls;

    calls.store(0);

    for (int i = 0; i < NUM_ENTRIES; i++) {
        hit[i].store(false);
    }

    qengine->par_for(0, NUM_ENTRIES, [&](const bitCapInt lcv, const int cpu) {
        bool old = true;
        old = hit[(bitCapIntOcl)lcv].exchange(old);
        REQUIRE(old == false);
        calls++;
    });

    REQUIRE(calls.load() == NUM_ENTRIES);

    for (int i = 0; i < NUM_ENTRIES; i++) {
        REQUIRE(hit[i].load() == true);
    }
}

TEST_CASE("test_qengine_cpu_par_for_skip")
{
    QEngineCPUPtr qengine = std::make_shared<QEngineCPU>(1, 0);

    const int NUM_ENTRIES = 2000;
    const int NUM_CALLS = 1000;

    std::atomic_bool hit[NUM_ENTRIES];
    std::atomic_int calls;

    calls.store(0);

    int skipBit = 0x4; // Skip 0b100 when counting upwards.

    for (int i = 0; i < NUM_ENTRIES; i++) {
        hit[i].store(false);
    }

    qengine->par_for_skip(0, NUM_ENTRIES, 4, 1, [&](const bitCapInt lcv, const int cpu) {
        bool old = true;
        old = hit[(bitCapIntOcl)lcv].exchange(old);
        REQUIRE(old == false);
        REQUIRE((lcv & skipBit) == 0);

        calls++;
    });

    REQUIRE(calls.load() == NUM_CALLS);
}

TEST_CASE("test_qengine_cpu_par_for_skip_wide")
{
    QEngineCPUPtr qengine = std::make_shared<QEngineCPU>(1, 0);

    const size_t NUM_ENTRIES = 2000;

    std::atomic_bool hit[NUM_ENTRIES];
    std::atomic_int calls;

    calls.store(0);

    int skipBit = 0x4; // Skip 0b100 when counting upwards.

    for (size_t i = 0; i < NUM_ENTRIES; i++) {
        hit[i].store(false);
    }

    qengine->par_for_skip(0, NUM_ENTRIES, 4, 3, [&](const bitCapInt lcv, const int cpu) {
        REQUIRE(lcv < NUM_ENTRIES);
        bool old = true;
        old = hit[(bitCapIntOcl)lcv].exchange(old);
        REQUIRE(old == false);
        REQUIRE((lcv & skipBit) == 0);

        calls++;
    });
}

TEST_CASE("test_qengine_cpu_par_for_mask")
{
    QEngineCPUPtr qengine = std::make_shared<QEngineCPU>(1, 0);

    const int NUM_ENTRIES = 2000;

    std::atomic_bool hit[NUM_ENTRIES];
    std::atomic_int calls;

    const std::vector<bitCapIntOcl> skipArray{ 0x4, 0x100 }; // Skip bits 0b100000100
    int NUM_SKIP = skipArray.size();

    calls.store(0);

    for (int i = 0; i < NUM_ENTRIES; i++) {
        hit[i].store(false);
    }

    qengine->SetConcurrencyLevel(1);

    qengine->par_for_mask(0, NUM_ENTRIES, skipArray, [&](const bitCapInt lcv, const int cpu) {
        bool old = true;
        old = hit[(bitCapIntOcl)lcv].exchange(old);
        REQUIRE(old == false);
        for (int i = 0; i < NUM_SKIP; i++) {
            REQUIRE((lcv & skipArray[i]) == 0);
        }
        calls++;
    });
}
#endif

TEST_CASE("test_exp2x2_log2x2")
{
    complex mtrx1[4] = { ONE_CMPLX, ZERO_CMPLX, ZERO_CMPLX, ONE_CMPLX };
    complex mtrx2[4];

    exp2x2(mtrx1, mtrx2);
    REQUIRE_FLOAT((real1_f)real(mtrx2[0]), M_E);
    REQUIRE_FLOAT((real1_f)imag(mtrx2[0]), ZERO_R1_F);
    REQUIRE_FLOAT((real1_f)real(mtrx2[1]), ZERO_R1_F);
    REQUIRE_FLOAT((real1_f)imag(mtrx2[1]), ZERO_R1_F);
    REQUIRE_FLOAT((real1_f)real(mtrx2[2]), ZERO_R1_F);
    REQUIRE_FLOAT((real1_f)imag(mtrx2[2]), ZERO_R1_F);
    REQUIRE_FLOAT((real1_f)real(mtrx2[3]), M_E);
    REQUIRE_FLOAT((real1_f)imag(mtrx2[3]), ZERO_R1_F);

    log2x2(mtrx2, mtrx1);
    REQUIRE_FLOAT((real1_f)real(mtrx1[0]), ONE_R1_F);
    REQUIRE_FLOAT((real1_f)imag(mtrx1[0]), ZERO_R1_F);
    REQUIRE_FLOAT((real1_f)real(mtrx1[1]), ZERO_R1_F);
    REQUIRE_FLOAT((real1_f)imag(mtrx1[1]), ZERO_R1_F);
    REQUIRE_FLOAT((real1_f)real(mtrx1[2]), ZERO_R1_F);
    REQUIRE_FLOAT((real1_f)imag(mtrx1[2]), ZERO_R1_F);
    REQUIRE_FLOAT((real1_f)real(mtrx1[3]), ONE_R1_F);
    REQUIRE_FLOAT((real1_f)imag(mtrx1[3]), ZERO_R1_F);
}

#if ENABLE_OPENCL && !ENABLE_SNUCL
TEST_CASE_METHOD(QInterfaceTestFixture, "test_change_device")
{
    if (testEngineType == QINTERFACE_OPENCL) {
        qftReg->SetPermutation(0x55F00);
        REQUIRE_THAT(qftReg, HasProbability(0x55F00));
        std::dynamic_pointer_cast<QEngineOCL>(qftReg)->SetDevice(0);
        REQUIRE_THAT(qftReg, HasProbability(0x55F00));
    }
}
#endif

TEST_CASE_METHOD(QInterfaceTestFixture, "test_qengine_getmaxqpower")
{
    // Assuming default engine has 20 qubits:
    REQUIRE((qftReg->GetMaxQPower() == 1048576U));
}

TEST_CASE_METHOD(QInterfaceTestFixture, "test_setconcurrency")
{
    // Make sure it doesn't throw:
    qftReg->SetConcurrency(1);
}

TEST_CASE_METHOD(QInterfaceTestFixture, "test_global_phase")
{
    qftReg = CreateQuantumInterface(
        { testEngineType, testSubEngineType, testSubSubEngineType }, 1U, 0, rng, CMPLX_DEFAULT_ARG, false, false);
    qftReg->Z(0);
    qftReg->X(0);
    qftReg->Z(0);
    qftReg->X(0);
    REQUIRE_FLOAT(-ONE_R1_F, (real1_f)real(qftReg->GetAmplitude(0x00)));

    qftReg = CreateQuantumInterface(
        { testEngineType, testSubEngineType, testSubSubEngineType }, 1U, 0, rng, CMPLX_DEFAULT_ARG, false, false);
    qftReg->S(0);
    qftReg->X(0);
    qftReg->S(0);
    qftReg->X(0);
    REQUIRE_FLOAT(ONE_R1_F, (real1_f)imag(qftReg->GetAmplitude(0x00)));

    qftReg = CreateQuantumInterface(
        { testEngineType, testSubEngineType, testSubSubEngineType }, 1U, 0, rng, CMPLX_DEFAULT_ARG, false, false);
    qftReg->IS(0);
    qftReg->X(0);
    qftReg->IS(0);
    qftReg->X(0);
    REQUIRE_FLOAT(-ONE_R1_F, (real1_f)imag(qftReg->GetAmplitude(0x00)));

    qftReg = CreateQuantumInterface(
        { testEngineType, testSubEngineType, testSubSubEngineType }, 1U, 0, rng, CMPLX_DEFAULT_ARG, false, false);
    qftReg->Y(0);
    qftReg->X(0);
    REQUIRE_FLOAT(ONE_R1_F, (real1_f)imag(qftReg->GetAmplitude(0x00)));

    qftReg = CreateQuantumInterface(
        { testEngineType, testSubEngineType, testSubSubEngineType }, 1U, 0, rng, CMPLX_DEFAULT_ARG, false, false);
    qftReg->X(0);
    qftReg->Y(0);
    REQUIRE_FLOAT(-ONE_R1_F, (real1_f)imag(qftReg->GetAmplitude(0x00)));

    qftReg = CreateQuantumInterface(
        { testEngineType, testSubEngineType, testSubSubEngineType }, 2U, 0, rng, CMPLX_DEFAULT_ARG, false, false);
    qftReg->X(0);
    qftReg->X(1);
    qftReg->CZ(0, 1);
    REQUIRE_FLOAT(-ONE_R1_F, (real1_f)real(qftReg->GetAmplitude(0x03)));

    qftReg = CreateQuantumInterface(
        { testEngineType, testSubEngineType, testSubSubEngineType }, 2U, 0, rng, CMPLX_DEFAULT_ARG, false, false);
    qftReg->X(0);
    qftReg->CY(0, 1);
    REQUIRE_FLOAT(ONE_R1_F, (real1_f)imag(qftReg->GetAmplitude(0x03)));

    qftReg = CreateQuantumInterface(
        { testEngineType, testSubEngineType, testSubSubEngineType }, 2U, 0, rng, CMPLX_DEFAULT_ARG, false, false);
    qftReg->X(0);
    qftReg->X(1);
    qftReg->CY(0, 1);
    REQUIRE_FLOAT(-ONE_R1_F, (real1_f)imag(qftReg->GetAmplitude(0x01)));
}

TEST_CASE_METHOD(QInterfaceTestFixture, "test_cnot")
{
    qftReg->SetPermutation(0x01);
    qftReg->H(0, 2);
    qftReg->CNOT(0, 1);
    qftReg->H(0, 2);
    REQUIRE_THAT(qftReg, HasProbability(0x01));

    qftReg->SetPermutation(0x00);
    qftReg->H(0, 2);
    qftReg->Z(0);
    qftReg->CNOT(0, 1);
    qftReg->H(0, 2);
    REQUIRE_THAT(qftReg, HasProbability(0x01));

    qftReg->SetPermutation(0x00);
    qftReg->H(0, 2);
    qftReg->CNOT(0, 1);
    qftReg->H(0, 2);
    REQUIRE_THAT(qftReg, HasProbability(0x00));

    // 2022-02-16 - QBdt fails at the 11-to-12 index, 12th-to-13th bit boundary, and upwards.
    qftReg->SetPermutation(0x1000);
    qftReg->CNOT(12, 11);
    REQUIRE_THAT(qftReg, HasProbability(0x1800));
}

TEST_CASE_METHOD(QInterfaceTestFixture, "test_anticnot")
{
    qftReg->SetPermutation(0x01);
    qftReg->H(0, 2);
    qftReg->AntiCNOT(0, 1);
    qftReg->H(0, 2);
    REQUIRE_THAT(qftReg, HasProbability(0x01));

    qftReg->SetPermutation(0x00);
    qftReg->H(0, 2);
    qftReg->Z(0);
    qftReg->AntiCNOT(0, 1);
    qftReg->H(0, 2);
    REQUIRE_THAT(qftReg, HasProbability(0x01));

    qftReg->SetPermutation(0x00);
    qftReg->H(0, 2);
    qftReg->AntiCNOT(0, 1);
    qftReg->H(0, 2);
    REQUIRE_THAT(qftReg, HasProbability(0x00));
}

TEST_CASE_METHOD(QInterfaceTestFixture, "test_anticy")
{
    const std::vector<bitLenInt> controls{ 0 };

    qftReg->SetPermutation(0x01);
    qftReg->H(0, 2);
    qftReg->AntiCY(0, 1);
    qftReg->MACInvert(controls, -I_CMPLX, I_CMPLX, 1);
    qftReg->H(0, 2);
    REQUIRE_THAT(qftReg, HasProbability(0x01));

    qftReg->SetPermutation(0x00);
    qftReg->H(0, 2);
    qftReg->Z(0);
    qftReg->AntiCY(0, 1);
    qftReg->MACInvert(controls, -I_CMPLX, I_CMPLX, 1);
    qftReg->H(0, 2);
    REQUIRE_THAT(qftReg, HasProbability(0x01));

    qftReg->SetPermutation(0x00);
    qftReg->H(0, 2);
    qftReg->AntiCY(0, 1);
    qftReg->MACInvert(controls, -I_CMPLX, I_CMPLX, 1);
    qftReg->H(0, 2);
    REQUIRE_THAT(qftReg, HasProbability(0x00));
}

TEST_CASE_METHOD(QInterfaceTestFixture, "test_ccnot")
{
    const std::vector<bitLenInt> controls{ 0, 1 };

    qftReg->SetPermutation(0x03);
    qftReg->H(0, 3);
    qftReg->CCNOT(0, 1, 2);
    qftReg->H(2);
    qftReg->MCPhase(controls, ONE_CMPLX, -ONE_CMPLX, 2);
    qftReg->H(0, 2);
    REQUIRE_THAT(qftReg, HasProbability(0x03));
}

TEST_CASE_METHOD(QInterfaceTestFixture, "test_anticcnot")
{
    const std::vector<bitLenInt> controls{ 0, 1 };

    qftReg->SetPermutation(0x00);
    qftReg->H(0, 3);
    qftReg->AntiCCNOT(0, 1, 2);
    qftReg->H(2);
    qftReg->MACPhase(controls, ONE_CMPLX, -ONE_CMPLX, 2);
    qftReg->H(0, 2);
    REQUIRE_THAT(qftReg, HasProbability(0x00));
}

TEST_CASE_METHOD(QInterfaceTestFixture, "test_anticcy")
{
    const std::vector<bitLenInt> controls{ 0, 1 };

    qftReg->SetPermutation(0x00);
    qftReg->H(0, 3);
    qftReg->AntiCCY(0, 1, 2);
    qftReg->MACPhase(controls, I_CMPLX, -I_CMPLX, 2);
    qftReg->H(2);
    qftReg->MACPhase(controls, ONE_CMPLX, -ONE_CMPLX, 2);
    qftReg->H(0, 2);
    REQUIRE_THAT(qftReg, HasProbability(0x00));
}

TEST_CASE_METHOD(QInterfaceTestFixture, "test_anticcz")
{
    const std::vector<bitLenInt> controls{ 0, 1 };

    qftReg->SetPermutation(0x00);
    qftReg->H(0, 3);
    qftReg->AntiCCZ(0, 1, 2);
    qftReg->MACPhase(controls, I_CMPLX, -I_CMPLX, 2);
    qftReg->H(2);
    qftReg->MACPhase(controls, ONE_CMPLX, -ONE_CMPLX, 2);
    qftReg->H(0, 2);
    REQUIRE_THAT(qftReg, HasProbability(0x00));
}

TEST_CASE_METHOD(QInterfaceTestFixture, "test_swap")
{
    qftReg->SetPermutation(0x80000);
    qftReg->Swap(18, 19);
    REQUIRE_THAT(qftReg, HasProbability(0x40000));

    qftReg->SetPermutation(0xc0000);
    qftReg->Swap(18, 19);
    REQUIRE_THAT(qftReg, HasProbability(0xc0000));

    qftReg->SetPermutation(0x80000);
    qftReg->Swap(17, 19);
    REQUIRE_THAT(qftReg, HasProbability(0x20000));

    qftReg->SetPermutation(0xa0000);
    qftReg->Swap(17, 19);
    REQUIRE_THAT(qftReg, HasProbability(0xa0000));
}

TEST_CASE_METHOD(QInterfaceTestFixture, "test_iswap")
{
    qftReg->SetPermutation(1);
    qftReg->ISwap(0, 1);
    REQUIRE_THAT(qftReg, HasProbability(0, 8, 0x02));

    qftReg->SetPermutation(0);
    qftReg->H(0, 2);
    qftReg->ISwap(0, 1);
    qftReg->ISwap(0, 1);
    qftReg->H(0, 2);
    REQUIRE_THAT(qftReg, HasProbability(0, 8, 0x03));
}

TEST_CASE_METHOD(QInterfaceTestFixture, "test_Iiswap")
{
    qftReg->SetPermutation(1);
    qftReg->IISwap(0, 1);
    REQUIRE_THAT(qftReg, HasProbability(0, 8, 0x02));

    qftReg->SetPermutation(0);
    qftReg->H(0, 2);
    qftReg->IISwap(0, 1);
    qftReg->IISwap(0, 1);
    qftReg->H(0, 2);
    REQUIRE_THAT(qftReg, HasProbability(0, 8, 0x03));

    qftReg->SetPermutation(1);
    qftReg->ISwap(0, 1);
    qftReg->IISwap(0, 1);
    REQUIRE_THAT(qftReg, HasProbability(0, 8, 0x01));
}

TEST_CASE_METHOD(QInterfaceTestFixture, "test_cswap")
{
    std::vector<bitLenInt> control{ 8 };
    qftReg->SetPermutation(0x001);
    qftReg->CSwap(control, 0, 4);
    REQUIRE_THAT(qftReg, HasProbability(0, 8, 0x001));
    qftReg->SetPermutation(0x101);
    qftReg->CSwap(control, 0, 4);
    REQUIRE_THAT(qftReg, HasProbability(0, 8, 0x110));
    qftReg->H(8);
    qftReg->CSwap(control, 0, 4);
    qftReg->CSwap(control, 0, 4);
    qftReg->H(8);
    REQUIRE_THAT(qftReg, HasProbability(0, 8, 0x110));

    QInterfacePtr qftReg2 = CreateQuantumInterface({ testEngineType, testSubEngineType, testSubSubEngineType }, 20U, 0,
        rng, ONE_CMPLX, enable_normalization, true, false, device_id, !disable_hardware_rng, sparse, REAL1_DEFAULT_ARG,
        devList, 10);

    control[0] = 9;
    qftReg2->SetPermutation((1U << 9U) | (1U << 10U));
    qftReg2->CSwap(control, 10, 11);
    REQUIRE_THAT(qftReg2, HasProbability(0, 12, (1U << 9U) | (1U << 11U)));

    qftReg2->SetPermutation((1U << 9U) | (1U << 10U));
    qftReg2->CSwap(control, 10, 0);
    REQUIRE_THAT(qftReg2, HasProbability(0, 12, (1U << 9U) | 1U));
}

TEST_CASE_METHOD(QInterfaceTestFixture, "test_anticswap")
{
    const std::vector<bitLenInt> control{ 8 };
    qftReg->SetPermutation(0x101);
    qftReg->AntiCSwap(control, 0, 4);
    REQUIRE_THAT(qftReg, HasProbability(0, 8, 0x101));
    qftReg->SetPermutation(0x001);
    qftReg->AntiCSwap(control, 0, 4);
    REQUIRE_THAT(qftReg, HasProbability(0, 8, 0x010));
    qftReg->H(8);
    qftReg->AntiCSwap(control, 0, 4);
    qftReg->AntiCSwap(control, 0, 4);
    qftReg->H(8);
    REQUIRE_THAT(qftReg, HasProbability(0, 8, 0x010));
}

TEST_CASE_METHOD(QInterfaceTestFixture, "test_csqrtswap")
{
    const std::vector<bitLenInt> control{ 8 };
    qftReg->SetPermutation(0x001);
    qftReg->CSqrtSwap(control, 0, 4);
    qftReg->CSqrtSwap(control, 0, 4);
    REQUIRE_THAT(qftReg, HasProbability(0, 8, 0x001));
    qftReg->SetPermutation(0x101);
    qftReg->CSqrtSwap(control, 0, 4);
    qftReg->CSqrtSwap(control, 0, 4);
    REQUIRE_THAT(qftReg, HasProbability(0, 8, 0x110));
    qftReg->H(8);
    qftReg->CSqrtSwap(control, 0, 4);
    qftReg->CSqrtSwap(control, 0, 4);
    qftReg->CSqrtSwap(control, 0, 4);
    qftReg->CSqrtSwap(control, 0, 4);
    qftReg->H(8);
    REQUIRE_THAT(qftReg, HasProbability(0, 8, 0x110));
}

TEST_CASE_METHOD(QInterfaceTestFixture, "test_anticsqrtswap")
{
    const std::vector<bitLenInt> control{ 8 };
    qftReg->SetPermutation(0x101);
    qftReg->AntiCSqrtSwap(control, 0, 4);
    qftReg->AntiCSqrtSwap(control, 0, 4);
    REQUIRE_THAT(qftReg, HasProbability(0, 8, 0x101));
    qftReg->SetPermutation(0x001);
    qftReg->AntiCSqrtSwap(control, 0, 4);
    qftReg->AntiCSqrtSwap(control, 0, 4);
    REQUIRE_THAT(qftReg, HasProbability(0, 8, 0x010));
    qftReg->H(8);
    qftReg->AntiCSqrtSwap(control, 0, 4);
    qftReg->AntiCSqrtSwap(control, 0, 4);
    qftReg->AntiCSqrtSwap(control, 0, 4);
    qftReg->AntiCSqrtSwap(control, 0, 4);
    qftReg->H(8);
    REQUIRE_THAT(qftReg, HasProbability(0, 8, 0x010));
}

TEST_CASE_METHOD(QInterfaceTestFixture, "test_cisqrtswap")
{
    const std::vector<bitLenInt> control{ 8 };
    qftReg->SetPermutation(0x101);
    qftReg->CSqrtSwap(control, 0, 4);
    qftReg->CISqrtSwap(control, 0, 4);
    REQUIRE_THAT(qftReg, HasProbability(0, 8, 0x101));
    qftReg->H(8);
    qftReg->CISqrtSwap(control, 0, 4);
    qftReg->CISqrtSwap(control, 0, 4);
    qftReg->CISqrtSwap(control, 0, 4);
    qftReg->CISqrtSwap(control, 0, 4);
    qftReg->H(8);
    REQUIRE_THAT(qftReg, HasProbability(0, 8, 0x101));
}

TEST_CASE_METHOD(QInterfaceTestFixture, "test_anticisqrtswap")
{
    const std::vector<bitLenInt> control{ 8 };
    qftReg->SetPermutation(0x001);
    qftReg->AntiCSqrtSwap(control, 0, 4);
    qftReg->AntiCISqrtSwap(control, 0, 4);
    REQUIRE_THAT(qftReg, HasProbability(0, 8, 0x001));
    qftReg->H(8);
    qftReg->AntiCISqrtSwap(control, 0, 4);
    qftReg->AntiCISqrtSwap(control, 0, 4);
    qftReg->AntiCISqrtSwap(control, 0, 4);
    qftReg->AntiCISqrtSwap(control, 0, 4);
    qftReg->H(8);
    REQUIRE_THAT(qftReg, HasProbability(0, 8, 0x001));
}

TEST_CASE_METHOD(QInterfaceTestFixture, "test_fsim")
{
    real1_f theta = (real1_f)(3 * PI_R1 / 2);

    qftReg->SetPermutation(1);
    qftReg->FSim(theta, ZERO_R1_F, 0, 1);
    REQUIRE_THAT(qftReg, HasProbability(0, 8, 0x02));

    qftReg->SetPermutation(0);
    qftReg->H(0, 2);
    qftReg->FSim(theta, ZERO_R1_F, 0, 1);
    qftReg->FSim(theta, ZERO_R1_F, 0, 1);
    qftReg->H(0, 2);
    REQUIRE_THAT(qftReg, HasProbability(0, 8, 0x03));

    real1_f phi = (real1_f)PI_R1;

    qftReg->SetReg(0, 8, 0x35);
    REQUIRE_THAT(qftReg, HasProbability(0, 8, 0x35));
    qftReg->H(0, 4);
    qftReg->FSim(ZERO_R1_F, phi, 4, 0);
    qftReg->FSim(ZERO_R1_F, phi, 5, 1);
    qftReg->FSim(ZERO_R1_F, phi, 6, 2);
    qftReg->FSim(ZERO_R1_F, phi, 7, 3);
    qftReg->H(0, 4);
    REQUIRE_THAT(qftReg, HasProbability(0, 8, 0x36));

    qftReg->SetPermutation(0x03);
    qftReg->H(0);
    qftReg->FSim(ZERO_R1_F, phi, 0, 1);
    qftReg->FSim(ZERO_R1_F, phi, 0, 1);
    qftReg->H(0);
    REQUIRE_THAT(qftReg, HasProbability(0, 8, 0x03));
}

TEST_CASE_METHOD(QInterfaceTestFixture, "test_apply_single_bit")
{
    const complex pauliX[4]{ ZERO_CMPLX, ONE_CMPLX, ONE_CMPLX, ZERO_CMPLX };
    qftReg->SetPermutation(0x80001);
    REQUIRE_THAT(qftReg, HasProbability(0, 20, 0x80001));
    qftReg->Mtrx(pauliX, 19);
    REQUIRE_THAT(qftReg, HasProbability(0, 20, 1));
    qftReg->Mtrx(pauliX, 19);
    REQUIRE_THAT(qftReg, HasProbability(0, 20, 0x80001));
}

TEST_CASE_METHOD(QInterfaceTestFixture, "test_apply_controlled_single_bit")
{
    const complex pauliX[4]{ ZERO_CMPLX, ONE_CMPLX, ONE_CMPLX, ZERO_CMPLX };
    const std::vector<bitLenInt> controls{ 0, 1, 3 };
    qftReg->SetPermutation(0x8000F);
    REQUIRE_THAT(qftReg, HasProbability(0, 20, 0x8000F));
    qftReg->MCMtrx(controls, pauliX, 19);
    REQUIRE_THAT(qftReg, HasProbability(0, 20, 0x0F));
    qftReg->SetPermutation(0x80001);
    REQUIRE_THAT(qftReg, HasProbability(0, 20, 0x80001));
    qftReg->MCMtrx(controls, pauliX, 19);
    REQUIRE_THAT(qftReg, HasProbability(0, 20, 0x80001));
    qftReg->H(0);
    qftReg->H(1);
    qftReg->H(3);
    qftReg->MCMtrx(controls, pauliX, 19);
    qftReg->MCMtrx(controls, pauliX, 19);
    qftReg->H(0);
    qftReg->H(1);
    qftReg->H(3);
    REQUIRE_THAT(qftReg, HasProbability(0, 20, 0x80001));
    qftReg->MCMtrx(std::vector<bitLenInt>(), pauliX, 0);
    REQUIRE_THAT(qftReg, HasProbability(0, 20, 0x80000));
}

TEST_CASE_METHOD(QInterfaceTestFixture, "test_apply_controlled_single_invert")
{
    const complex topRight = ONE_CMPLX;
    const complex bottomLeft = ONE_CMPLX;
    const std::vector<bitLenInt> controls{ 0, 1, 3 };
    qftReg->SetPermutation(0x8000F);
    REQUIRE_THAT(qftReg, HasProbability(0, 20, 0x8000F));
    qftReg->MCInvert(controls, topRight, bottomLeft, 19);
    REQUIRE_THAT(qftReg, HasProbability(0, 20, 0x0F));
    qftReg->SetPermutation(0x80001);
    REQUIRE_THAT(qftReg, HasProbability(0, 20, 0x80001));
    qftReg->MCInvert(controls, topRight, bottomLeft, 19);
    REQUIRE_THAT(qftReg, HasProbability(0, 20, 0x80001));
    qftReg->H(0);
    qftReg->H(1);
    qftReg->H(3);
    qftReg->MCInvert(controls, topRight, bottomLeft, 19);
    qftReg->MCInvert(controls, topRight, bottomLeft, 19);
    qftReg->H(0);
    qftReg->H(1);
    qftReg->H(3);
    REQUIRE_THAT(qftReg, HasProbability(0, 20, 0x80001));
    qftReg->MCInvert(std::vector<bitLenInt>(), topRight, bottomLeft, 0);
    REQUIRE_THAT(qftReg, HasProbability(0, 20, 0x80000));
}

TEST_CASE_METHOD(QInterfaceTestFixture, "test_apply_anticontrolled_single_bit")
{
    const complex pauliX[4]{ ZERO_CMPLX, ONE_CMPLX, ONE_CMPLX, ZERO_CMPLX };
    const std::vector<bitLenInt> controls{ 0, 1, 3 };
    qftReg->SetPermutation(0x80000);
    REQUIRE_THAT(qftReg, HasProbability(0, 20, 0x80000));
    qftReg->MACMtrx(controls, pauliX, 19);
    REQUIRE_THAT(qftReg, HasProbability(0, 20, 0x00));
    qftReg->SetPermutation(0x80001);
    REQUIRE_THAT(qftReg, HasProbability(0, 20, 0x80001));
    qftReg->MACMtrx(controls, pauliX, 19);
    REQUIRE_THAT(qftReg, HasProbability(0, 20, 0x80001));
    qftReg->H(0);
    qftReg->H(1);
    qftReg->H(3);
    qftReg->MACMtrx(controls, pauliX, 19);
    qftReg->MACMtrx(controls, pauliX, 19);
    qftReg->H(0);
    qftReg->H(1);
    qftReg->H(3);
    REQUIRE_THAT(qftReg, HasProbability(0, 20, 0x80001));
    qftReg->MACMtrx(std::vector<bitLenInt>(), pauliX, 0);
    REQUIRE_THAT(qftReg, HasProbability(0, 20, 0x80000));

    qftReg->SetReg(0, 8, 0x02);
    REQUIRE_THAT(qftReg, HasProbability(0, 8, 0x02));
    qftReg->H(0);
    qftReg->MACPhase(std::vector<bitLenInt>(), ONE_CMPLX, -ONE_CMPLX, 0);
    qftReg->H(0);
    qftReg->H(1);
    qftReg->MACPhase(std::vector<bitLenInt>(), ONE_CMPLX, -ONE_CMPLX, 1);
    qftReg->H(1);
    REQUIRE_THAT(qftReg, HasProbability(0, 8, 0x01));
}

TEST_CASE_METHOD(QInterfaceTestFixture, "test_apply_anticontrolled_single_invert")
{
    const complex topRight = ONE_CMPLX;
    const complex bottomLeft = ONE_CMPLX;
    const std::vector<bitLenInt> controls{ 0, 1, 3 };
    qftReg->SetPermutation(0x80000);
    REQUIRE_THAT(qftReg, HasProbability(0, 20, 0x80000));
    qftReg->MCInvert(controls, topRight, bottomLeft, 19);
    REQUIRE_THAT(qftReg, HasProbability(0, 20, 0x80000));
    qftReg->SetPermutation(0x80001);
    REQUIRE_THAT(qftReg, HasProbability(0, 20, 0x80001));
    qftReg->MCInvert(controls, topRight, bottomLeft, 19);
    REQUIRE_THAT(qftReg, HasProbability(0, 20, 0x80001));
    qftReg->H(0);
    qftReg->H(1);
    qftReg->H(3);
    qftReg->MCInvert(controls, topRight, bottomLeft, 19);
    qftReg->MCInvert(controls, topRight, bottomLeft, 19);
    qftReg->H(0);
    qftReg->H(1);
    qftReg->H(3);
    REQUIRE_THAT(qftReg, HasProbability(0, 20, 0x80001));
    qftReg->MCInvert(std::vector<bitLenInt>(), topRight, bottomLeft, 0);
    REQUIRE_THAT(qftReg, HasProbability(0, 20, 0x80000));

    qftReg->SetReg(0, 8, 0x02);
    REQUIRE_THAT(qftReg, HasProbability(0, 8, 0x02));
    qftReg->H(0);
    qftReg->MACPhase(std::vector<bitLenInt>(), ONE_CMPLX, -ONE_CMPLX, 0);
    qftReg->H(0);
    qftReg->H(1);
    qftReg->MACPhase(std::vector<bitLenInt>(), ONE_CMPLX, -ONE_CMPLX, 1);
    qftReg->H(1);
    REQUIRE_THAT(qftReg, HasProbability(0, 8, 0x01));
}

TEST_CASE_METHOD(QInterfaceTestFixture, "test_apply_single_invert")
{
    qftReg->SetPermutation(0x01);
    qftReg->Invert(ONE_CMPLX, ONE_CMPLX, 0);
    REQUIRE_THAT(qftReg, HasProbability(0x00));

    qftReg->SetPermutation(0x00);
    qftReg->H(0);
    qftReg->Invert(ONE_CMPLX, -ONE_CMPLX, 0);
    qftReg->H(0);
    REQUIRE_THAT(qftReg, HasProbability(0x01));
}

TEST_CASE_METHOD(QInterfaceTestFixture, "test_apply_controlled_single_phase")
{
    const std::vector<bitLenInt> controls{ 0 };

    qftReg->SetPermutation(0x01);
    qftReg->H(1);
    qftReg->MCPhase(std::vector<bitLenInt>(), ONE_CMPLX, -ONE_CMPLX, 1U);
    qftReg->H(1);
    REQUIRE_THAT(qftReg, HasProbability(0x03));

    qftReg->SetPermutation(0x01);
    qftReg->H(1);
    qftReg->MCPhase(controls, ONE_CMPLX, -ONE_CMPLX, 1U);
    qftReg->H(1);
    REQUIRE_THAT(qftReg, HasProbability(0x03));

    qftReg->SetPermutation(0x01);
    qftReg->H(1);
    qftReg->MCPhase(controls, ONE_CMPLX, ONE_CMPLX, 1U);
    qftReg->H(1);
    REQUIRE_THAT(qftReg, HasProbability(0x01));
}

TEST_CASE_METHOD(QInterfaceTestFixture, "test_apply_anti_controlled_single_phase")
{
    const std::vector<bitLenInt> controls{ 0 };

    qftReg->SetPermutation(0x00);
    qftReg->H(1);
    qftReg->MACPhase(std::vector<bitLenInt>(), ONE_CMPLX, -ONE_CMPLX, 1U);
    qftReg->H(1);
    REQUIRE_THAT(qftReg, HasProbability(0x02));

    qftReg->SetPermutation(0x00);
    qftReg->H(1);
    qftReg->MACPhase(controls, ONE_CMPLX, -ONE_CMPLX, 1U);
    qftReg->H(1);
    REQUIRE_THAT(qftReg, HasProbability(0x02));
}

TEST_CASE_METHOD(QInterfaceTestFixture, "test_u")
{
    qftReg->SetReg(0, 8, 0x02);
    REQUIRE_THAT(qftReg, HasProbability(0, 8, 0x02));
    qftReg->U(0, M_PI / 2, 0, M_PI);
    qftReg->S(0);
    qftReg->S(0);
    qftReg->U2(0, 0, M_PI);
    qftReg->U(1, M_PI / 2, 0, M_PI);
    qftReg->S(1);
    qftReg->S(1);
    qftReg->U2(1, 0, M_PI);
    REQUIRE_THAT(qftReg, HasProbability(0, 8, 0x01));
}

TEST_CASE_METHOD(QInterfaceTestFixture, "test_s")
{
    qftReg->SetReg(0, 8, 0x02);
    REQUIRE_THAT(qftReg, HasProbability(0, 8, 0x02));
    qftReg->H(0);
    qftReg->S(0);
    qftReg->S(0);
    qftReg->H(0);
    qftReg->H(1);
    qftReg->S(1);
    qftReg->S(1);
    qftReg->H(1);
    REQUIRE_THAT(qftReg, HasProbability(0, 8, 0x01));

    qftReg->SetReg(0, 8, 0x01);
    REQUIRE_THAT(qftReg, HasProbability(0, 8, 0x01));
    qftReg->H(0);
    qftReg->S(0);
    qftReg->H(0);
    qftReg->H(0);
    qftReg->S(0);
    qftReg->S(0);
    qftReg->S(0);
    qftReg->H(0);
    REQUIRE_THAT(qftReg, HasProbability(0, 8, 0x01));

    qftReg->SetPermutation(0);
    qftReg->H(0);
    qftReg->S(0);
    qftReg->IS(0);
    qftReg->Phase(ONE_CMPLX, I_CMPLX, 0);
    REQUIRE_FLOAT(ONE_R1_F / 2, qftReg->Prob(0));
}

TEST_CASE_METHOD(QInterfaceTestFixture, "test_is")
{
    qftReg->SetReg(0, 8, 0x02);
    REQUIRE_THAT(qftReg, HasProbability(0, 8, 0x02));
    qftReg->S(0);
    qftReg->IS(0);
    qftReg->IS(1);
    qftReg->S(1);
    REQUIRE_THAT(qftReg, HasProbability(0, 8, 0x02));

    qftReg->SetReg(0, 8, 0x01);
    REQUIRE_THAT(qftReg, HasProbability(0, 8, 0x01));
    qftReg->H(0);
    qftReg->IS(0);
    qftReg->H(0);
    qftReg->H(0);
    qftReg->IS(0);
    qftReg->IS(0);
    qftReg->IS(0);
    qftReg->H(0);
    REQUIRE_THAT(qftReg, HasProbability(0, 8, 0x01));
}

TEST_CASE_METHOD(QInterfaceTestFixture, "test_t")
{
    qftReg->SetReg(0, 8, 0x02);
    REQUIRE_THAT(qftReg, HasProbability(0, 8, 0x02));
    qftReg->H(0);
    qftReg->T(0);
    qftReg->T(0);
    qftReg->T(0);
    qftReg->T(0);
    qftReg->H(0);
    qftReg->H(1);
    qftReg->T(1);
    qftReg->T(1);
    qftReg->T(1);
    qftReg->T(1);
    qftReg->H(1);
    REQUIRE_THAT(qftReg, HasProbability(0, 8, 0x01));
}

TEST_CASE_METHOD(QInterfaceTestFixture, "test_sh")
{
    qftReg->SH(0);
    REQUIRE_FLOAT(qftReg->Prob(0), 0.5);
    qftReg->HIS(0);
    qftReg->HIS(1);
    REQUIRE_FLOAT(qftReg->Prob(0), 0);
    REQUIRE_FLOAT(qftReg->Prob(1), 0.5);
}

TEST_CASE_METHOD(QInterfaceTestFixture, "test_it")
{
    qftReg->SetReg(0, 8, 0x02);
    REQUIRE_THAT(qftReg, HasProbability(0, 8, 0x02));
    qftReg->T(0);
    qftReg->IT(0);
    qftReg->IT(1);
    qftReg->T(1);
    REQUIRE_THAT(qftReg, HasProbability(0, 8, 0x02));
}

TEST_CASE_METHOD(QInterfaceTestFixture, "test_cs")
{
    qftReg->SetReg(0, 8, 0x12);
    REQUIRE_THAT(qftReg, HasProbability(0, 8, 0x12));
    qftReg->H(0);
    qftReg->CS(4, 0);
    qftReg->CS(4, 0);
    qftReg->H(0);
    qftReg->H(1);
    qftReg->CS(4, 1);
    qftReg->CS(4, 1);
    qftReg->H(1);
    REQUIRE_THAT(qftReg, HasProbability(0, 8, 0x11));

    qftReg->SetReg(0, 8, 0x01);
    REQUIRE_THAT(qftReg, HasProbability(0, 8, 0x01));
    qftReg->H(0);
    qftReg->CS(4, 0);
    qftReg->H(0);
    qftReg->H(0);
    qftReg->CS(4, 0);
    qftReg->CS(4, 0);
    qftReg->CS(4, 0);
    qftReg->H(0);
    REQUIRE_THAT(qftReg, HasProbability(0, 8, 0x01));

    qftReg->SetPermutation(2);
    qftReg->H(0);
    qftReg->CS(1, 0);
    REQUIRE_FLOAT(qftReg->Prob(0), 0.5);

    qftReg->SetPermutation(2);
    qftReg->H(0);
    qftReg->CS(1, 0);
    qftReg->CIS(1, 0);
    qftReg->H(0);
    REQUIRE_THAT(qftReg, HasProbability(2));
}

TEST_CASE_METHOD(QInterfaceTestFixture, "test_cis")
{
    qftReg->SetReg(0, 8, 0x12);
    REQUIRE_THAT(qftReg, HasProbability(0, 8, 0x12));
    qftReg->CS(4, 0);
    qftReg->CIS(4, 0);
    qftReg->CIS(4, 1);
    qftReg->CS(4, 1);
    REQUIRE_THAT(qftReg, HasProbability(0, 8, 0x12));

    qftReg->SetReg(0, 8, 0x11);
    REQUIRE_THAT(qftReg, HasProbability(0, 8, 0x11));
    qftReg->H(0);
    qftReg->CIS(4, 0);
    qftReg->H(0);
    qftReg->H(0);
    qftReg->CIS(4, 0);
    qftReg->CIS(4, 0);
    qftReg->CIS(4, 0);
    qftReg->H(0);
    REQUIRE_THAT(qftReg, HasProbability(0, 8, 0x11));
}

TEST_CASE_METHOD(QInterfaceTestFixture, "test_ct")
{
    qftReg->SetReg(0, 8, 0x12);
    REQUIRE_THAT(qftReg, HasProbability(0, 8, 0x12));
    qftReg->H(0);
    qftReg->CT(4, 0);
    qftReg->CT(4, 0);
    qftReg->CT(4, 0);
    qftReg->CT(4, 0);
    qftReg->H(0);
    qftReg->H(1);
    qftReg->CT(4, 1);
    qftReg->CT(4, 1);
    qftReg->CT(4, 1);
    qftReg->CT(4, 1);
    qftReg->H(1);
    REQUIRE_THAT(qftReg, HasProbability(0, 8, 0x11));
}

TEST_CASE_METHOD(QInterfaceTestFixture, "test_cit")
{
    qftReg->SetReg(0, 8, 0x12);
    REQUIRE_THAT(qftReg, HasProbability(0, 8, 0x12));
    qftReg->CT(4, 0);
    qftReg->CIT(4, 0);
    qftReg->CIT(4, 1);
    qftReg->CT(4, 1);
    REQUIRE_THAT(qftReg, HasProbability(0, 8, 0x12));
}

TEST_CASE_METHOD(QInterfaceTestFixture, "test_x")
{
    qftReg->SetPermutation(0xF0001);
    REQUIRE_THAT(qftReg, HasProbability(0, 20, 0xF0001));
    qftReg->X(19);
    REQUIRE_THAT(qftReg, HasProbability(0, 20, 0x70001));
    qftReg->X(19);
    REQUIRE_THAT(qftReg, HasProbability(0, 20, 0xF0001));
    qftReg->H(19);
    qftReg->X(19);
    qftReg->H(19);
    REQUIRE_THAT(qftReg, HasProbability(0, 20, 0xF0001));
}

TEST_CASE_METHOD(QInterfaceTestFixture, "test_xmask")
{
    qftReg->SetPermutation(0x80001);
    REQUIRE_THAT(qftReg, HasProbability(0, 20, 0x80001));
    qftReg->XMask(pow2Ocl(18) | pow2Ocl(19));
    REQUIRE_THAT(qftReg, HasProbability(0, 20, 0x40001));
}

TEST_CASE_METHOD(QInterfaceTestFixture, "test_ymask")
{
    qftReg->SetPermutation(0x80001);
    REQUIRE_THAT(qftReg, HasProbability(0, 20, 0x80001));
    qftReg->YMask(pow2Ocl(18) | pow2Ocl(19));
    REQUIRE_THAT(qftReg, HasProbability(0, 20, 0x40001));
}

TEST_CASE_METHOD(QInterfaceTestFixture, "test_zmask")
{
    qftReg->SetPermutation(0x80001);
    REQUIRE_THAT(qftReg, HasProbability(0, 20, 0x80001));
    qftReg->H(18, 2);
    qftReg->ZMask(pow2Ocl(18) | pow2Ocl(19));
    qftReg->H(18, 2);
    REQUIRE_THAT(qftReg, HasProbability(0, 20, 0x40001));
    qftReg->H(18, 2);
    qftReg->ZMask(pow2Ocl(0) | pow2Ocl(18) | pow2Ocl(19));
    qftReg->H(18, 2);
    REQUIRE_THAT(qftReg, HasProbability(0, 20, 0x80001));
}

TEST_CASE_METHOD(QInterfaceTestFixture, "test_approxcompare")
{
    qftReg = CreateQuantumInterface({ testEngineType, testSubEngineType, testSubSubEngineType }, 3U, 0, rng, ONE_CMPLX,
        enable_normalization, true, false, device_id, !disable_hardware_rng, sparse, REAL1_DEFAULT_ARG, devList, 10);
    QInterfacePtr qftReg2 = CreateQuantumInterface({ testEngineType, testSubEngineType, testSubSubEngineType }, 3U, 0,
        rng, ONE_CMPLX, enable_normalization, true, false, device_id, !disable_hardware_rng, sparse, REAL1_DEFAULT_ARG,
        devList, 10);

    qftReg->X(0);
    qftReg->H(0);
    qftReg->CNOT(0, 1);
    qftReg2->X(0);
    qftReg2->H(0);
    qftReg2->CNOT(0, 1);
    REQUIRE(qftReg->ApproxCompare(qftReg2));
    REQUIRE_FLOAT(qftReg->SumSqrDiff(qftReg2), 0U);
    qftReg2->H(2);
    REQUIRE(!qftReg->ApproxCompare(qftReg2));
    REQUIRE(qftReg->SumSqrDiff(qftReg2) > (ONE_R1 / 10));

    qftReg->SetPermutation(0);
    qftReg2->SetPermutation(0);
    qftReg->H(0, 2);
    qftReg->CCNOT(0, 1, 2);
    qftReg->CCNOT(0, 1, 2);
    qftReg->H(0, 2);
    REQUIRE(qftReg->ApproxCompare(qftReg2));

    qftReg->SetPermutation(1);
    qftReg2->SetPermutation(2);
    REQUIRE(!qftReg->ApproxCompare(qftReg2));
}

TEST_CASE_METHOD(QInterfaceTestFixture, "test_phaseparity")
{
    qftReg->SetPermutation(0x40001);
    REQUIRE_THAT(qftReg, HasProbability(0, 20, 0x40001));
    qftReg->H(18, 2);
    qftReg->PhaseParity((real1_f)(PI_R1 / 2), pow2Ocl(0) | pow2Ocl(18) | pow2Ocl(19));
    qftReg->PhaseParity((real1_f)(PI_R1 / 2), pow2Ocl(0) | pow2Ocl(18) | pow2Ocl(19));
    qftReg->H(18, 2);
    REQUIRE_THAT(qftReg, HasProbability(0, 20, 0x80001));
    qftReg->H(18, 2);
    qftReg->PhaseParity((real1_f)(PI_R1 / 2), pow2Ocl(0) | pow2Ocl(18) | pow2Ocl(19));
    qftReg->PhaseParity((real1_f)(PI_R1 / 2), pow2Ocl(18) | pow2Ocl(19));
    qftReg->H(18, 2);
    REQUIRE_THAT(qftReg, HasProbability(0, 20, 0x80001));
}

TEST_CASE_METHOD(QInterfaceTestFixture, "test_sqrtx")
{
    qftReg->SetPermutation(0x80001);
    REQUIRE_THAT(qftReg, HasProbability(0, 20, 0x80001));
    qftReg->SqrtX(19);
    qftReg->SqrtX(19);
    REQUIRE_THAT(qftReg, HasProbability(0, 20, 1));
    qftReg->SqrtX(19);
    qftReg->SqrtX(19);
    REQUIRE_THAT(qftReg, HasProbability(0, 20, 0x80001));

    qftReg->SqrtX(19);
    qftReg->ISqrtX(19);
    REQUIRE_THAT(qftReg, HasProbability(0, 20, 0x80001));

    qftReg->ISqrtX(19);
    qftReg->ISqrtX(19);
    REQUIRE_THAT(qftReg, HasProbability(0, 20, 1));
    qftReg->ISqrtX(19);
    qftReg->ISqrtX(19);
    REQUIRE_THAT(qftReg, HasProbability(0, 20, 0x80001));
}

TEST_CASE_METHOD(QInterfaceTestFixture, "test_y")
{
    qftReg->SetReg(0, 8, 0x03);
    REQUIRE_THAT(qftReg, HasProbability(0, 8, 0x03));
    qftReg->Y(1);
    REQUIRE_THAT(qftReg, HasProbability(0, 8, 0x01));

    qftReg->SetReg(0, 8, 0);
    REQUIRE_THAT(qftReg, HasProbability(0, 8, 0x00));
    qftReg->H(1);
    qftReg->Y(1);
    qftReg->H(1);
    REQUIRE_THAT(qftReg, HasProbability(0, 8, 0x02));
}

TEST_CASE_METHOD(QInterfaceTestFixture, "test_sqrty")
{
    qftReg->SetReg(0, 8, 0x03);
    REQUIRE_THAT(qftReg, HasProbability(0, 8, 0x03));
    qftReg->SqrtY(1);
    qftReg->SqrtY(1);
    REQUIRE_THAT(qftReg, HasProbability(0, 8, 0x01));

    qftReg->SetReg(0, 8, 0);
    REQUIRE_THAT(qftReg, HasProbability(0, 8, 0x00));
    qftReg->SqrtH(1);
    qftReg->SqrtH(1);
    qftReg->SqrtY(1);
    qftReg->SqrtY(1);
    qftReg->SqrtH(1);
    qftReg->SqrtH(1);
    REQUIRE_THAT(qftReg, HasProbability(0, 8, 0x02));

    qftReg->SqrtY(1);
    qftReg->ISqrtY(1);
    REQUIRE_THAT(qftReg, HasProbability(0, 8, 0x02));

    qftReg->SqrtH(1);
    qftReg->SqrtH(1);
    qftReg->SqrtY(1);
    qftReg->SqrtY(1);
    qftReg->SqrtH(1);
    qftReg->SqrtH(1);
    REQUIRE_THAT(qftReg, HasProbability(0, 8, 0x00));
}

TEST_CASE_METHOD(QInterfaceTestFixture, "test_z")
{
    qftReg->SetReg(0, 8, 0x02);
    REQUIRE_THAT(qftReg, HasProbability(0, 8, 0x02));
    qftReg->H(0);
    qftReg->Z(0);
    qftReg->H(0);
    qftReg->H(1);
    qftReg->Z(1);
    qftReg->H(1);
    REQUIRE_THAT(qftReg, HasProbability(0, 8, 0x01));
}

TEST_CASE_METHOD(QInterfaceTestFixture, "test_cy")
{
    qftReg->SetReg(0, 8, 0x35);
    REQUIRE_THAT(qftReg, HasProbability(0, 8, 0x35));
    qftReg->CY(4, 0);
    qftReg->CY(5, 1);
    qftReg->CY(6, 2);
    qftReg->CY(7, 3);
    REQUIRE_THAT(qftReg, HasProbability(0, 8, 0x36));

    qftReg->SetReg(0, 8, 0x10);
    REQUIRE_THAT(qftReg, HasProbability(0, 8, 0x10));
    qftReg->H(0);
    qftReg->CY(4, 0);
    qftReg->H(0);
    REQUIRE_THAT(qftReg, HasProbability(0, 8, 0x11));
}

TEST_CASE_METHOD(QInterfaceTestFixture, "test_ccy")
{
    const std::vector<bitLenInt> controls{ 0, 1 };

    qftReg->SetPermutation(0x03);
    qftReg->H(0, 3);
    qftReg->CCY(0, 1, 2);
    qftReg->MCPhase(controls, I_CMPLX, -I_CMPLX, 2);
    qftReg->H(2);
    qftReg->MCPhase(controls, ONE_CMPLX, -ONE_CMPLX, 2);
    qftReg->H(0, 2);
    REQUIRE_THAT(qftReg, HasProbability(0x03));
}

TEST_CASE_METHOD(QInterfaceTestFixture, "test_cz")
{
    qftReg->SetReg(0, 8, 0x35);
    REQUIRE_THAT(qftReg, HasProbability(0, 8, 0x35));
    qftReg->H(0, 4);
    qftReg->CZ(4, 0);
    qftReg->CZ(5, 1);
    qftReg->CZ(6, 2);
    qftReg->CZ(7, 3);
    qftReg->H(0, 4);
    REQUIRE_THAT(qftReg, HasProbability(0, 8, 0x36));

    qftReg->SetPermutation(0x03);
    qftReg->H(0);
    qftReg->CZ(0, 1);
    qftReg->CZ(0, 1);
    qftReg->H(0);
    REQUIRE_THAT(qftReg, HasProbability(0, 8, 0x03));
}

TEST_CASE_METHOD(QInterfaceTestFixture, "test_anticz")
{
    qftReg->SetReg(0, 8, 0x35);
    REQUIRE_THAT(qftReg, HasProbability(0, 8, 0x35));
    qftReg->H(0, 4);
    qftReg->X(4, 4);
    qftReg->AntiCZ(4, 0);
    qftReg->AntiCZ(5, 1);
    qftReg->AntiCZ(6, 2);
    qftReg->AntiCZ(7, 3);
    qftReg->X(4, 4);
    qftReg->H(0, 4);
    REQUIRE_THAT(qftReg, HasProbability(0, 8, 0x36));

    qftReg->SetPermutation(0x03);
    qftReg->H(0);
    qftReg->X(0);
    qftReg->AntiCZ(0, 1);
    qftReg->AntiCZ(0, 1);
    qftReg->X(0);
    qftReg->H(0);
    REQUIRE_THAT(qftReg, HasProbability(0, 8, 0x03));
}

TEST_CASE_METHOD(QInterfaceTestFixture, "test_ch")
{
    qftReg->SetReg(0, 8, 0x35);
    REQUIRE_THAT(qftReg, HasProbability(0, 8, 0x35));
    qftReg->CH(4, 0);
    qftReg->CH(5, 1);
    qftReg->CH(6, 2);
    qftReg->CH(7, 3);
    for (bitLenInt i = 0; i < 4; i++) {
        qftReg->Z(i);
    }
    qftReg->H(0, 2);
    REQUIRE_THAT(qftReg, HasProbability(0, 8, 0x36));
}

TEST_CASE_METHOD(QInterfaceTestFixture, "test_rt")
{
    qftReg->SetReg(0, 8, 0x02);
    REQUIRE_THAT(qftReg, HasProbability(0, 8, 0x02));
    qftReg->H(0);
    qftReg->RT(M_PI, 0);
    qftReg->RT(M_PI, 0);
    qftReg->H(0);
    qftReg->H(1);
    qftReg->RT(M_PI, 1);
    qftReg->RT(M_PI, 1);
    qftReg->H(1);
    REQUIRE_THAT(qftReg, HasProbability(0, 8, 0x01));
}

TEST_CASE_METHOD(QInterfaceTestFixture, "test_rx")
{
    qftReg->SetReg(0, 8, 0x02);
    REQUIRE_THAT(qftReg, HasProbability(0, 8, 0x02));
    qftReg->RX(M_PI, 0);
    qftReg->RX(M_PI, 1);
    REQUIRE_THAT(qftReg, HasProbability(0, 8, 0x01));
}

TEST_CASE_METHOD(QInterfaceTestFixture, "test_ry")
{
    qftReg->SetReg(0, 8, 0x02);
    REQUIRE_THAT(qftReg, HasProbability(0, 8, 0x02));
    qftReg->RY(M_PI, 0);
    qftReg->RY(M_PI, 1);
    REQUIRE_THAT(qftReg, HasProbability(0, 8, 0x01));
}

TEST_CASE_METHOD(QInterfaceTestFixture, "test_ry_continuous")
{
    qftReg->SetReg(0, 8, 0x02);
    REQUIRE_THAT(qftReg, HasProbability(0, 8, 0x02));
    for (int step = 0; step < 60; step++) {
        qftReg->RY(M_PI / 60, 0);
        qftReg->RY(M_PI / 60, 1);
    }
    REQUIRE_THAT(qftReg, HasProbability(0, 8, 0x01));
}

TEST_CASE_METHOD(QInterfaceTestFixture, "test_rz")
{
    qftReg->SetReg(0, 8, 1);
    REQUIRE_THAT(qftReg, HasProbability(0, 8, 0x01));
    qftReg->H(1, 2);
    qftReg->RZ(M_PI, 1);
    qftReg->H(1, 2);
    REQUIRE_THAT(qftReg, HasProbability(0, 8, 0x03));
}

TEST_CASE_METHOD(QInterfaceTestFixture, "test_uniform_cry")
{
    std::vector<bitLenInt> controls{ 4, 5 };
    real1 angles[4] = { PI_R1, PI_R1, ZERO_R1, ZERO_R1 };

    qftReg->SetReg(0, 8, 0x02);
    REQUIRE_THAT(qftReg, HasProbability(0, 8, 0x02));
    qftReg->UniformlyControlledRY(std::vector<bitLenInt>(), 0, angles);
    qftReg->UniformlyControlledRY(std::vector<bitLenInt>(), 1, angles);
    REQUIRE_THAT(qftReg, HasProbability(0, 8, 0x01));

    qftReg->SetReg(0, 8, 0x02);
    REQUIRE_THAT(qftReg, HasProbability(0, 8, 0x02));
    qftReg->UniformlyControlledRY(controls, 0, angles);
    qftReg->UniformlyControlledRY(controls, 1, angles);
    REQUIRE_THAT(qftReg, HasProbability(0, 8, 0x01));

    qftReg->SetReg(0, 8, 0x12);
    REQUIRE_THAT(qftReg, HasProbability(0, 8, 0x12));
    qftReg->UniformlyControlledRY(controls, 0, angles);
    qftReg->UniformlyControlledRY(controls, 1, angles);
    REQUIRE_THAT(qftReg, HasProbability(0, 8, 0x11));

    qftReg->SetReg(0, 8, 0x22);
    REQUIRE_THAT(qftReg, HasProbability(0, 8, 0x22));
    qftReg->UniformlyControlledRY(controls, 0, angles);
    qftReg->UniformlyControlledRY(controls, 1, angles);
    REQUIRE_THAT(qftReg, HasProbability(0, 8, 0x22));

    controls[0] = 5;
    controls[1] = 4;

    qftReg->SetReg(0, 8, 0x22);
    REQUIRE_THAT(qftReg, HasProbability(0, 8, 0x22));
    qftReg->UniformlyControlledRY(controls, 0, angles);
    qftReg->UniformlyControlledRY(controls, 1, angles);
    REQUIRE_THAT(qftReg, HasProbability(0, 8, 0x21));

    controls[0] = 4;
    controls[1] = 5;

    qftReg->SetReg(0, 8, 0x02);
    REQUIRE_THAT(qftReg, HasProbability(0, 8, 0x02));
    qftReg->H(4);
    qftReg->UniformlyControlledRY(controls, 0, angles);
    qftReg->UniformlyControlledRY(controls, 1, angles);
    qftReg->H(4);
    REQUIRE_THAT(qftReg, HasProbability(0, 8, 0x01));

    qftReg->SetReg(0, 8, 0x02);
    QInterfacePtr qftReg2 = qftReg->Clone();
    REQUIRE_THAT(qftReg, HasProbability(0, 8, 0x02));
    REQUIRE_THAT(qftReg2, HasProbability(0, 8, 0x02));

    if (!QINTERFACE_RESTRICTED) {
        qftReg->UniformlyControlledRY(controls, 0, angles);
        qftReg2->QInterface::UniformlyControlledRY(controls, 0, angles);

        REQUIRE(qftReg->ApproxCompare(qftReg2));
    }
}

TEST_CASE_METHOD(QInterfaceTestFixture, "test_uniform_crz")
{
    std::vector<bitLenInt> controls{ 4, 5 };
    real1 angles[4] = { PI_R1, PI_R1, ZERO_R1, ZERO_R1 };

    qftReg->SetReg(0, 8, 0x01);
    REQUIRE_THAT(qftReg, HasProbability(0, 8, 0x01));
    qftReg->H(1, 2);
    qftReg->UniformlyControlledRZ(std::vector<bitLenInt>(), 1, angles);
    qftReg->H(1, 2);
    REQUIRE_THAT(qftReg, HasProbability(0, 8, 0x03));

    qftReg->SetReg(0, 8, 0x01);
    REQUIRE_THAT(qftReg, HasProbability(0, 8, 0x01));
    qftReg->H(1, 2);
    qftReg->UniformlyControlledRZ(controls, 1, angles);
    qftReg->H(1, 2);
    REQUIRE_THAT(qftReg, HasProbability(0, 8, 0x03));

    qftReg->SetReg(0, 8, 0x11);
    REQUIRE_THAT(qftReg, HasProbability(0, 8, 0x11));
    qftReg->H(1, 2);
    qftReg->UniformlyControlledRZ(controls, 1, angles);
    qftReg->H(1, 2);
    REQUIRE_THAT(qftReg, HasProbability(0, 8, 0x13));

    qftReg->SetReg(0, 8, 0x21);
    REQUIRE_THAT(qftReg, HasProbability(0, 8, 0x21));
    qftReg->H(1, 2);
    qftReg->UniformlyControlledRZ(controls, 1, angles);
    qftReg->H(1, 2);
    REQUIRE_THAT(qftReg, HasProbability(0, 8, 0x21));

    controls[0] = 5;
    controls[1] = 4;

    qftReg->SetReg(0, 8, 0x21);
    REQUIRE_THAT(qftReg, HasProbability(0, 8, 0x21));
    qftReg->H(1, 2);
    qftReg->UniformlyControlledRZ(controls, 1, angles);
    qftReg->H(1, 2);
    REQUIRE_THAT(qftReg, HasProbability(0, 8, 0x23));

    controls[0] = 4;
    controls[1] = 5;

    qftReg->SetReg(0, 8, 0x01);
    REQUIRE_THAT(qftReg, HasProbability(0, 8, 0x01));
    qftReg->H(4);
    qftReg->H(1, 2);
    qftReg->UniformlyControlledRZ(controls, 1, angles);
    qftReg->H(1, 2);
    qftReg->H(4);
    REQUIRE_THAT(qftReg, HasProbability(0, 8, 0x03));
}

TEST_CASE_METHOD(QInterfaceTestFixture, "test_uniform_c_single")
{
    std::vector<bitLenInt> controls{ 4, 5 };
    real1 angles[4] = { PI_R1, PI_R1, ZERO_R1, ZERO_R1 };
    complex pauliRYs[16];

    real1 cosine, sine;
    for (bitCapIntOcl i = 0; i < 4; i++) {
        cosine = (real1)cos(angles[i] / 2);
        sine = (real1)sin(angles[i] / 2);

        pauliRYs[0 + 4 * i] = complex(cosine, ZERO_R1);
        pauliRYs[1 + 4 * i] = complex(-sine, ZERO_R1);
        pauliRYs[2 + 4 * i] = complex(sine, ZERO_R1);
        pauliRYs[3 + 4 * i] = complex(cosine, ZERO_R1);
    }

    qftReg->SetReg(0, 8, 0x02);
    REQUIRE_THAT(qftReg, HasProbability(0, 8, 0x02));
    qftReg->UniformlyControlledSingleBit(std::vector<bitLenInt>(), 0, pauliRYs);
    qftReg->UniformlyControlledSingleBit(std::vector<bitLenInt>(), 1, pauliRYs);
    REQUIRE_THAT(qftReg, HasProbability(0, 8, 0x01));

    qftReg->SetReg(0, 8, 0x02);
    REQUIRE_THAT(qftReg, HasProbability(0, 8, 0x02));
    qftReg->UniformlyControlledSingleBit(controls, 0, pauliRYs);
    qftReg->UniformlyControlledSingleBit(controls, 1, pauliRYs);
    REQUIRE_THAT(qftReg, HasProbability(0, 8, 0x01));

    qftReg->SetReg(0, 8, 0x12);
    REQUIRE_THAT(qftReg, HasProbability(0, 8, 0x12));
    qftReg->UniformlyControlledSingleBit(controls, 0, pauliRYs);
    qftReg->UniformlyControlledSingleBit(controls, 1, pauliRYs);
    REQUIRE_THAT(qftReg, HasProbability(0, 8, 0x11));

    qftReg->SetReg(0, 8, 0x22);
    REQUIRE_THAT(qftReg, HasProbability(0, 8, 0x22));
    qftReg->UniformlyControlledSingleBit(controls, 0, pauliRYs);
    qftReg->UniformlyControlledSingleBit(controls, 1, pauliRYs);
    REQUIRE_THAT(qftReg, HasProbability(0, 8, 0x22));

    qftReg->SetReg(0, 8, 0x22);
    REQUIRE_THAT(qftReg, HasProbability(0, 8, 0x22));
    qftReg->H(4);
    qftReg->UniformlyControlledSingleBit(controls, 0, pauliRYs);
    qftReg->UniformlyControlledSingleBit(controls, 1, pauliRYs);
    qftReg->H(4);
    REQUIRE_THAT(qftReg, HasProbability(0, 8, 0x22));

    controls[0] = 5;
    controls[1] = 4;

    qftReg->SetReg(0, 8, 0x22);
    REQUIRE_THAT(qftReg, HasProbability(0, 8, 0x22));
    qftReg->UniformlyControlledSingleBit(controls, 0, pauliRYs);
    qftReg->UniformlyControlledSingleBit(controls, 1, pauliRYs);
    REQUIRE_THAT(qftReg, HasProbability(0, 8, 0x21));

    controls[0] = 4;
    controls[1] = 5;

    qftReg->SetReg(0, 8, 0x02);
    REQUIRE_THAT(qftReg, HasProbability(0, 8, 0x02));
    qftReg->H(4);
    qftReg->UniformlyControlledSingleBit(controls, 0, pauliRYs);
    qftReg->UniformlyControlledSingleBit(controls, 1, pauliRYs);
    qftReg->H(4);
    REQUIRE_THAT(qftReg, HasProbability(0, 8, 0x01));

    qftReg->SetReg(0, 8, 0x02);
    QInterfacePtr qftReg2 = qftReg->Clone();
    REQUIRE_THAT(qftReg, HasProbability(0, 8, 0x02));
    REQUIRE_THAT(qftReg2, HasProbability(0, 8, 0x02));

    if (!QINTERFACE_RESTRICTED) {
        qftReg->UniformlyControlledSingleBit(controls, 0, pauliRYs);
        qftReg2->QInterface::UniformlyControlledSingleBit(controls, 0, pauliRYs);

        REQUIRE(qftReg->ApproxCompare(qftReg2));

        qftReg->SetReg(0, 8, 0x02);
        qftReg2 = qftReg->Clone();
        REQUIRE_THAT(qftReg, HasProbability(0, 8, 0x02));
        REQUIRE_THAT(qftReg2, HasProbability(0, 8, 0x02));

        qftReg->UniformlyControlledSingleBit(controls, 0, pauliRYs);
        qftReg2->QInterface::UniformlyControlledSingleBit(controls, 0, pauliRYs, std::vector<bitCapInt>(), 0);

        REQUIRE(qftReg->ApproxCompare(qftReg2));
    }
}

TEST_CASE_METHOD(QInterfaceTestFixture, "test_ai")
{
    real1_f azimuth = (real1_f)(0.9f * PI_R1);
    real1_f inclination = (real1_f)(0.7f * PI_R1);

    real1_f probZ = (ONE_R1_F / 2) - cos(inclination) / 2;
    real1_f probX = (ONE_R1_F / 2) - sin(inclination) * cos(azimuth) / 2;
    real1_f probY = (ONE_R1_F / 2) - sin(inclination) * sin(azimuth) / 2;

    qftReg->SetPermutation(0);
    qftReg->AI(0, azimuth, inclination);
    real1_f testZ = qftReg->Prob(0);
    qftReg->H(0);
    real1_f testX = qftReg->Prob(0);
    qftReg->S(0);
    qftReg->H(0);
    real1_f testY = qftReg->Prob(0);
    qftReg->H(0);
    qftReg->IS(0);
    qftReg->H(0);

    REQUIRE_FLOAT(probZ, testZ);
    REQUIRE_FLOAT(probX, testX);
    REQUIRE_FLOAT(probY, testY);

    qftReg->IAI(0, azimuth, inclination);
    REQUIRE_THAT(qftReg, HasProbability(0, 8, 0x00));
}

TEST_CASE_METHOD(QInterfaceTestFixture, "test_cai")
{
    real1_f azimuth = (real1_f)(0.9f * PI_R1);
    real1_f inclination = (real1_f)(0.7f * PI_R1);

    real1_f probZ = (ONE_R1_F / 2) - cos(inclination) / 2;
    real1_f probX = (ONE_R1_F / 2) - sin(inclination) * cos(azimuth) / 2;
    real1_f probY = (ONE_R1_F / 2) - sin(inclination) * sin(azimuth) / 2;

    qftReg->SetPermutation(0x02);
    qftReg->CAI(1, 0, azimuth, inclination);
    real1_f testZ = qftReg->CProb(1, 0);
    qftReg->CH(1, 0);
    real1_f testX = qftReg->CProb(1, 0);
    qftReg->CS(1, 0);
    qftReg->CH(1, 0);
    real1_f testY = qftReg->CProb(1, 0);
    qftReg->CIS(1, 0);
    qftReg->CH(1, 0);

    REQUIRE_FLOAT(probZ, testZ);
    REQUIRE_FLOAT(probX, testX);
    REQUIRE_FLOAT(probY, testY);

    qftReg->CIAI(1, 0, azimuth, inclination);
    REQUIRE_THAT(qftReg, HasProbability(0, 8, 0x02));
}

#if ENABLE_ROT_API
TEST_CASE_METHOD(QInterfaceTestFixture, "test_crt")
{
    qftReg->SetReg(0, 8, 0x35);
    REQUIRE_THAT(qftReg, HasProbability(0, 8, 0x35));
    qftReg->H(0, 4);
    qftReg->CRT(M_PI, 4, 0);
    qftReg->CRT(M_PI, 4, 0);
    qftReg->CRT(M_PI, 5, 1);
    qftReg->CRT(M_PI, 5, 1);
    qftReg->CRT(M_PI, 6, 2);
    qftReg->CRT(M_PI, 6, 2);
    qftReg->CRT(M_PI, 7, 3);
    qftReg->CRT(M_PI, 7, 3);
    qftReg->H(0, 4);
    REQUIRE_THAT(qftReg, HasProbability(0, 8, 0x36));
}

TEST_CASE_METHOD(QInterfaceTestFixture, "test_crtdyad")
{
    qftReg->SetReg(0, 8, 0x35);
    REQUIRE_THAT(qftReg, HasProbability(0, 8, 0x35));
    qftReg->H(0, 4);
    qftReg->CRTDyad(1, 1, 4, 0);
    qftReg->CRTDyad(1, 1, 4, 0);
    qftReg->CRTDyad(1, 1, 5, 1);
    qftReg->CRTDyad(1, 1, 5, 1);
    qftReg->CRTDyad(1, 1, 6, 2);
    qftReg->CRTDyad(1, 1, 6, 2);
    qftReg->CRTDyad(1, 1, 7, 3);
    qftReg->CRTDyad(1, 1, 7, 3);
    qftReg->H(0, 4);
    REQUIRE_THAT(qftReg, HasProbability(0, 8, 0x36));
}

TEST_CASE_METHOD(QInterfaceTestFixture, "test_rxdyad")
{
    qftReg->SetReg(0, 8, 0x02);
    REQUIRE_THAT(qftReg, HasProbability(0, 8, 0x02));
    qftReg->RXDyad(1, 1, 0);
    qftReg->RXDyad(1, 1, 1);
    REQUIRE_THAT(qftReg, HasProbability(0, 8, 0x01));
}

TEST_CASE_METHOD(QInterfaceTestFixture, "test_crx")
{
    qftReg->SetReg(0, 8, 0x35);
    REQUIRE_THAT(qftReg, HasProbability(0, 8, 0x35));
    qftReg->CRX(M_PI, 4, 0);
    qftReg->CRX(M_PI, 5, 1);
    qftReg->CRX(M_PI, 6, 2);
    qftReg->CRX(M_PI, 7, 3);
    REQUIRE_THAT(qftReg, HasProbability(0, 8, 0x36));
}

TEST_CASE_METHOD(QInterfaceTestFixture, "test_crxdyad")
{
    qftReg->SetReg(0, 8, 0x35);
    REQUIRE_THAT(qftReg, HasProbability(0, 8, 0x35));
    qftReg->CRXDyad(1, 1, 4, 0);
    qftReg->CRXDyad(1, 1, 5, 1);
    qftReg->CRXDyad(1, 1, 6, 2);
    qftReg->CRXDyad(1, 1, 7, 3);
    REQUIRE_THAT(qftReg, HasProbability(0, 8, 0x36));
}

TEST_CASE_METHOD(QInterfaceTestFixture, "test_rydyad")
{
    qftReg->SetReg(0, 8, 0x02);
    REQUIRE_THAT(qftReg, HasProbability(0, 8, 0x02));
    qftReg->RYDyad(1, 1, 0);
    qftReg->RYDyad(1, 1, 1);
    REQUIRE_THAT(qftReg, HasProbability(0, 8, 0x01));
}

TEST_CASE_METHOD(QInterfaceTestFixture, "test_cry")
{
    qftReg->SetReg(0, 8, 0x35);
    REQUIRE_THAT(qftReg, HasProbability(0, 8, 0x35));
    qftReg->CRY(M_PI, 4, 0);
    qftReg->CRY(M_PI, 5, 1);
    qftReg->CRY(M_PI, 6, 2);
    qftReg->CRY(M_PI, 7, 3);
    REQUIRE_THAT(qftReg, HasProbability(0, 8, 0x36));
}

TEST_CASE_METHOD(QInterfaceTestFixture, "test_crydyad")
{
    qftReg->SetReg(0, 8, 0x35);
    REQUIRE_THAT(qftReg, HasProbability(0, 8, 0x35));
    qftReg->CRYDyad(1, 1, 4, 0);
    qftReg->CRYDyad(1, 1, 5, 1);
    qftReg->CRYDyad(1, 1, 6, 2);
    qftReg->CRYDyad(1, 1, 7, 3);
    REQUIRE_THAT(qftReg, HasProbability(0, 8, 0x36));
}

TEST_CASE_METHOD(QInterfaceTestFixture, "test_rzdyad")
{
    qftReg->SetReg(0, 8, 1);
    REQUIRE_THAT(qftReg, HasProbability(0, 8, 0x01));
    qftReg->H(0, 2);
    qftReg->RZDyad(1, 1, 1);
    qftReg->H(0, 2);
    REQUIRE_THAT(qftReg, HasProbability(0, 8, 0x03));
}

TEST_CASE_METHOD(QInterfaceTestFixture, "test_crz")
{
    qftReg->SetReg(0, 8, 0x35);
    REQUIRE_THAT(qftReg, HasProbability(0, 8, 0x35));
    qftReg->H(0, 4);
    qftReg->CRZ(M_PI, 4, 0);
    qftReg->CRZ(M_PI, 5, 1);
    qftReg->CRZ(M_PI, 6, 2);
    qftReg->CRZ(M_PI, 7, 3);
    qftReg->H(0, 4);
    REQUIRE_THAT(qftReg, HasProbability(0, 8, 0x36));
}

TEST_CASE_METHOD(QInterfaceTestFixture, "test_crzdyad")
{
    qftReg->SetReg(0, 8, 0x35);
    REQUIRE_THAT(qftReg, HasProbability(0, 8, 0x35));
    qftReg->H(0, 4);
    qftReg->CRZDyad(1, 1, 4, 0);
    qftReg->CRZDyad(1, 1, 5, 1);
    qftReg->CRZDyad(1, 1, 6, 2);
    qftReg->CRZDyad(1, 1, 7, 3);
    qftReg->H(0, 4);
    REQUIRE_THAT(qftReg, HasProbability(0, 8, 0x36));
}

TEST_CASE_METHOD(QInterfaceTestFixture, "test_expx")
{
    qftReg->SetPermutation(0x80001);
    qftReg->ExpX(2.0 * M_PI, 19);
    REQUIRE_THAT(qftReg, HasProbability(0, 20, 1));
    qftReg->ExpX(2.0 * M_PI, 19);
    REQUIRE_THAT(qftReg, HasProbability(0, 20, 0x80001));
}

TEST_CASE_METHOD(QInterfaceTestFixture, "test_exp")
{
    qftReg->SetPermutation(0x80001);
    qftReg->Exp(2.0 * M_PI, 19);
    REQUIRE_THAT(qftReg, HasProbability(0, 20, 0x80001));
}

TEST_CASE_METHOD(QInterfaceTestFixture, "test_expdyad")
{
    qftReg->SetPermutation(0x80001);
    qftReg->ExpDyad(4, 1, 19);
    qftReg->SetPermutation(0x80001);
}

TEST_CASE_METHOD(QInterfaceTestFixture, "test_expxdyad")
{
    qftReg->SetPermutation(0x80001);
    qftReg->ExpXDyad(4, 1, 19);
    REQUIRE_THAT(qftReg, HasProbability(0, 20, 1));
    qftReg->ExpXDyad(4, 1, 19);
    REQUIRE_THAT(qftReg, HasProbability(0, 20, 0x80001));
}

TEST_CASE_METHOD(QInterfaceTestFixture, "test_expy")
{
    qftReg->SetReg(0, 8, 0x03);
    REQUIRE_THAT(qftReg, HasProbability(0, 8, 0x03));
    qftReg->ExpY(2.0 * M_PI, 1);
    REQUIRE_THAT(qftReg, HasProbability(0, 8, 0x01));

    qftReg->SetReg(0, 8, 0);
    REQUIRE_THAT(qftReg, HasProbability(0, 8, 0x00));
    qftReg->H(1);
    qftReg->ExpY(2.0 * M_PI, 1);
    qftReg->H(1);
    REQUIRE_THAT(qftReg, HasProbability(0, 8, 0x02));
}

TEST_CASE_METHOD(QInterfaceTestFixture, "test_expydyad")
{
    qftReg->SetReg(0, 8, 0x03);
    REQUIRE_THAT(qftReg, HasProbability(0, 8, 0x03));
    qftReg->ExpYDyad(4, 1, 1);
    REQUIRE_THAT(qftReg, HasProbability(0, 8, 0x01));

    qftReg->SetReg(0, 8, 0);
    REQUIRE_THAT(qftReg, HasProbability(0, 8, 0x00));
    qftReg->H(1);
    qftReg->ExpYDyad(4, 1, 1);
    qftReg->H(1);
    REQUIRE_THAT(qftReg, HasProbability(0, 8, 0x02));
}

TEST_CASE_METHOD(QInterfaceTestFixture, "test_expz")
{
    qftReg->SetReg(0, 8, 0x02);
    REQUIRE_THAT(qftReg, HasProbability(0, 8, 0x02));
    qftReg->H(0);
    qftReg->ExpZ(2.0 * M_PI, 0);
    qftReg->H(0);
    qftReg->H(1);
    qftReg->ExpZ(2.0 * M_PI, 1);
    qftReg->H(1);
    REQUIRE_THAT(qftReg, HasProbability(0, 8, 0x01));
}

TEST_CASE_METHOD(QInterfaceTestFixture, "test_expzdyad")
{
    qftReg->SetReg(0, 8, 0x02);
    REQUIRE_THAT(qftReg, HasProbability(0, 8, 0x02));
    qftReg->H(0);
    qftReg->ExpZDyad(4, 1, 0);
    qftReg->H(0);
    qftReg->H(1);
    qftReg->ExpZDyad(4, 1, 1);
    qftReg->H(1);
    REQUIRE_THAT(qftReg, HasProbability(0, 8, 0x01));
}
#endif

TEST_CASE_METHOD(QInterfaceTestFixture, "test_x_reg")
{
    qftReg->SetPermutation(0x13);
    REQUIRE_THAT(qftReg, HasProbability(0, 8, 0x13));
    qftReg->X(1, 4);
    REQUIRE_THAT(qftReg, HasProbability(0, 8, 0x0d));
    qftReg->X(4, 1);
    REQUIRE_THAT(qftReg, HasProbability(0, 8, 0x1d));
}

#if ENABLE_REG_GATES
TEST_CASE_METHOD(QInterfaceTestFixture, "test_y_reg")
{
    qftReg->SetReg(0, 8, 0x13);
    REQUIRE_THAT(qftReg, HasProbability(0, 8, 0x13));
    qftReg->Y(1, 4);
    REQUIRE_THAT(qftReg, HasProbability(0, 8, 0x0d));

    qftReg->SetReg(0, 8, 0x02);
    REQUIRE_THAT(qftReg, HasProbability(0, 8, 0x02));
    qftReg->H(1, 2);
    qftReg->Y(1, 2);
    qftReg->H(1, 2);
    REQUIRE_THAT(qftReg, HasProbability(0, 8, 0x04));
}

TEST_CASE_METHOD(QInterfaceTestFixture, "test_z_reg")
{
    qftReg->SetReg(0, 8, 2);
    REQUIRE_THAT(qftReg, HasProbability(0, 8, 0x02));
    qftReg->H(1, 2);
    qftReg->Z(1, 2);
    qftReg->H(1, 2);
    REQUIRE_THAT(qftReg, HasProbability(0, 8, 0x04));
}

TEST_CASE_METHOD(QInterfaceTestFixture, "test_u_reg")
{
    qftReg->SetReg(0, 8, 2);
    REQUIRE_THAT(qftReg, HasProbability(0, 8, 0x02));
    qftReg->U(1, 2, M_PI / 2, 0, M_PI);
    qftReg->S(1, 2);
    qftReg->S(1, 2);
    qftReg->U2(1, 2, 0, M_PI);
    REQUIRE_THAT(qftReg, HasProbability(0, 8, 0x04));
}

TEST_CASE_METHOD(QInterfaceTestFixture, "test_s_reg")
{
    qftReg->SetReg(0, 8, 2);
    REQUIRE_THAT(qftReg, HasProbability(0, 8, 0x02));
    qftReg->H(1, 2);
    qftReg->S(1, 2);
    qftReg->S(1, 2);
    qftReg->H(1, 2);
    REQUIRE_THAT(qftReg, HasProbability(0, 8, 0x04));
}

TEST_CASE_METHOD(QInterfaceTestFixture, "test_is_reg")
{
    qftReg->SetReg(0, 8, 2);
    REQUIRE_THAT(qftReg, HasProbability(0, 8, 0x02));
    qftReg->S(1, 2);
    qftReg->IS(1, 2);
    REQUIRE_THAT(qftReg, HasProbability(0, 8, 0x02));
}

TEST_CASE_METHOD(QInterfaceTestFixture, "test_t_reg")
{
    qftReg->SetReg(0, 8, 2);
    REQUIRE_THAT(qftReg, HasProbability(0, 8, 0x02));
    qftReg->H(1, 2);
    qftReg->T(1, 2);
    qftReg->T(1, 2);
    qftReg->T(1, 2);
    qftReg->T(1, 2);
    qftReg->H(1, 2);
    REQUIRE_THAT(qftReg, HasProbability(0, 8, 0x04));
}

TEST_CASE_METHOD(QInterfaceTestFixture, "test_it_reg")
{
    qftReg->SetReg(0, 8, 2);
    REQUIRE_THAT(qftReg, HasProbability(0, 8, 0x02));
    qftReg->T(1, 2);
    qftReg->IT(1, 2);
    REQUIRE_THAT(qftReg, HasProbability(0, 8, 0x02));
}

TEST_CASE_METHOD(QInterfaceTestFixture, "test_cs_reg")
{
    qftReg->SetReg(0, 8, 0x12);
    REQUIRE_THAT(qftReg, HasProbability(0, 8, 0x12));
    qftReg->H(1, 2);
    qftReg->CS(4, 1, 2);
    qftReg->CS(4, 1, 2);
    qftReg->H(1, 2);
    REQUIRE_THAT(qftReg, HasProbability(0, 8, 0x10));
}

TEST_CASE_METHOD(QInterfaceTestFixture, "test_cis_reg")
{
    qftReg->SetReg(0, 8, 0x12);
    REQUIRE_THAT(qftReg, HasProbability(0, 8, 0x12));
    qftReg->CS(4, 1, 2);
    qftReg->CIS(4, 1, 2);
    REQUIRE_THAT(qftReg, HasProbability(0, 8, 0x12));
}

TEST_CASE_METHOD(QInterfaceTestFixture, "test_ct_reg")
{
    qftReg->SetReg(0, 8, 0x12);
    REQUIRE_THAT(qftReg, HasProbability(0, 8, 0x12));
    qftReg->H(1, 2);
    qftReg->CT(4, 1, 2);
    qftReg->CT(4, 1, 2);
    qftReg->CT(4, 1, 2);
    qftReg->CT(4, 1, 2);
    qftReg->H(1, 2);
    REQUIRE_THAT(qftReg, HasProbability(0, 8, 0x10));
}

TEST_CASE_METHOD(QInterfaceTestFixture, "test_cit_reg")
{
    qftReg->SetReg(0, 8, 0x12);
    REQUIRE_THAT(qftReg, HasProbability(0, 8, 0x12));
    qftReg->CT(4, 1, 2);
    qftReg->CIT(4, 1, 2);
    REQUIRE_THAT(qftReg, HasProbability(0, 8, 0x12));
}

TEST_CASE_METHOD(QInterfaceTestFixture, "test_sqrtx_reg")
{
    qftReg->SetPermutation(0x13);
    REQUIRE_THAT(qftReg, HasProbability(0, 8, 0x13));
    qftReg->SqrtX(1, 4);
    qftReg->SqrtX(1, 4);
    REQUIRE_THAT(qftReg, HasProbability(0, 8, 0x0d));
    qftReg->SqrtX(4, 1);
    qftReg->SqrtX(4, 1);
    REQUIRE_THAT(qftReg, HasProbability(0, 8, 0x1d));

    qftReg->SqrtX(0, 4);
    qftReg->ISqrtX(0, 4);
    REQUIRE_THAT(qftReg, HasProbability(0, 8, 0x1d));

    qftReg->ISqrtX(4, 1);
    qftReg->ISqrtX(4, 1);
    REQUIRE_THAT(qftReg, HasProbability(0, 8, 0x0d));
    qftReg->ISqrtX(1, 4);
    qftReg->ISqrtX(1, 4);
    REQUIRE_THAT(qftReg, HasProbability(0, 8, 0x13));
}

TEST_CASE_METHOD(QInterfaceTestFixture, "test_sqrty_reg")
{
    qftReg->SetReg(0, 8, 0x13);
    REQUIRE_THAT(qftReg, HasProbability(0, 8, 0x13));
    qftReg->SqrtY(1, 4);
    qftReg->SqrtY(1, 4);
    REQUIRE_THAT(qftReg, HasProbability(0, 8, 0x0d));

    qftReg->SetReg(0, 8, 0x02);
    REQUIRE_THAT(qftReg, HasProbability(0, 8, 0x02));
    qftReg->SqrtH(1, 2);
    qftReg->SqrtH(1, 2);
    qftReg->SqrtY(1, 2);
    qftReg->SqrtY(1, 2);
    qftReg->SqrtH(1, 2);
    qftReg->SqrtH(1, 2);
    REQUIRE_THAT(qftReg, HasProbability(0, 8, 0x04));

    qftReg->SqrtY(0, 2);
    qftReg->ISqrtY(0, 2);
    REQUIRE_THAT(qftReg, HasProbability(0, 8, 0x04));

    qftReg->SqrtH(1, 2);
    qftReg->SqrtH(1, 2);
    qftReg->SqrtY(1, 2);
    qftReg->SqrtY(1, 2);
    qftReg->SqrtH(1, 2);
    qftReg->SqrtH(1, 2);
    REQUIRE_THAT(qftReg, HasProbability(0, 8, 0x02));
}

TEST_CASE_METHOD(QInterfaceTestFixture, "test_cy_reg")
{
    qftReg->SetReg(0, 8, 0x35);
    REQUIRE_THAT(qftReg, HasProbability(0, 8, 0x35));
    qftReg->CY(4, 0, 4);
    REQUIRE_THAT(qftReg, HasProbability(0, 8, 0x36));
}

TEST_CASE_METHOD(QInterfaceTestFixture, "test_anticz_reg")
{
    qftReg->SetReg(0, 8, 0x35);
    REQUIRE_THAT(qftReg, HasProbability(0, 8, 0x35));
    qftReg->H(0, 4);
    qftReg->X(4, 4);
    qftReg->AntiCZ(4, 0, 4);
    qftReg->X(4, 4);
    qftReg->H(0, 4);
    REQUIRE_THAT(qftReg, HasProbability(0, 8, 0x36));
}

TEST_CASE_METHOD(QInterfaceTestFixture, "test_ch_reg")
{
    qftReg->SetReg(0, 8, 0x35);
    REQUIRE_THAT(qftReg, HasProbability(0, 8, 0x35));
    qftReg->CH(4, 0, 4);
    qftReg->Z(0, 4);
    qftReg->H(0, 2);
    REQUIRE_THAT(qftReg, HasProbability(0, 8, 0x36));
}

TEST_CASE_METHOD(QInterfaceTestFixture, "test_phaserootn_reg")
{
    qftReg->SetReg(0, 8, 0);
    REQUIRE_THAT(qftReg, HasProbability(0, 8, 0x00));
    qftReg->H(0);
    qftReg->PhaseRootN(1, 0);
    qftReg->H(0);
    REQUIRE_THAT(qftReg, HasProbability(0, 8, 0x01));

    qftReg->SetReg(0, 8, 0);
    REQUIRE_THAT(qftReg, HasProbability(0, 8, 0x00));
    qftReg->H(0, 2);
    qftReg->PhaseRootN(1, 0, 2);
    qftReg->H(0, 2);
    REQUIRE_THAT(qftReg, HasProbability(0, 8, 0x03));

    qftReg->SetReg(0, 8, 0);
    REQUIRE_THAT(qftReg, HasProbability(0, 8, 0x00));
    qftReg->H(0, 2);
    qftReg->PhaseRootN(0, 0, 2);
    qftReg->H(0, 2);
    REQUIRE_THAT(qftReg, HasProbability(0, 8, 0x00));

    qftReg->SetReg(0, 8, 0);
    REQUIRE_THAT(qftReg, HasProbability(0, 8, 0x00));
    qftReg->H(0, 2);
    qftReg->PhaseRootN(2, 0, 2);
    qftReg->PhaseRootN(2, 0, 2);
    qftReg->H(0, 2);
    REQUIRE_THAT(qftReg, HasProbability(0, 8, 0x03));

    qftReg->SetReg(0, 8, 0);
    REQUIRE_THAT(qftReg, HasProbability(0, 8, 0x00));
    qftReg->H(0, 2);
    qftReg->IPhaseRootN(2, 0, 2);
    qftReg->IPhaseRootN(2, 0, 2);
    qftReg->H(0, 2);
    REQUIRE_THAT(qftReg, HasProbability(0, 8, 0x03));

    qftReg->SetReg(0, 8, 0);
    REQUIRE_THAT(qftReg, HasProbability(0, 8, 0x00));
    qftReg->H(0);
    qftReg->PhaseRootN(2, 0);
    qftReg->PhaseRootN(2, 0);
    qftReg->H(0);
    REQUIRE_THAT(qftReg, HasProbability(0, 8, 0x01));

    qftReg->SetReg(0, 8, 0);
    REQUIRE_THAT(qftReg, HasProbability(0, 8, 0x00));
    qftReg->H(0, 2);
    qftReg->PhaseRootN(2, 0, 2);
    qftReg->PhaseRootN(2, 0, 2);
    qftReg->H(0, 2);
    REQUIRE_THAT(qftReg, HasProbability(0, 8, 0x03));

    qftReg->SetReg(0, 8, 2);
    REQUIRE_THAT(qftReg, HasProbability(0, 8, 0x02));
    qftReg->H(0);
    qftReg->PhaseRootN(2, 1);
    qftReg->IPhaseRootN(2, 1);
    qftReg->H(0);
    REQUIRE_THAT(qftReg, HasProbability(0, 8, 0x02));

    qftReg->SetReg(0, 16, 0x12);
    REQUIRE_THAT(qftReg, HasProbability(0, 8, 0x12));
    qftReg->H(0, 2);
    qftReg->CPhaseRootN(1, 4, 0);
    qftReg->H(0, 2);
    REQUIRE_THAT(qftReg, HasProbability(0, 8, 0x13));

    qftReg->SetReg(0, 16, 0x12);
    REQUIRE_THAT(qftReg, HasProbability(0, 8, 0x12));
    qftReg->H(0, 2);
    qftReg->CPhaseRootN(1, 4, 0);
    qftReg->CIPhaseRootN(1, 4, 0);
    qftReg->H(0, 2);
    REQUIRE_THAT(qftReg, HasProbability(0, 8, 0x12));

    qftReg->SetReg(0, 16, 0x12);
    REQUIRE_THAT(qftReg, HasProbability(0, 8, 0x12));
    qftReg->H(0, 2);
    qftReg->CPhaseRootN(1, 4, 0, 1);
    qftReg->CIPhaseRootN(1, 4, 0, 1);
    qftReg->H(0, 2);
    REQUIRE_THAT(qftReg, HasProbability(0, 8, 0x12));

    qftReg->SetReg(0, 16, 0x12);
    REQUIRE_THAT(qftReg, HasProbability(0, 8, 0x12));
    qftReg->H(0, 2);
    qftReg->CPhaseRootN(0, 4, 0, 1);
    qftReg->CIPhaseRootN(0, 4, 0, 1);
    qftReg->H(0, 2);
    REQUIRE_THAT(qftReg, HasProbability(0, 8, 0x12));
}

TEST_CASE_METHOD(QInterfaceTestFixture, "test_swap_reg")
{
    qftReg->H(0);

    REQUIRE_FLOAT(qftReg->Prob(0), 0.5);
    REQUIRE_FLOAT(qftReg->Prob(1), 0);

    qftReg->Swap(0, 1, 1);

    REQUIRE_FLOAT(qftReg->Prob(0), 0);
    REQUIRE_FLOAT(qftReg->Prob(1), 0.5);

    qftReg->H(1);

    REQUIRE_FLOAT(qftReg->Prob(0), 0);
    REQUIRE_FLOAT(qftReg->Prob(1), 0);
}

TEST_CASE_METHOD(QInterfaceTestFixture, "test_iswap_reg")
{
    qftReg->SetPermutation(0);
    qftReg->H(0, 4);
    qftReg->ISwap(0, 2, 2);
    qftReg->ISwap(0, 2, 2);
    qftReg->H(0, 4);
    REQUIRE_THAT(qftReg, HasProbability(0, 8, 0x0F));
}

TEST_CASE_METHOD(QInterfaceTestFixture, "test_sqrtswap_reg")
{
    qftReg->H(0);

    REQUIRE_FLOAT(qftReg->Prob(0), 0.5);
    REQUIRE_FLOAT(qftReg->Prob(1), 0);

    qftReg->SqrtSwap(0, 1, 1);
    qftReg->SqrtSwap(0, 1, 1);

    REQUIRE_FLOAT(qftReg->Prob(0), 0);
    REQUIRE_FLOAT(qftReg->Prob(1), 0.5);

    qftReg->H(1);

    REQUIRE_FLOAT(qftReg->Prob(0), 0);
    REQUIRE_FLOAT(qftReg->Prob(1), 0);
}

TEST_CASE_METHOD(QInterfaceTestFixture, "test_isqrtswap_reg")
{
    qftReg->SetPermutation(0xb2000);
    qftReg->SqrtSwap(12, 16, 4);
    qftReg->ISqrtSwap(12, 16, 4);
    REQUIRE_THAT(qftReg, HasProbability(0xb2000));
}

TEST_CASE_METHOD(QInterfaceTestFixture, "test_fsim_reg")
{
    real1_f theta = 3 * PI_R1 / 2;

    qftReg->SetPermutation(0);
    qftReg->H(0, 4);
    qftReg->FSim(theta, ZERO_R1, 0, 2, 2);
    qftReg->FSim(theta, ZERO_R1, 0, 2, 2);
    qftReg->H(0, 4);
    REQUIRE_THAT(qftReg, HasProbability(0, 8, 0x0F));
}

TEST_CASE_METHOD(QInterfaceTestFixture, "test_cnot_reg")
{
    qftReg->SetPermutation(0x55F00);
    REQUIRE_THAT(qftReg, HasProbability(0x55F00));
    qftReg->CNOT(12, 4, 8);
    REQUIRE_THAT(qftReg, HasProbability(0x55A50));
    qftReg->SetPermutation(0x40001);
    REQUIRE_THAT(qftReg, HasProbability(0x40001));
    qftReg->CNOT(18, 19);
    REQUIRE_THAT(qftReg, HasProbability(0xC0001));
}

TEST_CASE_METHOD(QInterfaceTestFixture, "test_anticnot_reg")
{
    qftReg->SetPermutation(0x55F00);
    REQUIRE_THAT(qftReg, HasProbability(0x55F00));
    qftReg->AntiCNOT(12, 4, 8);
    REQUIRE_THAT(qftReg, HasProbability(0x555A0));
    qftReg->SetPermutation(0x00001);
    REQUIRE_THAT(qftReg, HasProbability(0x00001));
    qftReg->AntiCNOT(18, 19);
    REQUIRE_THAT(qftReg, HasProbability(0x80001));
}

TEST_CASE_METHOD(QInterfaceTestFixture, "test_anticy_reg")
{
    qftReg->SetPermutation(0x55F00);
    REQUIRE_THAT(qftReg, HasProbability(0x55F00));
    qftReg->AntiCY(12, 4, 8);
    REQUIRE_THAT(qftReg, HasProbability(0x555A0));
    qftReg->SetPermutation(0x00001);
    REQUIRE_THAT(qftReg, HasProbability(0x00001));
    qftReg->AntiCY(18, 19);
    REQUIRE_THAT(qftReg, HasProbability(0x80001));
}
TEST_CASE_METHOD(QInterfaceTestFixture, "test_ccnot_reg")
{
    qftReg->SetPermutation(0xCAC00);
    REQUIRE_THAT(qftReg, HasProbability(0xCAC00));
    qftReg->CCNOT(16, 12, 8, 4);
    REQUIRE_THAT(qftReg, HasProbability(0xCA400));
}

TEST_CASE_METHOD(QInterfaceTestFixture, "test_anticcnot_reg")
{
    qftReg->SetPermutation(0xCAC00);
    REQUIRE_THAT(qftReg, HasProbability(0xCAC00));
    qftReg->AntiCCNOT(16, 12, 8, 4);
    REQUIRE_THAT(qftReg, HasProbability(0xCAD00));
}

TEST_CASE_METHOD(QInterfaceTestFixture, "test_ccy_reg")
{
    qftReg->SetPermutation(0xCAC00);
    REQUIRE_THAT(qftReg, HasProbability(0xCAC00));
    qftReg->CCY(16, 12, 8, 4);
    REQUIRE_THAT(qftReg, HasProbability(0xCA400));
}

TEST_CASE_METHOD(QInterfaceTestFixture, "test_anticcy_reg")
{
    qftReg->SetPermutation(0xCAC00);
    REQUIRE_THAT(qftReg, HasProbability(0xCAC00));
    qftReg->AntiCCY(16, 12, 8, 4);
    REQUIRE_THAT(qftReg, HasProbability(0xCAD00));
}

TEST_CASE_METHOD(QInterfaceTestFixture, "test_anticcz_reg")
{
    bitLenInt controls[2] = { 0, 1 };

    qftReg->SetPermutation(0x00);
    qftReg->H(0, 3);
    qftReg->AntiCCZ(0, 1, 2);
    qftReg->MACPhase(controls, 2, I_CMPLX, -I_CMPLX, 2);
    qftReg->H(2);
    qftReg->MACPhase(controls, 2, ONE_CMPLX, -ONE_CMPLX, 2);
    qftReg->H(0, 2);
    REQUIRE_THAT(qftReg, HasProbability(0x00));
}

TEST_CASE_METHOD(QInterfaceTestFixture, "test_and")
{
    qftReg->SetPermutation(0x0e);
    REQUIRE_THAT(qftReg, HasProbability(0x0e));
    qftReg->CLAND(0, 0x0c, 4, 4); // 0x0e & 0x0f
    REQUIRE_THAT(qftReg, HasProbability(0xce));
    qftReg->SetPermutation(0x3e);
    qftReg->AND(0, 4, 8, 4); // 0xe & 0x3
    REQUIRE_THAT(qftReg, HasProbability(0x23e));
    qftReg->SetPermutation(0x03);
    qftReg->AND(0, 0, 8, 4); // 0x3 & 0x3
    REQUIRE_THAT(qftReg, HasProbability(0x303));
    qftReg->SetPermutation(0x3e);
    qftReg->NAND(0, 4, 8, 4); // ~(0xe & 0x3)
    REQUIRE_THAT(qftReg, HasProbability(0xd3e));
    qftReg->SetPermutation(0x03);
    qftReg->NAND(0, 0, 8, 4); // ~(0x3 & 0x3)
    REQUIRE_THAT(qftReg, HasProbability(0xc03));
}

TEST_CASE_METHOD(QInterfaceTestFixture, "test_or")
{
    qftReg->SetPermutation(0x0c);
    REQUIRE_THAT(qftReg, HasProbability(0x0c));
    qftReg->CLOR(0, 0x0d, 4, 4); // 0x0e | 0x0f
    REQUIRE_THAT(qftReg, HasProbability(0xdc));
    qftReg->SetPermutation(0x3e);
    qftReg->OR(0, 4, 8, 4); // 0xe | 0x3
    REQUIRE_THAT(qftReg, HasProbability(0xf3e));
    qftReg->SetPermutation(0x03);
    qftReg->OR(0, 0, 8, 4); // 0x3 | 0x3
    REQUIRE_THAT(qftReg, HasProbability(0x303));
    qftReg->SetPermutation(0x3e);
    qftReg->NOR(0, 4, 8, 4); // ~(0xe | 0x3)
    REQUIRE_THAT(qftReg, HasProbability(0x03e));
    qftReg->SetPermutation(0x03);
    qftReg->NOR(0, 0, 8, 4); // ~(0x3 | 0x3)
    REQUIRE_THAT(qftReg, HasProbability(0xc03));
}

TEST_CASE_METHOD(QInterfaceTestFixture, "test_xor")
{
    qftReg->SetPermutation(0x0e);
    REQUIRE_THAT(qftReg, HasProbability(0x0e));
    qftReg->CLXOR(0, 0x0d, 4, 4); // 0x0e ^ 0x0d
    REQUIRE_THAT(qftReg, HasProbability(0x3e));
    qftReg->SetPermutation(0x3e);
    qftReg->XOR(0, 4, 8, 4); // 0xe ^ 0x3
    REQUIRE_THAT(qftReg, HasProbability(0xd3e));
    qftReg->SetPermutation(0xe);
    qftReg->XOR(0, 0, 0, 4); // 0xe ^ 0xe
    REQUIRE_THAT(qftReg, HasProbability(0x0));
    qftReg->SetPermutation(0x3e);
    qftReg->XOR(0, 4, 0, 4); // 0x3 ^ 0xe
    REQUIRE_THAT(qftReg, HasProbability(0x3d));
    qftReg->SetPermutation(0x3e);
    qftReg->XOR(0, 4, 4, 4); // 0xe ^ 0x3
    REQUIRE_THAT(qftReg, HasProbability(0xde));
    qftReg->SetPermutation(0x0e);
    qftReg->CLXOR(0, 0x0d, 0, 4); // 0x0e ^ 0x0d
    REQUIRE_THAT(qftReg, HasProbability(0x03));
    qftReg->SetPermutation(0x3e);
    qftReg->XNOR(0, 4, 8, 4); // ~(0xe ^ 0x3)
    REQUIRE_THAT(qftReg, HasProbability(0x23e));
    qftReg->SetPermutation(0xe);
    qftReg->XNOR(0, 0, 0, 4); // ~(0xe ^ 0xe)
    REQUIRE_THAT(qftReg, HasProbability(0xf));
    qftReg->SetPermutation(0x3e);
    qftReg->XNOR(0, 4, 0, 4); // ~(0xe ^ 0x3)
    REQUIRE_THAT(qftReg, HasProbability(0x32));
    qftReg->SetPermutation(0x3e);
    qftReg->XNOR(0, 4, 4, 4); // ~(0x3 ^ 0xe)
    REQUIRE_THAT(qftReg, HasProbability(0x2e));
}

TEST_CASE_METHOD(QInterfaceTestFixture, "test_swap_shunts")
{
    qftReg->H(0);
    REQUIRE_FLOAT(qftReg->Prob(0), 0.5);
    REQUIRE_FLOAT(qftReg->Prob(1), 0);

    qftReg->Swap(0, 0, 1);
    REQUIRE_FLOAT(qftReg->Prob(0), 0.5);
    REQUIRE_FLOAT(qftReg->Prob(1), 0);

    qftReg->SqrtSwap(0, 0, 1);
    REQUIRE_FLOAT(qftReg->Prob(0), 0.5);
    REQUIRE_FLOAT(qftReg->Prob(1), 0);

    qftReg->ISqrtSwap(0, 0, 1);
    REQUIRE_FLOAT(qftReg->Prob(0), 0.5);
    REQUIRE_FLOAT(qftReg->Prob(1), 0);

    qftReg->CSwap(NULL, 0, 0, 0);
    REQUIRE_FLOAT(qftReg->Prob(0), 0.5);
    REQUIRE_FLOAT(qftReg->Prob(1), 0);

    qftReg->CSqrtSwap(NULL, 0, 0, 0);
    REQUIRE_FLOAT(qftReg->Prob(0), 0.5);
    REQUIRE_FLOAT(qftReg->Prob(1), 0);

    qftReg->CISqrtSwap(NULL, 0, 0, 0);
    REQUIRE_FLOAT(qftReg->Prob(0), 0.5);
    REQUIRE_FLOAT(qftReg->Prob(1), 0);

    qftReg->AntiCSwap(NULL, 0, 0, 0);
    REQUIRE_FLOAT(qftReg->Prob(0), 0.5);
    REQUIRE_FLOAT(qftReg->Prob(1), 0);

    qftReg->AntiCSqrtSwap(NULL, 0, 0, 0);
    REQUIRE_FLOAT(qftReg->Prob(0), 0.5);
    REQUIRE_FLOAT(qftReg->Prob(1), 0);

    qftReg->AntiCISqrtSwap(NULL, 0, 0, 0);
    REQUIRE_FLOAT(qftReg->Prob(0), 0.5);
    REQUIRE_FLOAT(qftReg->Prob(1), 0);
}

#if ENABLE_ROT_API
TEST_CASE_METHOD(QInterfaceTestFixture, "test_crt_reg")
{
    qftReg->SetReg(0, 8, 0x35);
    REQUIRE_THAT(qftReg, HasProbability(0, 8, 0x35));
    qftReg->H(0, 4);
    qftReg->CRT(M_PI, 4, 0, 4);
    qftReg->CRT(M_PI, 4, 0, 4);
    qftReg->H(0, 4);
    REQUIRE_THAT(qftReg, HasProbability(0, 8, 0x36));
}

TEST_CASE_METHOD(QInterfaceTestFixture, "test_crtdyad_reg")
{
    qftReg->SetReg(0, 8, 0x35);
    REQUIRE_THAT(qftReg, HasProbability(0, 8, 0x35));
    qftReg->H(0, 4);
    qftReg->CRTDyad(1, 1, 4, 0, 4);
    qftReg->CRTDyad(1, 1, 4, 0, 4);
    qftReg->H(0, 4);
    REQUIRE_THAT(qftReg, HasProbability(0, 8, 0x36));
}

TEST_CASE_METHOD(QInterfaceTestFixture, "test_rx_reg")
{
    qftReg->SetReg(0, 8, 2);
    REQUIRE_THAT(qftReg, HasProbability(0, 8, 0x02));
    qftReg->RX(M_PI, 1, 2);
    REQUIRE_THAT(qftReg, HasProbability(0, 8, 0x04));
}

TEST_CASE_METHOD(QInterfaceTestFixture, "test_rxdyad_reg")
{
    qftReg->SetReg(0, 8, 2);
    REQUIRE_THAT(qftReg, HasProbability(0, 8, 0x02));
    qftReg->RXDyad(1, 1, 1, 2);
    REQUIRE_THAT(qftReg, HasProbability(0, 8, 0x04));
}

TEST_CASE_METHOD(QInterfaceTestFixture, "test_crx_reg")
{
    qftReg->SetReg(0, 8, 0x35);
    REQUIRE_THAT(qftReg, HasProbability(0, 8, 0x35));
    qftReg->CRX(M_PI, 4, 0, 4);
    REQUIRE_THAT(qftReg, HasProbability(0, 8, 0x36));
}

TEST_CASE_METHOD(QInterfaceTestFixture, "test_crxdyad_reg")
{
    qftReg->SetReg(0, 8, 0x35);
    REQUIRE_THAT(qftReg, HasProbability(0, 8, 0x35));
    qftReg->CRXDyad(1, 1, 4, 0, 4);
    REQUIRE_THAT(qftReg, HasProbability(0, 8, 0x36));
}

TEST_CASE_METHOD(QInterfaceTestFixture, "test_ry_reg")
{
    qftReg->SetReg(0, 8, 2);
    REQUIRE_THAT(qftReg, HasProbability(0, 8, 0x02));
    qftReg->RY(M_PI, 1, 2);
    REQUIRE_THAT(qftReg, HasProbability(0, 8, 0x04));
}

TEST_CASE_METHOD(QInterfaceTestFixture, "test_rydyad_reg")
{
    qftReg->SetReg(0, 8, 2);
    REQUIRE_THAT(qftReg, HasProbability(0, 8, 0x02));
    qftReg->RYDyad(1, 1, 1, 2);
    REQUIRE_THAT(qftReg, HasProbability(0, 8, 0x04));
}

TEST_CASE_METHOD(QInterfaceTestFixture, "test_cry_reg")
{
    qftReg->SetReg(0, 8, 0x35);
    REQUIRE_THAT(qftReg, HasProbability(0, 8, 0x35));
    qftReg->CRY(M_PI, 4, 0, 4);
    REQUIRE_THAT(qftReg, HasProbability(0, 8, 0x36));
}

TEST_CASE_METHOD(QInterfaceTestFixture, "test_crydyad_reg")
{
    qftReg->SetReg(0, 8, 0x35);
    REQUIRE_THAT(qftReg, HasProbability(0, 8, 0x35));
    qftReg->CRYDyad(1, 1, 4, 0, 4);
    REQUIRE_THAT(qftReg, HasProbability(0, 8, 0x36));
}

TEST_CASE_METHOD(QInterfaceTestFixture, "test_rz_reg")
{
    qftReg->SetReg(0, 8, 1);
    REQUIRE_THAT(qftReg, HasProbability(0, 8, 0x01));
    qftReg->H(0, 2);
    qftReg->RZ(M_PI, 0, 2);
    qftReg->H(0, 2);
    REQUIRE_THAT(qftReg, HasProbability(0, 8, 0x02));
}

TEST_CASE_METHOD(QInterfaceTestFixture, "test_rzdyad_reg")
{
    qftReg->SetReg(0, 8, 1);
    REQUIRE_THAT(qftReg, HasProbability(0, 8, 0x01));
    qftReg->H(0, 2);
    qftReg->RZDyad(1, 1, 0, 2);
    qftReg->H(0, 2);
    REQUIRE_THAT(qftReg, HasProbability(0, 8, 0x02));
}

TEST_CASE_METHOD(QInterfaceTestFixture, "test_crz_reg")
{
    qftReg->SetReg(0, 8, 0x35);
    REQUIRE_THAT(qftReg, HasProbability(0, 8, 0x35));
    qftReg->H(0, 4);
    qftReg->CRZ(M_PI, 4, 0, 4);
    qftReg->H(0, 4);
    REQUIRE_THAT(qftReg, HasProbability(0, 8, 0x36));
}

TEST_CASE_METHOD(QInterfaceTestFixture, "test_crzdyad_reg")
{
    qftReg->SetReg(0, 8, 0x35);
    REQUIRE_THAT(qftReg, HasProbability(0, 8, 0x35));
    qftReg->H(0, 4);
    qftReg->CRZDyad(1, 1, 4, 0, 4);
    qftReg->H(0, 4);
    REQUIRE_THAT(qftReg, HasProbability(0, 8, 0x36));
}

TEST_CASE_METHOD(QInterfaceTestFixture, "test_exp_reg")
{
    qftReg->SetPermutation(0x13);
    REQUIRE_THAT(qftReg, HasProbability(0, 8, 0x13));
    qftReg->Exp(2.0 * M_PI, 1, 4);
    REQUIRE_THAT(qftReg, HasProbability(0, 8, 0x13));
}

TEST_CASE_METHOD(QInterfaceTestFixture, "test_expdyad_reg")
{
    qftReg->SetPermutation(0x13);
    REQUIRE_THAT(qftReg, HasProbability(0, 8, 0x13));
    qftReg->ExpDyad(4, 1, 1, 4);
    REQUIRE_THAT(qftReg, HasProbability(0, 8, 0x13));
}

TEST_CASE_METHOD(QInterfaceTestFixture, "test_expx_reg")
{
    qftReg->SetPermutation(0x13);
    REQUIRE_THAT(qftReg, HasProbability(0, 8, 0x13));
    qftReg->ExpX(2.0 * M_PI, 1, 4);
    REQUIRE_THAT(qftReg, HasProbability(0, 8, 0x0d));
}

TEST_CASE_METHOD(QInterfaceTestFixture, "test_expxdyad_reg")
{
    qftReg->SetPermutation(0x13);
    REQUIRE_THAT(qftReg, HasProbability(0, 8, 0x13));
    qftReg->ExpXDyad(4, 1, 1, 4);
    REQUIRE_THAT(qftReg, HasProbability(0, 8, 0x0d));
}

TEST_CASE_METHOD(QInterfaceTestFixture, "test_expy_reg")
{
    qftReg->SetReg(0, 8, 0x13);
    REQUIRE_THAT(qftReg, HasProbability(0, 8, 0x13));
    qftReg->ExpY(2.0 * M_PI, 1, 4);
    REQUIRE_THAT(qftReg, HasProbability(0, 8, 0x0d));

    qftReg->SetReg(0, 8, 0x02);
    REQUIRE_THAT(qftReg, HasProbability(0, 8, 0x02));
    qftReg->H(1, 2);
    qftReg->ExpY(2.0 * M_PI, 1, 2);
    qftReg->H(1, 2);
    REQUIRE_THAT(qftReg, HasProbability(0, 8, 0x04));
}

TEST_CASE_METHOD(QInterfaceTestFixture, "test_expydyad_reg")
{
    qftReg->SetReg(0, 8, 0x13);
    REQUIRE_THAT(qftReg, HasProbability(0, 8, 0x13));
    qftReg->ExpYDyad(4, 1, 1, 4);
    REQUIRE_THAT(qftReg, HasProbability(0, 8, 0x0d));

    qftReg->SetReg(0, 8, 0x02);
    REQUIRE_THAT(qftReg, HasProbability(0, 8, 0x02));
    qftReg->H(1, 2);
    qftReg->ExpYDyad(4, 1, 1, 2);
    qftReg->H(1, 2);
    REQUIRE_THAT(qftReg, HasProbability(0, 8, 0x04));
}

TEST_CASE_METHOD(QInterfaceTestFixture, "test_expz_reg")
{
    qftReg->SetReg(0, 8, 2);
    REQUIRE_THAT(qftReg, HasProbability(0, 8, 0x02));
    qftReg->H(1, 2);
    qftReg->ExpZ(2.0 * M_PI, 1, 2);
    qftReg->H(1, 2);
    REQUIRE_THAT(qftReg, HasProbability(0, 8, 0x04));
}

TEST_CASE_METHOD(QInterfaceTestFixture, "test_expzdyad_reg")
{
    qftReg->SetReg(0, 8, 2);
    REQUIRE_THAT(qftReg, HasProbability(0, 8, 0x02));
    qftReg->H(1, 2);
    qftReg->ExpZDyad(4, 1, 1, 2);
    qftReg->H(1, 2);
    REQUIRE_THAT(qftReg, HasProbability(0, 8, 0x04));
}
#endif
#endif

TEST_CASE_METHOD(QInterfaceTestFixture, "test_rol")
{
    qftReg->SetPermutation(129);
    REQUIRE_THAT(qftReg, HasProbability(129));
    qftReg->ROL(1, 0, 8);
    REQUIRE_THAT(qftReg, HasProbability(3));
}

TEST_CASE_METHOD(QInterfaceTestFixture, "test_ror")
{
    qftReg->SetPermutation(129);
    REQUIRE_THAT(qftReg, HasProbability(129));
    qftReg->ROR(1, 0, 8);
    REQUIRE_THAT(qftReg, HasProbability(192));
}

TEST_CASE_METHOD(QInterfaceTestFixture, "test_qft_h")
{
    bitCapInt randPerm = (bitCapInt)(qftReg->Rand() * 256U);
    qftReg->SetPermutation(randPerm);

    int i;

    for (i = 0; i < 8; i += 2) {
        qftReg->H(i);
    }

    qftReg->QFT(0, 8);

    qftReg->IQFT(0, 8);

    for (i = 0; i < 8; i += 2) {
        qftReg->H(i);
    }

    REQUIRE_THAT(qftReg, HasProbability(0, 8, randPerm));
}

TEST_CASE_METHOD(QInterfaceTestFixture, "test_isfinished")
{
    if (QINTERFACE_RESTRICTED) {
        // Just check that this doesn't throw execption.
        // (Might be in engine initialization, still, or not.)
        qftReg->isFinished();
    } else {
        REQUIRE(qftReg->isFinished());
    }
}

TEST_CASE_METHOD(QInterfaceTestFixture, "test_tryseparate")
{
    const bool isStabilizerQBdt =
        (testSubSubEngineType == QINTERFACE_BDT) && (testSubEngineType == QINTERFACE_STABILIZER_HYBRID);

    qftReg->SetPermutation(85);

    int i;

    qftReg->QFT(0, 8);

    qftReg->IQFT(0, 8);

    for (i = 0; i < 8; i++) {
        qftReg->TrySeparate(i);
        if (!isStabilizerQBdt) {
            const std::vector<bitLenInt> toSep{ (bitLenInt)i };
            qftReg->TrySeparate(toSep, FP_NORM_EPSILON_F);
        }
    }

    REQUIRE_THAT(qftReg, HasProbability(0, 8, 85));

    qftReg->SetPermutation(0);
    qftReg->H(0);
    qftReg->CNOT(0, 1);
    qftReg->CNOT(0, 2);
    qftReg->CNOT(0, 2);
    qftReg->TrySeparate(0, 1);
    if (!isStabilizerQBdt) {
        const std::vector<bitLenInt> toSep{ 0, 1 };
        qftReg->TrySeparate(toSep, FP_NORM_EPSILON_F);
    }
    qftReg->CNOT(0, 1);
    qftReg->Z(0);
    qftReg->H(0);
    REQUIRE_THAT(qftReg, HasProbability(0, 8, 1));
}

TEST_CASE_METHOD(QInterfaceTestFixture, "test_zero_phase_flip")
{
    qftReg->SetReg(0, 8, 0x01);
    REQUIRE_THAT(qftReg, HasProbability(0, 8, 0x01));
    qftReg->H(1);
    qftReg->ZeroPhaseFlip(1, 1);
    qftReg->H(1);
    REQUIRE_THAT(qftReg, HasProbability(0, 8, 0x03));

    QInterfacePtr qftReg2 = CreateQuantumInterface({ testEngineType, testSubEngineType, testSubSubEngineType }, 20U, 0,
        rng, ONE_CMPLX, enable_normalization, true, false, device_id, !disable_hardware_rng, sparse, REAL1_DEFAULT_ARG,
        devList, 10);

    qftReg2->SetPermutation(3U << 9U);
    qftReg2->H(10);
    qftReg2->ZeroPhaseFlip(10, 1);
    qftReg2->H(10);
    REQUIRE_THAT(qftReg2, HasProbability(0, 12, (1U << 9U)));

    qftReg2->SetPermutation(3U << 9U);
    qftReg2->H(9, 2);
    qftReg2->ZeroPhaseFlip(9, 2);
    qftReg2->H(9, 2);
    REQUIRE_THAT(qftReg2, HasProbability(0, 12, 0));
}

TEST_CASE_METHOD(QInterfaceTestFixture, "test_phase_flip")
{
    qftReg->SetReg(0, 8, 0x00);
    REQUIRE_THAT(qftReg, HasProbability(0, 8, 0x00));
    qftReg->PhaseFlip();
    REQUIRE_THAT(qftReg, HasProbability(0, 8, 0x00));
}

TEST_CASE_METHOD(QInterfaceTestFixture, "test_m")
{
    REQUIRE(qftReg->M(0) == 0);
    qftReg->SetReg(0, 8, 0x03);
    REQUIRE(qftReg->M(0) == true);
}

TEST_CASE_METHOD(QInterfaceTestFixture, "test_mreg")
{
    qftReg->SetReg(0, 8, 0);
    REQUIRE(qftReg->MReg(0, 8) == 0);
    qftReg->SetReg(0, 8, 0x2b);
    REQUIRE(qftReg->MReg(0, 8) == 0x2b);
}

TEST_CASE_METHOD(QInterfaceTestFixture, "test_m_array")
{
    const std::vector<bitLenInt> bits{ 0, 2, 3 };
    REQUIRE(qftReg->M(0) == 0);
    qftReg->SetReg(0, 8, 0x07);
    REQUIRE(qftReg->M(bits) == 5);
    REQUIRE_THAT(qftReg, HasProbability(0, 8, 0x07));
}

TEST_CASE_METHOD(QInterfaceTestFixture, "test_clone")
{
    qftReg->SetPermutation(0x2b);
    QInterfacePtr qftReg2 = qftReg->Clone();
    qftReg2->X(0, 8);

    REQUIRE_THAT(qftReg, HasProbability(0, 20, 0x2b));
    REQUIRE_THAT(qftReg2, HasProbability(0, 20, 0xd4));
}

TEST_CASE_METHOD(QInterfaceTestFixture, "test_decompose")
{
    qftReg = CreateQuantumInterface({ testEngineType, testSubEngineType, testSubSubEngineType }, 4, 0x0b, rng);
    QInterfacePtr qftReg2 =
        CreateQuantumInterface({ testEngineType, testSubEngineType, testSubSubEngineType }, 4, 0x02, rng);
    qftReg->Compose(qftReg2);
    REQUIRE_THAT(qftReg, HasProbability(0, 8, 0x2b));

    qftReg->Decompose(0, qftReg2);
    REQUIRE_THAT(qftReg, HasProbability(0, 4, 0x2));
    REQUIRE_THAT(qftReg2, HasProbability(0, 4, 0xb));

    qftReg->Compose(qftReg2);

    // Try across device/heap allocation case:
    qftReg2 = CreateQuantumInterface({ testEngineType, testSubEngineType, testSubSubEngineType }, 4, 0, rng, ONE_CMPLX,
        enable_normalization, true, true, device_id, !disable_hardware_rng, sparse, REAL1_EPSILON, devList);

    qftReg->SetPermutation(0x2b);
    qftReg->Decompose(0, qftReg2);

#if 0
    // TODO: This fails for bare stabilizer, now, and it's not immediately obvious if the original gate sequence
    // actually produced perfectly separable states along these boundaries.

    qftReg = CreateQuantumInterface({ testEngineType, testSubEngineType, testSubSubEngineType }, 8, 0x33, rng);
    qftReg2 = CreateQuantumInterface({ testEngineType, testSubEngineType, testSubSubEngineType }, 4, 0x02, rng);
    qftReg->H(1, 2);
    qftReg->CNOT(1, 3);
    qftReg->CNOT(2, 4);
    qftReg->CNOT(1, 6);
    qftReg->CNOT(3, 6);
    qftReg->Decompose(1, qftReg2);
    qftReg2->CNOT(0, 2);
    qftReg2->CNOT(1, 3);
    qftReg2->H(0, 2);

    REQUIRE_THAT(qftReg, HasProbability(0, 4, 0x3));
    REQUIRE_THAT(qftReg2, HasProbability(0, 4, 0x9));
#endif
}

TEST_CASE_METHOD(QInterfaceTestFixture, "test_dispose")
{
    qftReg->SetPermutation(0x2b);
    qftReg->Dispose(0, 4);

    REQUIRE_THAT(qftReg, HasProbability(0, 4, 0x2));

    qftReg->SetPermutation(0x2b);
    qftReg->Dispose(4, 4);

    REQUIRE_THAT(qftReg, HasProbability(0, 4, 0xb));
}

TEST_CASE_METHOD(QInterfaceTestFixture, "test_allocate")
{
    qftReg = CreateQuantumInterface({ testEngineType, testSubEngineType, testSubSubEngineType }, 8, 0x2b, rng);
    qftReg->Allocate(0, 4);
    REQUIRE_THAT(qftReg, HasProbability(0, 12, 0x2b0));

    qftReg->SetPermutation(0x2b);
    qftReg->Allocate(1);
    REQUIRE(qftReg->GetQubitCount() == 13);
    REQUIRE_THAT(qftReg, HasProbability(0, 13, 0x2b));
}

TEST_CASE_METHOD(QInterfaceTestFixture, "test_dispose_perm")
{
    qftReg->SetPermutation(0x2b);
    qftReg->Dispose(0, 4, 0xb);

    REQUIRE_THAT(qftReg, HasProbability(0, 4, 0x2));

    qftReg->SetPermutation(0x2b);
    qftReg->Dispose(4, 4, 0x2);

    REQUIRE_THAT(qftReg, HasProbability(0, 4, 0xb));
}

TEST_CASE_METHOD(QInterfaceTestFixture, "test_compose")
{
    qftReg = CreateQuantumInterface({ testEngineType, testSubEngineType, testSubSubEngineType }, 4, 0x0b, rng);
    QInterfacePtr qftReg2 =
        CreateQuantumInterface({ testEngineType, testSubEngineType, testSubSubEngineType }, 4, 0x02, rng);
    qftReg->Compose(qftReg2);
    REQUIRE_THAT(qftReg, HasProbability(0, 8, 0x2b));

    // Try across device/heap allocation case:
    qftReg = CreateQuantumInterface({ testEngineType, testSubEngineType, testSubSubEngineType }, 4, 0x0b, rng);
    qftReg2 = CreateQuantumInterface(
        { testEngineType, testSubEngineType, testSubSubEngineType }, 4, 0x02, rng, ONE_CMPLX, false, true, true);
    qftReg->Compose(qftReg2);
    REQUIRE_THAT(qftReg, HasProbability(0, 8, 0x2b));
}

TEST_CASE_METHOD(QInterfaceTestFixture, "test_trydecompose")
{
    if (testEngineType == QINTERFACE_QUNIT_MULTI || testEngineType == QINTERFACE_QPAGER ||
        testEngineType == QINTERFACE_STABILIZER_HYBRID || testSubEngineType == QINTERFACE_STABILIZER_HYBRID ||
        testEngineType == QINTERFACE_BDT || testSubEngineType == QINTERFACE_BDT ||
        testSubSubEngineType == QINTERFACE_BDT) {
        // Not yet supported.
        return;
    }

    qftReg = CreateQuantumInterface(testEngineType, testSubEngineType, testSubSubEngineType, 8, 0, rng, ONE_CMPLX);
    QInterfacePtr qftReg2 =
        CreateQuantumInterface(testEngineType, testSubEngineType, testSubSubEngineType, 4, 0, rng, ONE_CMPLX);

    qftReg->SetPermutation(0xb);
    qftReg->H(0, 4);
    for (bitLenInt i = 0; i < 4; i++) {
        qftReg->CNOT(i, 4 + i);
    }
    REQUIRE(qftReg->TryDecompose(0, qftReg2) == false);

    qftReg->SetPermutation(0x2b);
    REQUIRE(qftReg->TryDecompose(0, qftReg2) == true);

    REQUIRE_THAT(qftReg, HasProbability(0, 4, 0x2));
    REQUIRE_THAT(qftReg2, HasProbability(0, 4, 0xb));
}

TEST_CASE_METHOD(QInterfaceTestFixture, "test_qunit_paging")
{
    qftReg = CreateQuantumInterface({ testEngineType, testSubEngineType, testSubSubEngineType }, 18, 1, rng, ONE_CMPLX);
    QInterfacePtr qftReg2 =
        CreateQuantumInterface({ testEngineType, testSubEngineType, testSubSubEngineType }, 4, 2, rng, ONE_CMPLX);

    qftReg->H(0, 3);
    qftReg->CCZ(0, 1, 2);

    qftReg2->H(0, 3);
    qftReg2->CCZ(0, 1, 2);

    qftReg->Compose(qftReg2);

    qftReg->CCZ(0, 1, 2);
    qftReg->H(0, 3);

    qftReg->CCZ(18, 19, 20);
    qftReg->H(18, 3);

    REQUIRE_THAT(qftReg, HasProbability(0, 22, 1 | (2 << 18)));

    qftReg->H(0, 3);
    qftReg->CCZ(0, 1, 2);

    qftReg->Decompose(18, qftReg2);

    qftReg->CCZ(0, 1, 2);
    qftReg->H(0, 3);

    REQUIRE_THAT(qftReg, HasProbability(0, 18, 1));
}

TEST_CASE_METHOD(QInterfaceTestFixture, "test_setbit")
{
    qftReg->SetPermutation(0x02);
    qftReg->SetBit(0, true);
    qftReg->SetBit(1, false);
    REQUIRE_THAT(qftReg, HasProbability(0, 8, 0x01));
}

TEST_CASE_METHOD(QInterfaceTestFixture, "test_cprob")
{
    qftReg->SetPermutation(0x01);
    qftReg->CNOT(0, 1);
    REQUIRE(qftReg->CProb(0, 1) > 0.99);
    REQUIRE(qftReg->ACProb(0, 1) < 0.01);

    qftReg->SetPermutation(0x00);
    qftReg->H(0);
    qftReg->CNOT(0, 1);
    REQUIRE(qftReg->CProb(0, 1) > 0.99);
    REQUIRE(qftReg->ACProb(0, 1) < 0.01);

    qftReg->SetPermutation(0x00);
    qftReg->H(0);
    qftReg->CNOT(0, 1);
    qftReg->H(1);
    REQUIRE_FLOAT(qftReg->CProb(0, 1), 0.5);
    REQUIRE_FLOAT(qftReg->ACProb(0, 1), 0.5);

    qftReg->SetPermutation(0x00);
    qftReg->H(0);
    qftReg->CNOT(0, 1);
    qftReg->RY(PI_R1 / 4, 1);
    REQUIRE_FLOAT(qftReg->CProb(0, 1), 0.85355f);
    REQUIRE_FLOAT(qftReg->ACProb(0, 1), 0.14645f);
}

TEST_CASE_METHOD(QInterfaceTestFixture, "test_proball")
{
    qftReg->SetPermutation(0x02);
    REQUIRE(qftReg->ProbAll(0x02) > 0.99);
    REQUIRE(qftReg->ProbAll(0x03) < 0.01);
}

TEST_CASE_METHOD(QInterfaceTestFixture, "test_probreg")
{
    qftReg->SetPermutation(0x20);
    REQUIRE(qftReg->ProbReg(4, 4, 0x2) > 0.99);
    REQUIRE(qftReg->ProbReg(4, 4, 0x3) < 0.01);
}

TEST_CASE_METHOD(QInterfaceTestFixture, "test_probmask")
{
    qftReg = CreateQuantumInterface({ testEngineType, testSubEngineType, testSubSubEngineType }, 8, 0, rng);
    qftReg->SetPermutation(0x21);
    REQUIRE(qftReg->ProbMask(0xF0, 0x20) > 0.99);
    REQUIRE(qftReg->ProbMask(0xF0, 0x40) < 0.01);
    REQUIRE(qftReg->ProbMask(0xF3, 0x21) > 0.99);

    qftReg->SetPermutation(0);
    qftReg->X(0);
    REQUIRE(qftReg->ProbMask(0x1, 0x1) > 0.99);
    REQUIRE(qftReg->ProbMask(0x2, 0x2) < 0.01);
    REQUIRE(qftReg->ProbMask(0x3, 0x3) < 0.01);
}

TEST_CASE_METHOD(QInterfaceTestFixture, "test_probmaskall")
{
    qftReg = CreateQuantumInterface({ testEngineType, testSubEngineType, testSubSubEngineType }, 1, 0, rng);
    real1 probs1[2];
    qftReg->ProbMaskAll(1U, probs1);
    REQUIRE(probs1[0] > 0.99);
    REQUIRE(probs1[1] < 0.01);
}

TEST_CASE_METHOD(QInterfaceTestFixture, "test_probbitsall")
{
    qftReg = CreateQuantumInterface({ testEngineType, testSubEngineType, testSubSubEngineType }, 3, 5, rng);
    const std::vector<bitLenInt> bits{ 2, 1 };
    real1 probs1[4];
    qftReg->ProbBitsAll(bits, probs1);
    REQUIRE(probs1[0] < 0.01);
    REQUIRE(probs1[1] > 0.99);
    REQUIRE(probs1[2] < 0.01);
    REQUIRE(probs1[3] < 0.01);

    qftReg->H(2);

    qftReg->ProbBitsAll(bits, probs1);
    REQUIRE_FLOAT((real1_f)probs1[0], 0.5);
    REQUIRE_FLOAT((real1_f)probs1[1], 0.5);
    REQUIRE(probs1[2] < 0.01);
    REQUIRE(probs1[3] < 0.01);
}

TEST_CASE_METHOD(QInterfaceTestFixture, "test_expectationbitsall")
{
    qftReg = CreateQuantumInterface({ testEngineType, testSubEngineType, testSubSubEngineType }, 8, 0, rng);
    const std::vector<bitLenInt> bits{ 0, 1, 2, 3, 4, 5, 6, 7 };
    qftReg->H(0, 8);
    REQUIRE_FLOAT(qftReg->ExpectationBitsAll(bits), 127 + (ONE_R1_F / 2))
}

TEST_CASE_METHOD(QInterfaceTestFixture, "test_probparity")
{
    qftReg->SetPermutation(0x02);
    REQUIRE(QPARITY(qftReg)->ProbParity(0x7) > 0.99);
    qftReg->X(0);
    REQUIRE(QPARITY(qftReg)->ProbParity(0x7) < 0.01);

    qftReg->SetPermutation(0x0);
    qftReg->H(0);
    qftReg->CNOT(0, 1);
    qftReg->X(0);
    REQUIRE(QPARITY(qftReg)->ProbParity(0x3) > 0.99);

    qftReg->SetPermutation(0x0);
    qftReg->H(0);
    REQUIRE_FLOAT(QPARITY(qftReg)->ProbParity(0x3), ONE_R1_F / 2);

    qftReg->SetPermutation(0x0);
    qftReg->H(1);
    REQUIRE_FLOAT(QPARITY(qftReg)->ProbParity(0x3), ONE_R1_F / 2);
}

TEST_CASE_METHOD(QInterfaceTestFixture, "test_mparity")
{
    qftReg->SetPermutation(0x0);
    qftReg->H(0);
    REQUIRE(QPARITY(qftReg)->ForceMParity(0x1, true, true));
    REQUIRE(QPARITY(qftReg)->MParity(0x1));

    qftReg->SetPermutation(0x02);
    REQUIRE(QPARITY(qftReg)->MParity(0x7));
    qftReg->X(0);
    REQUIRE(!(QPARITY(qftReg)->MParity(0x7)));

    qftReg->SetPermutation(0x0);
    qftReg->H(0);
    qftReg->CNOT(0, 1);
    REQUIRE(!(QPARITY(qftReg)->ForceMParity(0x3, false, true)));
    REQUIRE(!(QPARITY(qftReg)->MParity(0x3)));

    qftReg->SetPermutation(0x0);
    qftReg->H(0);
    qftReg->CNOT(0, 1);
    qftReg->CNOT(1, 2);
    REQUIRE(!(QPARITY(qftReg)->ForceMParity(0x3, false, true)));
    REQUIRE_THAT(qftReg, HasProbability(0x0));

    qftReg->SetPermutation(0x0);
    qftReg->H(0);
    qftReg->CNOT(0, 1);
    qftReg->H(2);
    REQUIRE(QPARITY(qftReg)->ForceMParity(0x7, true, true));
    REQUIRE_THAT(qftReg, HasProbability(0x4));
}

TEST_CASE_METHOD(QInterfaceTestFixture, "test_uniformparityrz")
{
    qftReg->SetPermutation(0);
    qftReg->H(0);
    QPARITY(qftReg)->UniformParityRZ(1, (real1_f)M_PI_2);
    qftReg->H(0);
    REQUIRE_THAT(qftReg, HasProbability(0x1));

    qftReg->SetPermutation(0x3);
    qftReg->H(0, 3);
    QPARITY(qftReg)->UniformParityRZ(0x7, (real1_f)M_PI_2);
    qftReg->H(0, 3);
    REQUIRE_THAT(qftReg, HasProbability(0x4));

    qftReg->SetPermutation(0x1);
    qftReg->H(0, 3);
    QPARITY(qftReg)->UniformParityRZ(0x7, (real1_f)M_PI_2);
    QPARITY(qftReg)->UniformParityRZ(0x7, (real1_f)M_PI_2);
    qftReg->H(0, 3);
    REQUIRE_THAT(qftReg, HasProbability(0x1));

    qftReg->SetPermutation(0x01);
    qftReg->H(0);
    QPARITY(qftReg)->UniformParityRZ(1, (real1_f)M_PI_4);
    qftReg->S(0);
    qftReg->H(0);
    REQUIRE_THAT(qftReg, HasProbability(0));
}

TEST_CASE_METHOD(QInterfaceTestFixture, "test_cuniformparityrz")
{
    const std::vector<bitLenInt> controls{ 3, 4 };
    const std::vector<bitLenInt> control{ 3 };

    qftReg->SetPermutation(0);
    qftReg->H(0);
    QPARITY(qftReg)->CUniformParityRZ(controls, 1, M_PI_2);
    qftReg->H(0);
    REQUIRE_THAT(qftReg, HasProbability(0));

    qftReg->SetPermutation(0x18);
    qftReg->H(0);
    QPARITY(qftReg)->CUniformParityRZ(controls, 1, M_PI_2);
    qftReg->H(0);
    REQUIRE_THAT(qftReg, HasProbability(0x1 | 0x18));

    qftReg->SetPermutation(0x3 | 0x18);
    qftReg->H(0, 3);
    QPARITY(qftReg)->CUniformParityRZ(control, 0x7, M_PI_2);
    qftReg->H(0, 3);
    REQUIRE_THAT(qftReg, HasProbability(0x4 | 0x18));

    qftReg->SetPermutation(0x1 | 0x18);
    qftReg->H(0, 3);
    QPARITY(qftReg)->CUniformParityRZ(controls, 0x7, M_PI_2);
    QPARITY(qftReg)->CUniformParityRZ(controls, 0x7, M_PI_2);
    qftReg->H(0, 3);
    REQUIRE_THAT(qftReg, HasProbability(0x1 | 0x18));

    qftReg->SetPermutation(0x01 | 0x18);
    qftReg->H(0);
    QPARITY(qftReg)->CUniformParityRZ(controls, 1, M_PI_4);
    qftReg->S(0);
    qftReg->H(0);
    REQUIRE_THAT(qftReg, HasProbability(0x0 | 0x18));
}

TEST_CASE_METHOD(QInterfaceTestFixture, "test_multishotmeasuremask")
{
    qftReg = CreateQuantumInterface({ testEngineType, testSubEngineType, testSubSubEngineType }, 8, 0, rng);

    const std::vector<bitCapInt> qPowers{ pow2(6), pow2(2), pow2(3) };

    qftReg->SetPermutation(0);
    qftReg->H(6);
    qftReg->X(2);
    qftReg->H(3);

    const std::set<bitCapInt> possibleResults = { 2, 3, 6, 7 };

    std::map<bitCapInt, int> results = qftReg->MultiShotMeasureMask(qPowers, 1000);
    std::map<bitCapInt, int>::iterator it = results.begin();
    while (it != results.end()) {
        REQUIRE(possibleResults.find(it->first) != possibleResults.end());
        it++;
    }
}

TEST_CASE_METHOD(QInterfaceTestFixture, "test_forcem")
{
    qftReg->SetPermutation(0x0);
    qftReg->H(0, 4);

    REQUIRE_FLOAT(qftReg->ProbMask(0xF, 0), 0.0625);
    REQUIRE_FLOAT(qftReg->ProbMask(0x7, 0), 0.125);

    const std::vector<bitLenInt> bits{ 0, 1, 2 };
    const std::vector<bitLenInt> bit{ 0 };
    const std::vector<bool> results{ 0, 1, 0 };
    const std::vector<bool> result{ 0 };

    qftReg->ForceM(bit, result);
    qftReg->ForceM(bits, results);
    qftReg->ForceM(bit, std::vector<bool>());
    qftReg->ForceMReg(0, 1, 0, false);

    REQUIRE(qftReg->ProbMask(0x7, 0x2) > 0.99);
    REQUIRE_FLOAT(qftReg->ProbMask(0xF, 0x2), 0.5);

    qftReg->SetPermutation(0x0);
    qftReg->H(1);
    qftReg->CNOT(1, 2);
    qftReg->CNOT(2, 3);

    qftReg->ForceMReg(1, 2, 0x3, true);
    REQUIRE_THAT(qftReg, HasProbability(0xE));
}

TEST_CASE_METHOD(QInterfaceTestFixture, "test_getamplitude")
{
    qftReg->SetPermutation(0x03);
    qftReg->H(0, 2);
    REQUIRE(norm((qftReg->GetAmplitude(0x01)) + (qftReg->GetAmplitude(0x03))) < 0.01);
}

TEST_CASE_METHOD(QInterfaceTestFixture, "test_getquantumstate")
{
    complex state[1U << 4U];
    qftReg = CreateQuantumInterface({ testEngineType, testSubEngineType, testSubSubEngineType }, 4, 0x0b, rng);
    qftReg->GetQuantumState(state);
    for (bitCapIntOcl i = 0; i < 16; i++) {
        if (i == 0x0b) {
            REQUIRE_FLOAT((real1_f)norm(state[i]), ONE_R1_F);
        } else {
            REQUIRE_FLOAT((real1_f)norm(state[i]), ZERO_R1_F);
        }
    }
    qftReg->SetQuantumState(state);

    complex state2[2] = { ZERO_CMPLX, ONE_CMPLX };
    QInterfacePtr qftReg2 =
        CreateQuantumInterface({ testEngineType, testSubEngineType, testSubSubEngineType }, 1, 0, rng);
    qftReg2->SetQuantumState(state2);
    REQUIRE_THAT(qftReg2, HasProbability(1U));
}

TEST_CASE_METHOD(QInterfaceTestFixture, "test_getprobs")
{
    real1 state[1U << 4U];
    qftReg = CreateQuantumInterface({ testEngineType, testSubEngineType, testSubSubEngineType }, 4, 0x0b, rng);
    qftReg->GetProbs(state);
    for (bitCapIntOcl i = 0; i < 16; i++) {
        if (i == 0x0b) {
            REQUIRE_FLOAT((real1_f)state[i], ONE_R1_F);
        } else {
            REQUIRE_FLOAT((real1_f)state[i], ZERO_R1_F);
        }
    }
}

TEST_CASE_METHOD(QInterfaceTestFixture, "test_normalize")
{
    qftReg->SetPermutation(0x03);
    qftReg->UpdateRunningNorm();
    qftReg->NormalizeState();
    REQUIRE_FLOAT((real1_f)norm(qftReg->GetAmplitude(0x03)), ONE_R1_F);
}

#if ENABLE_ALU
TEST_CASE_METHOD(QInterfaceTestFixture, "test_asl")
{
    qftReg->SetPermutation(129);
    REQUIRE_THAT(qftReg, HasProbability(129));
    qftReg->ASL(1, 0, 8);
    REQUIRE_THAT(qftReg, HasProbability(66));
}

TEST_CASE_METHOD(QInterfaceTestFixture, "test_asr")
{
    qftReg->SetPermutation(129);
    REQUIRE_THAT(qftReg, HasProbability(129));
    qftReg->ASR(1, 0, 8);
    REQUIRE_THAT(qftReg, HasProbability(96));
}

TEST_CASE_METHOD(QInterfaceTestFixture, "test_lsl")
{
    qftReg->SetPermutation(129);
    REQUIRE_THAT(qftReg, HasProbability(129));
    qftReg->LSL(1, 0, 8);
    REQUIRE_THAT(qftReg, HasProbability(2));
}

TEST_CASE_METHOD(QInterfaceTestFixture, "test_lsr")
{
    qftReg->SetPermutation(129);
    REQUIRE_THAT(qftReg, HasProbability(129));
    qftReg->LSR(1, 0, 8);
    REQUIRE_THAT(qftReg, HasProbability(64));
}

TEST_CASE_METHOD(QInterfaceTestFixture, "test_fulladd")
{
    qftReg->SetPermutation(0x00);
    qftReg->FullAdd(0, 1, 2, 3);
    REQUIRE_THAT(qftReg, HasProbability(0, 8, 0));

    qftReg->SetPermutation(0x01);
    qftReg->FullAdd(0, 1, 2, 3);
    REQUIRE_THAT(qftReg, HasProbability(0, 8, 0x05));

    qftReg->SetPermutation(0x02);
    qftReg->FullAdd(0, 1, 2, 3);
    REQUIRE_THAT(qftReg, HasProbability(0, 8, 0x06));

    qftReg->SetPermutation(0x03);
    qftReg->FullAdd(0, 1, 2, 3);
    REQUIRE_THAT(qftReg, HasProbability(0, 8, 0x0B));

    qftReg->SetPermutation(0x04);
    qftReg->FullAdd(0, 1, 2, 3);
    REQUIRE_THAT(qftReg, HasProbability(0, 8, 0x04));

    qftReg->SetPermutation(0x05);
    qftReg->FullAdd(0, 1, 2, 3);
    REQUIRE_THAT(qftReg, HasProbability(0, 8, 0x09));

    qftReg->SetPermutation(0x06);
    qftReg->FullAdd(0, 1, 2, 3);
    REQUIRE_THAT(qftReg, HasProbability(0, 8, 0x0A));

    qftReg->SetPermutation(0x07);
    qftReg->FullAdd(0, 1, 2, 3);
    REQUIRE_THAT(qftReg, HasProbability(0, 8, 0x0F));
}

TEST_CASE_METHOD(QInterfaceTestFixture, "test_fulladd_noncoding")
{
    QInterfacePtr qftReg2 = qftReg->Clone();

    qftReg->SetPermutation(0x00 | 8);
    qftReg->FullAdd(0, 1, 2, 3);
    qftReg2->SetPermutation(0x00 | 8);
    qftReg2->QInterface::FullAdd(0, 1, 2, 3);
    REQUIRE(qftReg->MReg(0, 4) == qftReg2->MReg(0, 4));

    qftReg->SetPermutation(0x01 | 8);
    qftReg->FullAdd(0, 1, 2, 3);
    qftReg2->SetPermutation(0x01 | 8);
    qftReg2->QInterface::FullAdd(0, 1, 2, 3);
    REQUIRE(qftReg->MReg(0, 4) == qftReg2->MReg(0, 4));

    qftReg->SetPermutation(0x02 | 8);
    qftReg->FullAdd(0, 1, 2, 3);
    qftReg2->SetPermutation(0x02 | 8);
    qftReg2->QInterface::FullAdd(0, 1, 2, 3);
    REQUIRE(qftReg->MReg(0, 4) == qftReg2->MReg(0, 4));

    qftReg->SetPermutation(0x03 | 8);
    qftReg->FullAdd(0, 1, 2, 3);
    qftReg2->SetPermutation(0x03 | 8);
    qftReg2->QInterface::FullAdd(0, 1, 2, 3);
    REQUIRE(qftReg->MReg(0, 4) == qftReg2->MReg(0, 4));

    qftReg->SetPermutation(0x04 | 8);
    qftReg->FullAdd(0, 1, 2, 3);
    qftReg2->SetPermutation(0x04 | 8);
    qftReg2->QInterface::FullAdd(0, 1, 2, 3);
    REQUIRE(qftReg->MReg(0, 4) == qftReg2->MReg(0, 4));

    qftReg->SetPermutation(0x05 | 8);
    qftReg->FullAdd(0, 1, 2, 3);
    qftReg2->SetPermutation(0x05 | 8);
    qftReg2->QInterface::FullAdd(0, 1, 2, 3);
    REQUIRE(qftReg->MReg(0, 4) == qftReg2->MReg(0, 4));

    qftReg->SetPermutation(0x06 | 8);
    qftReg->FullAdd(0, 1, 2, 3);
    qftReg2->SetPermutation(0x06 | 8);
    qftReg2->QInterface::FullAdd(0, 1, 2, 3);
    REQUIRE(qftReg->MReg(0, 4) == qftReg2->MReg(0, 4));

    qftReg->SetPermutation(0x07 | 8);
    qftReg->FullAdd(0, 1, 2, 3);
    qftReg2->SetPermutation(0x07 | 8);
    qftReg2->QInterface::FullAdd(0, 1, 2, 3);
    REQUIRE(qftReg->MReg(0, 4) == qftReg2->MReg(0, 4));
}

TEST_CASE_METHOD(QInterfaceTestFixture, "test_ifulladd")
{
    // This is contingent on the previous test passing.

    qftReg->SetPermutation(0x00);
    qftReg->FullAdd(0, 1, 2, 3);
    qftReg->IFullAdd(0, 1, 2, 3);
    REQUIRE_THAT(qftReg, HasProbability(0, 8, 0));

    qftReg->SetPermutation(0x01);
    qftReg->FullAdd(0, 1, 2, 3);
    qftReg->IFullAdd(0, 1, 2, 3);
    REQUIRE_THAT(qftReg, HasProbability(0, 8, 0x01));

    qftReg->SetPermutation(0x02);
    qftReg->FullAdd(0, 1, 2, 3);
    qftReg->IFullAdd(0, 1, 2, 3);
    REQUIRE_THAT(qftReg, HasProbability(0, 8, 0x02));

    qftReg->SetPermutation(0x03);
    qftReg->FullAdd(0, 1, 2, 3);
    qftReg->IFullAdd(0, 1, 2, 3);
    REQUIRE_THAT(qftReg, HasProbability(0, 8, 0x03));

    qftReg->SetPermutation(0x04);
    qftReg->FullAdd(0, 1, 2, 3);
    qftReg->IFullAdd(0, 1, 2, 3);
    REQUIRE_THAT(qftReg, HasProbability(0, 8, 0x04));

    qftReg->SetPermutation(0x05);
    qftReg->FullAdd(0, 1, 2, 3);
    qftReg->IFullAdd(0, 1, 2, 3);
    REQUIRE_THAT(qftReg, HasProbability(0, 8, 0x05));

    qftReg->SetPermutation(0x06);
    qftReg->FullAdd(0, 1, 2, 3);
    qftReg->IFullAdd(0, 1, 2, 3);
    REQUIRE_THAT(qftReg, HasProbability(0, 8, 0x06));

    qftReg->SetPermutation(0x07);
    qftReg->FullAdd(0, 1, 2, 3);
    qftReg->IFullAdd(0, 1, 2, 3);
    REQUIRE_THAT(qftReg, HasProbability(0, 8, 0x07));
}

TEST_CASE_METHOD(QInterfaceTestFixture, "test_adc")
{
    qftReg->SetPermutation(0);
    qftReg->H(2, 2);
    qftReg->ADC(0, 2, 4, 2, 6);
    qftReg->IADC(0, 2, 4, 2, 6);
    qftReg->H(2, 2);
    REQUIRE_THAT(qftReg, HasProbability(0, 8, 0));

    qftReg->SetPermutation(0);
    qftReg->H(0);
    qftReg->CNOT(0, 2);
    qftReg->ADC(0, 2, 4, 2, 6);
    qftReg->IADC(0, 2, 4, 2, 6);
    qftReg->CNOT(0, 2);
    qftReg->H(0);
    REQUIRE_THAT(qftReg, HasProbability(0, 8, 0));

    qftReg->SetPermutation(1);
    qftReg->ADC(0, 1, 2, 1, 3);
    REQUIRE_THAT(qftReg, HasProbability(0, 8, 5));

    qftReg->SetPermutation(1);
    qftReg->ADC(0, 1, 2, 0, 3);
    REQUIRE_THAT(qftReg, HasProbability(0, 8, 1));
}

TEST_CASE_METHOD(QInterfaceTestFixture, "test_iadc")
{
    // This is contingent on the previous test passing.

    qftReg->SetPermutation(8);
    qftReg->H(2, 2);
    qftReg->ADC(0, 2, 4, 2, 6);
    qftReg->IADC(0, 2, 4, 2, 6);
    qftReg->H(2, 2);
    REQUIRE_THAT(qftReg, HasProbability(0, 8, 8));

    qftReg->SetPermutation(0);
    qftReg->H(0);
    qftReg->CNOT(0, 2);
    qftReg->ADC(0, 2, 4, 2, 6);
    qftReg->IADC(0, 2, 4, 2, 6);
    qftReg->CNOT(0, 2);
    qftReg->H(0);
    REQUIRE_THAT(qftReg, HasProbability(0, 8, 0));

    qftReg->SetPermutation(2);
    qftReg->ADC(0, 1, 2, 1, 3);
    REQUIRE_THAT(qftReg, HasProbability(0, 8, 6));
    qftReg->IADC(0, 1, 2, 1, 3);
    REQUIRE_THAT(qftReg, HasProbability(0, 8, 2));

    qftReg->SetPermutation(2);
    qftReg->ADC(0, 1, 2, 0, 3);
    REQUIRE_THAT(qftReg, HasProbability(0, 8, 2));
    qftReg->IADC(0, 1, 2, 0, 3);
    REQUIRE_THAT(qftReg, HasProbability(0, 8, 2));
}

TEST_CASE_METHOD(QInterfaceTestFixture, "test_cfulladd")
{
    const std::vector<bitLenInt> control{ 10 };
    qftReg->SetPermutation(0x00); // off
    qftReg->CFullAdd(control, 0, 1, 2, 3);
    REQUIRE_THAT(qftReg, HasProbability(0, 8, 0));

    qftReg->SetPermutation(0x01);
    qftReg->X(control[0]); // on
    qftReg->CFullAdd(control, 0, 1, 2, 3);
    REQUIRE_THAT(qftReg, HasProbability(0, 8, 0x05));

    qftReg->SetPermutation(0x02); // off
    qftReg->CFullAdd(control, 0, 1, 2, 3);
    REQUIRE_THAT(qftReg, HasProbability(0, 8, 0x02));

    qftReg->SetPermutation(0x03);
    qftReg->X(control[0]); // on
    qftReg->CFullAdd(control, 0, 1, 2, 3);
    REQUIRE_THAT(qftReg, HasProbability(0, 8, 0x0B));

    qftReg->SetPermutation(0x04); // off
    qftReg->CFullAdd(control, 0, 1, 2, 3);
    REQUIRE_THAT(qftReg, HasProbability(0, 8, 0x04));

    qftReg->SetPermutation(0x05);
    qftReg->X(control[0]); // on
    qftReg->CFullAdd(control, 0, 1, 2, 3);
    REQUIRE_THAT(qftReg, HasProbability(0, 8, 0x09));

    qftReg->SetPermutation(0x06); // off
    qftReg->CFullAdd(control, 0, 1, 2, 3);
    REQUIRE_THAT(qftReg, HasProbability(0, 8, 0x06));

    qftReg->SetPermutation(0x07);
    qftReg->X(control[0]); // on
    qftReg->CFullAdd(control, 0, 1, 2, 3);
    REQUIRE_THAT(qftReg, HasProbability(0, 8, 0x0F));
}

TEST_CASE_METHOD(QInterfaceTestFixture, "test_cifulladd")
{
    // This is contingent on the previous test passing.

    const std::vector<bitLenInt> control{ 10 };

    qftReg->SetPermutation(0x00); // off
    qftReg->CFullAdd(control, 0, 1, 2, 3);
    qftReg->CIFullAdd(control, 0, 1, 2, 3);
    REQUIRE_THAT(qftReg, HasProbability(0, 8, 0));

    qftReg->SetPermutation(0x01);
    qftReg->X(control[0]); // on
    qftReg->CFullAdd(control, 0, 1, 2, 3);
    qftReg->CIFullAdd(control, 0, 1, 2, 3);
    REQUIRE_THAT(qftReg, HasProbability(0, 8, 0x01));

    qftReg->SetPermutation(0x02); // off
    qftReg->CFullAdd(control, 0, 1, 2, 3);
    qftReg->CIFullAdd(control, 0, 1, 2, 3);
    REQUIRE_THAT(qftReg, HasProbability(0, 8, 0x02));

    qftReg->SetPermutation(0x03);
    qftReg->X(control[0]); // on
    qftReg->CFullAdd(control, 0, 1, 2, 3);
    qftReg->CIFullAdd(control, 0, 1, 2, 3);
    REQUIRE_THAT(qftReg, HasProbability(0, 8, 0x03));

    qftReg->SetPermutation(0x04); // off
    qftReg->CFullAdd(control, 0, 1, 2, 3);
    qftReg->CIFullAdd(control, 0, 1, 2, 3);
    REQUIRE_THAT(qftReg, HasProbability(0, 8, 0x04));

    qftReg->SetPermutation(0x05);
    qftReg->X(control[0]); // on
    qftReg->CFullAdd(control, 0, 1, 2, 3);
    qftReg->CIFullAdd(control, 0, 1, 2, 3);
    REQUIRE_THAT(qftReg, HasProbability(0, 8, 0x05));

    qftReg->X(control[0]); // off

    qftReg->SetPermutation(0x06);
    qftReg->CFullAdd(control, 0, 1, 2, 3);
    qftReg->CIFullAdd(control, 0, 1, 2, 3);
    REQUIRE_THAT(qftReg, HasProbability(0, 8, 0x06));

    qftReg->SetPermutation(0x07); // off
    qftReg->CFullAdd(control, 0, 1, 2, 3);
    qftReg->CIFullAdd(control, 0, 1, 2, 3);
    REQUIRE_THAT(qftReg, HasProbability(0, 8, 0x07));
}

TEST_CASE_METHOD(QInterfaceTestFixture, "test_cadc")
{
    const std::vector<bitLenInt> control{ 10 };

    qftReg->SetPermutation(0); // off
    qftReg->H(2, 2);
    qftReg->CADC(control, 0, 2, 4, 2, 6);
    qftReg->H(2, 2);
    REQUIRE_THAT(qftReg, HasProbability(0, 8, 0));

    qftReg->SetPermutation(0);
    qftReg->X(control[0]); // on
    qftReg->H(0);
    qftReg->CNOT(0, 2);
    qftReg->CADC(control, 0, 2, 4, 2, 6);
    qftReg->CIADC(control, 0, 2, 4, 2, 6);
    qftReg->CNOT(0, 2);
    qftReg->H(0);
    REQUIRE_THAT(qftReg, HasProbability(0, 8, 0));

    qftReg->SetPermutation(1);
    qftReg->X(control[0]); // on
    qftReg->CADC(control, 0, 1, 2, 1, 3);
    REQUIRE_THAT(qftReg, HasProbability(0, 8, 5));

    qftReg->SetPermutation(1); // off
    qftReg->CADC(control, 0, 1, 2, 0, 3);
    REQUIRE_THAT(qftReg, HasProbability(0, 8, 1));
}

TEST_CASE_METHOD(QInterfaceTestFixture, "test_ciadc")
{
    // This is contingent on the previous test passing.
    const std::vector<bitLenInt> control{ 10 };

    qftReg->SetPermutation(8); // off
    qftReg->H(2, 2);
    qftReg->CADC(control, 0, 2, 4, 2, 6);
    qftReg->CIADC(control, 0, 2, 4, 2, 6);
    qftReg->H(2, 2);
    REQUIRE_THAT(qftReg, HasProbability(0, 8, 8));

    qftReg->SetPermutation(0);
    qftReg->X(control[0]); // on
    qftReg->H(0);
    qftReg->CNOT(0, 2);
    qftReg->CADC(control, 0, 2, 4, 2, 6);
    qftReg->CIADC(control, 0, 2, 4, 2, 6);
    qftReg->CNOT(0, 2);
    qftReg->H(0);
    REQUIRE_THAT(qftReg, HasProbability(0, 8, 0));

    qftReg->SetPermutation(2);
    qftReg->X(control[0]); // on
    qftReg->CADC(control, 0, 1, 2, 1, 3);
    REQUIRE_THAT(qftReg, HasProbability(0, 8, 6));
    qftReg->CIADC(control, 0, 1, 2, 1, 3);
    REQUIRE_THAT(qftReg, HasProbability(0, 8, 2));

    qftReg->SetPermutation(2); // off
    qftReg->CADC(control, 0, 1, 2, 0, 3);
    REQUIRE_THAT(qftReg, HasProbability(0, 8, 2));
    qftReg->CIADC(control, 0, 1, 2, 0, 3);
    REQUIRE_THAT(qftReg, HasProbability(0, 8, 2));
}

int qRand(int high, QInterfacePtr q)
{
    int rand = (int)(high * q->Rand());
    if (rand == high) {
        return high - 1;
    }
    return rand;
}

TEST_CASE_METHOD(QInterfaceTestFixture, "test_inc")
{
    int i;

    qftReg->SetPermutation(250);
    for (i = 0; i < 8; i++) {
        QALU(qftReg)->INC(1, 0, 8);
        if (i < 5) {
            REQUIRE_THAT(qftReg, HasProbability(0, 8, 251 + i));
        } else {
            REQUIRE_THAT(qftReg, HasProbability(0, 8, i - 5));
        }
    }

    for (i = 0; i < 16; i++) {
        int a = qRand(0x100, qftReg);
        int b = qRand(0x100, qftReg);
        int c = (a + b) & 0xFF;

        qftReg->SetPermutation(a);
        QALU(qftReg)->INC(b, 0, 8);
        REQUIRE_THAT(qftReg, HasProbability(0, 9, c));
    }

    qftReg->SetPermutation(255);
    qftReg->H(7);
    QALU(qftReg)->INC(1, 0, 8);
    REQUIRE_FLOAT(ONE_R1_F / 2, (real1_f)qftReg->ProbAll(0));
    REQUIRE_FLOAT(ONE_R1_F / 2, (real1_f)qftReg->ProbAll(128));

    qftReg->SetPermutation(255);
    qftReg->H(7);
    qftReg->H(1);
    QALU(qftReg)->INC(1, 0, 8);
    REQUIRE_FLOAT(ONE_R1_F / 4, (real1_f)qftReg->ProbAll(0));
    REQUIRE_FLOAT(ONE_R1_F / 4, (real1_f)qftReg->ProbAll(126));
    REQUIRE_FLOAT(ONE_R1_F / 4, (real1_f)qftReg->ProbAll(128));
    REQUIRE_FLOAT(ONE_R1_F / 4, (real1_f)qftReg->ProbAll(254));

    qftReg->SetPermutation(0);
    qftReg->H(7);
    qftReg->H(1);
    QALU(qftReg)->INC(1, 0, 8);
    REQUIRE_FLOAT(ONE_R1_F / 4, (real1_f)qftReg->ProbAll(1));
    REQUIRE_FLOAT(ONE_R1_F / 4, (real1_f)qftReg->ProbAll(3));
    REQUIRE_FLOAT(ONE_R1_F / 4, (real1_f)qftReg->ProbAll(129));
    REQUIRE_FLOAT(ONE_R1_F / 4, (real1_f)qftReg->ProbAll(131));

    qftReg->SetPermutation(1);
    QALU(qftReg)->INC(8, 0, 8);
    QALU(qftReg)->DEC(8, 0, 8);
    REQUIRE_THAT(qftReg, HasProbability(0, 8, 1));

    qftReg->SetPermutation(0);
    QALU(qftReg)->INC(3, 0, 2);
    QALU(qftReg)->INC(1, 1, 2);
    REQUIRE_THAT(qftReg, HasProbability(0, 8, 5));

    qftReg->SetPermutation(0);
    qftReg->H(0, 8);
    QALU(qftReg)->INC(20, 0, 8);
    qftReg->H(0, 8);
    REQUIRE_THAT(qftReg, HasProbability(0, 8, 0));
}

TEST_CASE_METHOD(QInterfaceTestFixture, "test_incs")
{
    REQUIRE(!isOverflowAdd(1, 1, 128, 256));
    REQUIRE(isOverflowAdd(127, 127, 128, 256));
    REQUIRE(isOverflowAdd(128, 128, 128, 256));

    int i;

    qftReg->SetPermutation(250);
    for (i = 0; i < 8; i++) {
        QALU(qftReg)->INCS(1, 0, 8, 9);
        if (i < 5) {
            REQUIRE_THAT(qftReg, HasProbability(0, 8, 251 + i));
        } else {
            REQUIRE_THAT(qftReg, HasProbability(0, 8, i - 5));
        }
    }

    qftReg->SetPermutation(255);
    qftReg->H(8);
    QALU(qftReg)->INCS(1, 0, 8, 8);
    REQUIRE_FLOAT(ONE_R1_F / 2, (real1_f)qftReg->ProbAll(256));
    REQUIRE_FLOAT(ONE_R1_F / 2, (real1_f)qftReg->ProbAll(0));

    qftReg->SetPermutation(0);
    qftReg->H(0);
    QALU(qftReg)->INCS(1, 0, 8, 8);
    REQUIRE_FLOAT(ONE_R1_F / 2, (real1_f)qftReg->ProbAll(1));
    REQUIRE_FLOAT(ONE_R1_F / 2, (real1_f)qftReg->ProbAll(2));

    qftReg->SetPermutation(256);
    qftReg->H(7);
    QALU(qftReg)->INCS(1, 0, 8, 8);
    REQUIRE_FLOAT(ONE_R1_F / 2, (real1_f)qftReg->ProbAll(257));
    REQUIRE_FLOAT(ONE_R1_F / 2, (real1_f)qftReg->ProbAll(385));
}

TEST_CASE_METHOD(QInterfaceTestFixture, "test_incc")
{
    int i;

    qftReg->SetPermutation(247 + 256);
    for (i = 0; i < 10; i++) {
        QALU(qftReg)->INCC(1, 0, 8, 8);
        if (i < 7) {
            REQUIRE_THAT(qftReg, HasProbability(0, 9, 249 + i));
        } else if (i == 7) {
            REQUIRE_THAT(qftReg, HasProbability(0, 9, 0x100));
        } else {
            REQUIRE_THAT(qftReg, HasProbability(0, 9, 2 + i - 8));
        }
    }

    qftReg->SetPermutation(255);
    qftReg->H(7);
    QALU(qftReg)->INCC(1, 0, 8, 8);
    REQUIRE_FLOAT(ONE_R1_F / 2, (real1_f)qftReg->ProbAll(256));
    REQUIRE_FLOAT(ONE_R1_F / 2, (real1_f)qftReg->ProbAll(128));

    qftReg->SetPermutation(255);
    qftReg->H(7);
    QALU(qftReg)->INCC(255, 0, 8, 8);
    REQUIRE_FLOAT(ONE_R1_F / 2, (real1_f)qftReg->ProbAll(510));
    REQUIRE_FLOAT(ONE_R1_F / 2, (real1_f)qftReg->ProbAll(382));
}

TEST_CASE_METHOD(QInterfaceTestFixture, "test_incsc")
{
    int i;

    qftReg->SetPermutation(247 + 256);
    for (i = 0; i < 10; i++) {
        QALU(qftReg)->INCSC(1, 0, 8, 9, 8);
        if (i < 7) {
            REQUIRE_THAT(qftReg, HasProbability(0, 10, 249 + i));
        } else if (i == 7) {
            REQUIRE_THAT(qftReg, HasProbability(0, 10, 0x100));
        } else {
            REQUIRE_THAT(qftReg, HasProbability(0, 10, 2 + i - 8));
        }
    }

    qftReg->SetPermutation(247 + 256);
    for (i = 0; i < 10; i++) {
        QALU(qftReg)->INCSC(1, 0, 8, 8);
        if (i < 7) {
            REQUIRE_THAT(qftReg, HasProbability(0, 10, 249 + i));
        } else if (i == 7) {
            REQUIRE_THAT(qftReg, HasProbability(0, 10, 0x100));
        } else {
            REQUIRE_THAT(qftReg, HasProbability(0, 10, 2 + i - 8));
        }
    }

    qftReg->SetPermutation(0);
    qftReg->H(0);
    qftReg->H(1);
    QALU(qftReg)->INCSC(1, 0, 2, 3, 2);
    REQUIRE_FLOAT(ONE_R1_F / 4, (real1_f)qftReg->ProbAll(1));
    REQUIRE_FLOAT(ONE_R1_F / 4, (real1_f)qftReg->ProbAll(2));
    REQUIRE_FLOAT(ONE_R1_F / 4, (real1_f)qftReg->ProbAll(3));
    REQUIRE_FLOAT(ONE_R1_F / 4, (real1_f)qftReg->ProbAll(4));

    qftReg->SetPermutation(0);
    qftReg->H(0);
    qftReg->H(9);
    QALU(qftReg)->INCSC(1, 0, 8, 9, 8);
    qftReg->H(9);
    REQUIRE_FLOAT(ONE_R1_F / 2, (real1_f)qftReg->ProbAll(1));
    REQUIRE_FLOAT(ONE_R1_F / 2, (real1_f)qftReg->ProbAll(2));
}

TEST_CASE_METHOD(QInterfaceTestFixture, "test_cinc", "[travis_xfail]")
{

    qftReg->SetPermutation(1);
    QALU(qftReg)->CINC(1, 0, 8, std::vector<bitLenInt>());
    REQUIRE_THAT(qftReg, HasProbability(0, 8, 2));

    const std::vector<bitLenInt> controls{ 8 };

    qftReg->SetPermutation(250);

    for (int i = 0; i < 8; i++) {
        // Turn control on
        qftReg->X(controls[0]);

        QALU(qftReg)->CINC(1, 0, 8, controls);
        if (i < 5) {
            REQUIRE_THAT(qftReg, HasProbability(0, 8, 251 + i));
        } else {
            REQUIRE_THAT(qftReg, HasProbability(0, 8, i - 5));
        }

        // Turn control off
        qftReg->X(controls[0]);

        QALU(qftReg)->CINC(1, 0, 8, controls);
        if (i < 5) {
            REQUIRE_THAT(qftReg, HasProbability(0, 8, 251 + i));
        } else {
            REQUIRE_THAT(qftReg, HasProbability(0, 8, i - 5));
        }
    }
}

TEST_CASE_METHOD(QInterfaceTestFixture, "test_dec")
{
    int i;
    int start = 0x08;

    qftReg->SetPermutation(2);
    QALU(qftReg)->CDEC(1, 0, 8, std::vector<bitLenInt>());
    REQUIRE_THAT(qftReg, HasProbability(0, 8, 1));

    qftReg->SetPermutation(start);
    for (i = 0; i < 8; i++) {
        QALU(qftReg)->DEC(9, 0, 8);
        start -= 9;
        REQUIRE_THAT(qftReg, HasProbability(0, 19, 0xff - i * 9));
    }

    qftReg->SetPermutation(0);
    qftReg->H(0, 8);
    QALU(qftReg)->DEC(20, 0, 8);
    qftReg->H(0, 8);
    REQUIRE_THAT(qftReg, HasProbability(0, 8, 0));
}

TEST_CASE_METHOD(QInterfaceTestFixture, "test_decs")
{
    REQUIRE(!isOverflowSub(1, 1, 128, 256));
    REQUIRE(isOverflowSub(1, 128, 128, 256));
    REQUIRE(isOverflowSub(128, 127, 128, 256));

    int i;
    int start = 0x08;

    qftReg->SetPermutation(start);
    for (i = 0; i < 8; i++) {
        QALU(qftReg)->DECS(9, 0, 8, 9);
        start -= 9;
        REQUIRE_THAT(qftReg, HasProbability(0, 19, 0xff - i * 9));
    }
}

TEST_CASE_METHOD(QInterfaceTestFixture, "test_decc")
{
    int i;

    qftReg->SetPermutation(7);
    for (i = 0; i < 10; i++) {
        QALU(qftReg)->DECC(1, 0, 8, 8);
        if (i < 6) {
            REQUIRE_THAT(qftReg, HasProbability(0, 9, 5 - i + 256));
        } else if (i == 6) {
            REQUIRE_THAT(qftReg, HasProbability(0, 9, 0xff));
        } else {
            REQUIRE_THAT(qftReg, HasProbability(0, 9, 253 - i + 7 + 256));
        }
    }
}

TEST_CASE_METHOD(QInterfaceTestFixture, "test_decsc")
{
    int i;

    qftReg->SetPermutation(7);
    for (i = 0; i < 10; i++) {
        QALU(qftReg)->DECSC(1, 0, 8, 9, 8);
        if (i < 6) {
            REQUIRE_THAT(qftReg, HasProbability(0, 9, 5 - i + 256));
        } else if (i == 6) {
            REQUIRE_THAT(qftReg, HasProbability(0, 9, 0xff));
        } else {
            REQUIRE_THAT(qftReg, HasProbability(0, 9, 253 - i + 7 + 256));
        }
    }

    qftReg->SetPermutation(7);
    for (i = 0; i < 10; i++) {
        QALU(qftReg)->DECSC(1, 0, 8, 8);
        if (i < 6) {
            REQUIRE_THAT(qftReg, HasProbability(0, 9, 5 - i + 256));
        } else if (i == 6) {
            REQUIRE_THAT(qftReg, HasProbability(0, 9, 0xff));
        } else {
            REQUIRE_THAT(qftReg, HasProbability(0, 9, 253 - i + 7 + 256));
        }
    }
}

TEST_CASE_METHOD(QInterfaceTestFixture, "test_cdec", "[travis_xfail]")
{
    int i;

    const std::vector<bitLenInt> controls{ 8 };

    qftReg->SetPermutation(0x08);
    for (i = 0; i < 8; i++) {
        // Turn control on
        qftReg->X(controls[0]);

        QALU(qftReg)->CDEC(9, 0, 8, controls);
        REQUIRE_THAT(qftReg, HasProbability(0, 8, 0xff - i * 9));

        // Turn control off
        qftReg->X(controls[0]);

        QALU(qftReg)->CDEC(9, 0, 8, controls);
        REQUIRE_THAT(qftReg, HasProbability(0, 8, 0xff - i * 9));
    }
}

#if ENABLE_BCD
TEST_CASE_METHOD(QInterfaceTestFixture, "test_incbcd")
{
    int i;

    qftReg->SetPermutation(0x95);
    for (i = 0; i < 8; i++) {
        QALU(qftReg)->INCBCD(1, 0, 8);
        if (i < 4) {
            REQUIRE_THAT(qftReg, HasProbability(0, 8, 0x96 + i));
        } else {
            REQUIRE_THAT(qftReg, HasProbability(0, 8, i - 4));
        }
    }
}

TEST_CASE_METHOD(QInterfaceTestFixture, "test_incbcdc")
{
    int i;

    qftReg->SetPermutation(0x095);
    for (i = 0; i < 8; i++) {
        QALU(qftReg)->INCBCDC(1, 0, 8, 8);
        if (i < 4) {
            REQUIRE_THAT(qftReg, HasProbability(0, 9, 0x096 + i));
        } else if (i == 4) {
            REQUIRE_THAT(qftReg, HasProbability(0, 9, 0x100));
        } else {
            REQUIRE_THAT(qftReg, HasProbability(0, 8, 0x02 + i - 5));
        }
    }
}

TEST_CASE_METHOD(QInterfaceTestFixture, "test_decbcd")
{
    int i;

    qftReg->SetPermutation(0x94);
    for (i = 0; i < 8; i++) {
        QALU(qftReg)->DECBCD(1, 0, 8);
        if (i < 4) {
            REQUIRE_THAT(qftReg, HasProbability(0, 8, 0x93 - i));
        } else {
            REQUIRE_THAT(qftReg, HasProbability(0, 8, 0x89 - i + 4));
        }
    }
}

TEST_CASE_METHOD(QInterfaceTestFixture, "test_decbcdc")
{
    int i;

    qftReg->SetPermutation(0x005);
    for (i = 0; i < 8; i++) {
        QALU(qftReg)->DECBCDC(1, 0, 8, 8);
        if (i < 4) {
            REQUIRE_THAT(qftReg, HasProbability(0, 9, 0x103 - i));
        } else if (i == 4) {
            REQUIRE_THAT(qftReg, HasProbability(0, 9, 0x099));
        } else {
            REQUIRE_THAT(qftReg, HasProbability(0, 8, 0x197 - i + 5));
        }
    }
}
#endif

TEST_CASE_METHOD(QInterfaceTestFixture, "test_mul")
{
    int i;

    qftReg->SetPermutation(5);
    QALU(qftReg)->MUL(0, 0, 8, 8);
    REQUIRE_THAT(qftReg, HasProbability(0, 16, 0));

    qftReg->SetPermutation(7);
    QALU(qftReg)->MUL(1, 0, 8, 8);
    REQUIRE_THAT(qftReg, HasProbability(0, 16, 7));

    qftReg->SetPermutation(3);
    bitCapInt res = 3;
    for (i = 0; i < 8; i++) {
        qftReg->SetReg(8, 8, 0x00);
        QALU(qftReg)->MUL(2, 0, 8, 8);
        res &= 0xFF;
        res *= 2;
        REQUIRE_THAT(qftReg, HasProbability(0, 16, res));
    }

    qftReg->SetPermutation(0);
    qftReg->H(0);
    QALU(qftReg)->MUL(8, 0, 8, 8);
    REQUIRE_FLOAT(ONE_R1_F / 2, (real1_f)qftReg->ProbAll(0));
    REQUIRE_FLOAT(ONE_R1_F / 2, (real1_f)qftReg->ProbAll(8));
}

TEST_CASE_METHOD(QInterfaceTestFixture, "test_div")
{
    int i;

    qftReg->SetPermutation(256);
    bitCapInt res = 256;
    for (i = 0; i < 8; i++) {
        QALU(qftReg)->DIV(2, 0, 8, 8);
        res /= 2;
        REQUIRE_THAT(qftReg, HasProbability(0, 16, res));
    }

    qftReg->SetPermutation(0);
    qftReg->H(3);
    QALU(qftReg)->DIV(8, 0, 8, 8);
    REQUIRE_FLOAT(ONE_R1_F / 2, (real1_f)qftReg->ProbAll(0));
    REQUIRE_FLOAT(ONE_R1_F / 2, (real1_f)qftReg->ProbAll(1));
}

TEST_CASE_METHOD(QInterfaceTestFixture, "test_mulmodnout")
{
    qftReg->SetPermutation(65);
    QALU(qftReg)->MULModNOut(5, 256U, 0, 8, 8);
    REQUIRE_THAT(qftReg, HasProbability(0, 16, 65 | (69 << 8)));

    qftReg->SetPermutation(0);
    qftReg->H(3);
    QALU(qftReg)->MULModNOut(2, 256U, 0, 8, 8);
    REQUIRE_FLOAT(ONE_R1_F / 2, (real1_f)qftReg->ProbAll(0));
    REQUIRE_FLOAT(ONE_R1_F / 2, (real1_f)qftReg->ProbAll(8 | (16 << 8)));

    qftReg->SetPermutation(65);
    QALU(qftReg)->MULModNOut(5, 125U, 0, 8, 8);
    REQUIRE_THAT(qftReg, HasProbability(0, 16, 65 | (75 << 8)));

    qftReg->SetPermutation(126);
    QALU(qftReg)->MULModNOut(5, 125U, 0, 8, 8);
    REQUIRE_THAT(qftReg, HasProbability(0, 16, 126 | (5 << 8)));
}

TEST_CASE_METHOD(QInterfaceTestFixture, "test_imulmodnout")
{
    qftReg->SetPermutation(65 | (69 << 8));
    QALU(qftReg)->IMULModNOut(5, 256U, 0, 8, 8);
    REQUIRE_THAT(qftReg, HasProbability(0, 16, 65));

    qftReg->SetPermutation(65);
    QALU(qftReg)->MULModNOut(5, 125U, 0, 8, 8);
    QALU(qftReg)->IMULModNOut(5, 125U, 0, 8, 8);
    REQUIRE_THAT(qftReg, HasProbability(0, 16, 65));

    qftReg->SetPermutation(126);
    QALU(qftReg)->MULModNOut(5, 125U, 0, 8, 8);
    QALU(qftReg)->IMULModNOut(5, 125U, 0, 8, 8);
    REQUIRE_THAT(qftReg, HasProbability(0, 16, 126));
}

TEST_CASE_METHOD(QInterfaceTestFixture, "test_powmodnout")
{
    qftReg->SetPermutation(6);
    QALU(qftReg)->POWModNOut(3, 256U, 0, 8, 8);
    REQUIRE_THAT(qftReg, HasProbability(0, 16, 6 | (217 << 8)));

    qftReg->SetPermutation(0);
    qftReg->H(1);
    QALU(qftReg)->POWModNOut(2, 256U, 0, 8, 8);
    REQUIRE_FLOAT(ONE_R1_F / 2, (real1_f)qftReg->ProbAll(1 << 8));
    REQUIRE_FLOAT(ONE_R1_F / 2, (real1_f)qftReg->ProbAll(2 | (4 << 8)));

    qftReg->SetPermutation(0);
    qftReg->H(0, 2);
    QALU(qftReg)->POWModNOut(2, 256U, 0, 8, 8);
    REQUIRE_FLOAT(ONE_R1_F / 4, (real1_f)qftReg->ProbAll(0 | (1 << 8)));
    REQUIRE_FLOAT(ONE_R1_F / 4, (real1_f)qftReg->ProbAll(1 | (2 << 8)));
    REQUIRE_FLOAT(ONE_R1_F / 4, (real1_f)qftReg->ProbAll(2 | (4 << 8)));
    REQUIRE_FLOAT(ONE_R1_F / 4, (real1_f)qftReg->ProbAll(3 | (8 << 8)));
}

TEST_CASE_METHOD(QInterfaceTestFixture, "test_cmul")
{
    int i;

    const std::vector<bitLenInt> controls{ 16 };

    qftReg->SetPermutation(1);
    QALU(qftReg)->CMUL(2, 0, 8, 8, std::vector<bitLenInt>());
    REQUIRE_THAT(qftReg, HasProbability(0, 8, 2));

    qftReg->SetPermutation(3 | (1 << 16));
    bitCapInt res = 3;
    for (i = 0; i < 8; i++) {
        QALU(qftReg)->CMUL(2, 0, 8, 8, controls);
        if ((i % 2) == 0) {
            res *= 2;
        }
        REQUIRE_THAT(qftReg, HasProbability(0, 16, res));
        res &= 255;
        qftReg->X(16);
    }
}

TEST_CASE_METHOD(QInterfaceTestFixture, "test_cdiv")
{
    int i;

    const std::vector<bitLenInt> controls{ 16 };

    qftReg->SetPermutation(2);
    QALU(qftReg)->CDIV(2, 0, 8, 8, std::vector<bitLenInt>());
    REQUIRE_THAT(qftReg, HasProbability(0, 8, 1));

    qftReg->SetPermutation(256 | (1 << 16));
    bitCapInt res = 256;
    for (i = 0; i < 8; i++) {
        QALU(qftReg)->CDIV(2, 0, 8, 8, controls);
        if ((i % 2) == 0) {
            res /= 2;
        }
        REQUIRE_THAT(qftReg, HasProbability(0, 16, res));
        qftReg->X(16);
    }
}

TEST_CASE_METHOD(QInterfaceTestFixture, "test_cmulmodnout", "[travis_xfail]")
{
    const std::vector<bitLenInt> controls{ 16 };

    qftReg->SetPermutation(1);
    QALU(qftReg)->CMULModNOut(2, 256U, 0, 8, 8, std::vector<bitLenInt>());
    REQUIRE_THAT(qftReg, HasProbability(0, 16, 1 | (2 << 8)));

    qftReg->SetPermutation(3 | (1 << 16));
    QALU(qftReg)->CMULModNOut(3, 256U, 0, 8, 8, controls);
    REQUIRE_THAT(qftReg, HasProbability(0, 16, 3 | (9 << 8)));

    qftReg->SetPermutation(3);
    qftReg->H(16);
    QALU(qftReg)->CMULModNOut(3, 256U, 0, 8, 8, controls);
    REQUIRE_FLOAT(ONE_R1_F / 2, (real1_f)qftReg->ProbAll(3));
    REQUIRE_FLOAT(ONE_R1_F / 2, (real1_f)qftReg->ProbAll(3 | (9 << 8) | (1 << 16)));

    qftReg->SetPermutation(65 | (1 << 16));
    QALU(qftReg)->CMULModNOut(5, 125U, 0, 8, 8, controls);
    REQUIRE_THAT(qftReg, HasProbability(0, 16, 65 | (75 << 8)));

    qftReg->SetPermutation(126 | (1 << 16));
    QALU(qftReg)->CMULModNOut(5, 125U, 0, 8, 8, controls);
    REQUIRE_THAT(qftReg, HasProbability(0, 16, 126 | (5 << 8)));
}

TEST_CASE_METHOD(QInterfaceTestFixture, "test_cimulmodnout")
{
    const std::vector<bitLenInt> controls{ 16 };

    qftReg->SetPermutation(1);
    QALU(qftReg)->CMULModNOut(2, 256U, 0, 8, 8, std::vector<bitLenInt>());
    QALU(qftReg)->CIMULModNOut(2, 256U, 0, 8, 8, std::vector<bitLenInt>());
    REQUIRE_THAT(qftReg, HasProbability(0, 16, 1));

    qftReg->SetPermutation(3 | (1 << 16));
    QALU(qftReg)->CMULModNOut(3, 256U, 0, 8, 8, controls);
    QALU(qftReg)->CIMULModNOut(3, 256U, 0, 8, 8, controls);
    REQUIRE_THAT(qftReg, HasProbability(0, 20, 3 | (1 << 16)));

    qftReg->SetPermutation(65 | (1 << 16));
    QALU(qftReg)->CMULModNOut(5, 125U, 0, 8, 8, controls);
    QALU(qftReg)->CIMULModNOut(5, 125U, 0, 8, 8, controls);
    REQUIRE_THAT(qftReg, HasProbability(0, 16, 65));

    qftReg->SetPermutation(126 | (1 << 16));
    QALU(qftReg)->CMULModNOut(5, 125U, 0, 8, 8, controls);
    QALU(qftReg)->CIMULModNOut(5, 125U, 0, 8, 8, controls);
    REQUIRE_THAT(qftReg, HasProbability(0, 16, 126));
}

TEST_CASE_METHOD(QInterfaceTestFixture, "test_cpowmodnout", "[travis_xfail]")
{
    const std::vector<bitLenInt> controls{ 16 };

    qftReg->SetPermutation(1);
    QALU(qftReg)->CPOWModNOut(2, 256U, 0, 8, 8, std::vector<bitLenInt>());
    REQUIRE_THAT(qftReg, HasProbability(0, 16, 1 | (2 << 8)));

    qftReg->SetPermutation(3 | (1 << 16));
    QALU(qftReg)->CPOWModNOut(3, 256U, 0, 8, 8, controls);
    REQUIRE_THAT(qftReg, HasProbability(0, 16, 3 | (27 << 8)));

    qftReg->SetPermutation(3);
    qftReg->H(16);
    QALU(qftReg)->CPOWModNOut(3, 256U, 0, 8, 8, controls);
    REQUIRE_FLOAT(ONE_R1_F / 2, (real1_f)qftReg->ProbAll(3));
    REQUIRE_FLOAT(ONE_R1_F / 2, (real1_f)qftReg->ProbAll(3 | (27 << 8) | (1 << 16)));
}

TEST_CASE_METHOD(QInterfaceTestFixture, "test_c_phase_flip_if_less", "[travis_xfail]")
{
    qftReg->SetReg(0, 20, 0x40000);
    REQUIRE_THAT(qftReg, HasProbability(0, 20, 0x40000));
    qftReg->H(19);
    QALU(qftReg)->CPhaseFlipIfLess(1, 19, 1, 18);
    qftReg->H(19);
    REQUIRE_THAT(qftReg, HasProbability(0, 20, 0xC0000));

    qftReg->SetReg(0, 20, 0x00);
    REQUIRE_THAT(qftReg, HasProbability(0, 20, 0x00000));
    qftReg->H(19);
    QALU(qftReg)->CPhaseFlipIfLess(1, 19, 1, 18);
    qftReg->H(19);
    REQUIRE_THAT(qftReg, HasProbability(0, 20, 0x00000));

    qftReg->SetPermutation(0);
    qftReg->H(19);
    qftReg->H(18);
    QALU(qftReg)->CPhaseFlipIfLess(1, 19, 1, 18);
    qftReg->CZ(19, 18);
    qftReg->H(18);
    qftReg->H(19);
    REQUIRE_THAT(qftReg, HasProbability(0, 20, 1U << 18));
}

TEST_CASE_METHOD(QInterfaceTestFixture, "test_superposition_reg")
{
    int j;

    qftReg->SetReg(0, 8, 0x03);
    REQUIRE_THAT(qftReg, HasProbability(0, 16, 0x03));

    unsigned char* testPage = cl_alloc(256);
    for (j = 0; j < 256; j++) {
        testPage[j] = j;
    }
    QALU(qftReg)->IndexedLDA(0, 8, 8, 8, testPage);
    REQUIRE_THAT(qftReg, HasProbability(0, 16, 0x303));
    cl_free(testPage);
}

TEST_CASE_METHOD(QInterfaceTestFixture, "test_adc_superposition_reg")
{
    int j;

    qftReg->SetPermutation(0);
    REQUIRE_THAT(qftReg, HasProbability(0, 16, 0));

    qftReg->H(8, 8);
    unsigned char* testPage = cl_alloc(256);
    for (j = 0; j < 256; j++) {
        testPage[j] = j;
    }

    QALU(qftReg)->IndexedLDA(8, 8, 0, 8, testPage);

    for (j = 0; j < 256; j++) {
        testPage[j] = 255 - j;
    }
    QALU(qftReg)->IndexedADC(8, 8, 0, 8, 16, testPage);
    qftReg->H(8, 8);
    REQUIRE_THAT(qftReg, HasProbability(0, 17, 0xff));
    cl_free(testPage);
}

TEST_CASE_METHOD(QInterfaceTestFixture, "test_sbc_superposition_reg")
{
    int j;

    qftReg->SetPermutation(1 << 16);
    REQUIRE_THAT(qftReg, HasProbability(0, 16, 1 << 16));

    qftReg->H(8, 8);
    unsigned char* testPage = cl_alloc(256);
    for (j = 0; j < 256; j++) {
        testPage[j] = j;
    }
    QALU(qftReg)->IndexedLDA(8, 8, 0, 8, testPage);

    QALU(qftReg)->IndexedSBC(8, 8, 0, 8, 16, testPage);
    qftReg->H(8, 8);
    REQUIRE_THAT(qftReg, HasProbability(0, 17, 1 << 16));
    cl_free(testPage);
}

TEST_CASE_METHOD(QInterfaceTestFixture, "test_superposition_reg_long")
{
    int j;

    qftReg->SetReg(0, 9, 0x03);
    REQUIRE_THAT(qftReg, HasProbability(0, 16, 0x03));

    unsigned char* testPage = cl_alloc(1024);
    for (j = 0; j < 512; j++) {
        testPage[j * 2] = j & 0xff;
        testPage[j * 2 + 1] = (j & 0x100) >> 8;
    }
    QALU(qftReg)->IndexedLDA(0, 9, 9, 9, testPage);
    REQUIRE_THAT(qftReg, HasProbability(0, 17, 0x603));
    cl_free(testPage);
}

TEST_CASE_METHOD(QInterfaceTestFixture, "test_adc_superposition_reg_long_index")
{
    int j;

    qftReg->SetPermutation(0);
    REQUIRE_THAT(qftReg, HasProbability(0, 18, 0));

    qftReg->H(9, 9);
    unsigned char* testPage = cl_alloc(1024);
    for (j = 0; j < 512; j++) {
        testPage[j * 2] = j & 0xff;
        testPage[j * 2 + 1] = (j & 0x100) >> 8;
    }

    QALU(qftReg)->IndexedLDA(9, 9, 0, 9, testPage);

    for (j = 0; j < 512; j++) {
        testPage[j * 2] = (511 - j) & 0xff;
        testPage[j * 2 + 1] = ((511 - j) & 0x100) >> 8;
    }
    QALU(qftReg)->IndexedADC(9, 9, 0, 9, 18, testPage);
    REQUIRE_THAT(qftReg, HasProbability(0, 9, 0x1ff));
    cl_free(testPage);
}

TEST_CASE_METHOD(QInterfaceTestFixture, "test_sbc_superposition_reg_long_index")
{
    int j;

    qftReg->SetPermutation(1 << 18);
    REQUIRE_THAT(qftReg, HasProbability(0, 18, 1 << 18));

    qftReg->H(9, 9);
    unsigned char* testPage = cl_alloc(1024);
    for (j = 0; j < 512; j++) {
        testPage[j * 2] = j & 0xff;
        testPage[j * 2 + 1] = (j & 0x100) >> 8;
    }
    QALU(qftReg)->IndexedLDA(9, 9, 0, 9, testPage);

    QALU(qftReg)->IndexedSBC(9, 9, 0, 9, 18, testPage);
    qftReg->H(9, 9);
    REQUIRE_THAT(qftReg, HasProbability(0, 19, 1 << 18));
    cl_free(testPage);
}

TEST_CASE_METHOD(QInterfaceTestFixture, "test_hash")
{
    const bitCapIntOcl INPUT_KEY = 126;

    int j;

    qftReg->SetPermutation(INPUT_KEY);
    REQUIRE_THAT(qftReg, HasProbability(0, 8, INPUT_KEY));

    unsigned char* testPage = cl_alloc(256);
    for (j = 0; j < 256; j++) {
        testPage[j] = j;
    }
    std::random_shuffle(testPage, testPage + 256);

    QALU(qftReg)->Hash(0, 8, testPage);

    REQUIRE_THAT(qftReg, HasProbability(0, 8, testPage[INPUT_KEY]));

    qftReg->SetPermutation(0);
    qftReg->H(0, 8);
    QALU(qftReg)->Hash(0, 8, testPage);
    qftReg->H(0, 8);
    REQUIRE_THAT(qftReg, HasProbability(0, 8, 0));

    cl_free(testPage);
}

TEST_CASE_METHOD(QInterfaceTestFixture, "test_grover")
{
    if (QINTERFACE_GROVER_RESTRICTED) {
        return;
    }

    int i;

    // Grover's search inverts the function of a black box subroutine.
    // Our subroutine returns true only for an input of 100.

    const bitCapInt TARGET_PROB = 100;

    // Our input to the subroutine "oracle" is 8 bits.
    qftReg->SetPermutation(0);
    qftReg->H(0, 8);

    // std::cout << "Iterations:" << std::endl;
    // Twelve iterations maximizes the probablity for 256 searched elements.
    for (i = 0; i < 12; i++) {
        // Our "oracle" is true for an input of "100" and false for all other inputs.
        QALU(qftReg)->DEC(100, 0, 8);
        qftReg->ZeroPhaseFlip(0, 8);
        QALU(qftReg)->INC(100, 0, 8);
        // This ends the "oracle."
        qftReg->H(0, 8);
        qftReg->ZeroPhaseFlip(0, 8);
        qftReg->H(0, 8);
        qftReg->PhaseFlip();
        // std::cout << "\t" << std::setw(2) << i << "> chance of match:" << qftReg->ProbAll(TARGET_PROB) << std::endl;
    }

    // std::cout << "Ind Result:     " << std::showbase << qftReg << std::endl;
    // std::cout << "Full Result:    " << qftReg << std::endl;
    // std::cout << "Per Bit Result: " << std::showpoint << qftReg << std::endl;

    qftReg->MReg(0, 8);

    REQUIRE_THAT(qftReg, HasProbability(0, 16, TARGET_PROB));
}

TEST_CASE_METHOD(QInterfaceTestFixture, "test_grover_lookup")
{
    if (QINTERFACE_GROVER_RESTRICTED) {
        return;
    }

    int i;

    // Grover's search to find a value in a lookup table.
    // We search for 100. All values in lookup table are 1 except a single match.

    const bitLenInt indexLength = 8;
    const bitLenInt valueLength = 9;
    const bitLenInt carryIndex = indexLength + valueLength;
    const bitCapIntOcl TARGET_VALUE = 100;
    const bitCapIntOcl TARGET_KEY = 230;

    unsigned char* toLoad = cl_alloc(2 * (1 << indexLength));
    for (i = 0; i < (2 * (1 << indexLength)); i += 2) {
        toLoad[i] = 1;
        toLoad[i + 1] = 0;
    }
    toLoad[2 * TARGET_KEY] = TARGET_VALUE;

    // Our input to the subroutine "oracle" is 8 bits.
    qftReg->SetPermutation(0);
    qftReg->H(valueLength, indexLength);
    QALU(qftReg)->IndexedLDA(valueLength, indexLength, 0, valueLength, toLoad);

    // Twelve iterations maximizes the probablity for 256 searched elements, for example.
    // For an arbitrary number of qubits, this gives the number of iterations for optimal probability.
    int optIter = M_PI / (4.0 * asin(1.0 / sqrt(1 << indexLength)));

    for (i = 0; i < optIter; i++) {
        // Our "oracle" is true for an input of "100" and false for all other inputs.
        QALU(qftReg)->DEC(TARGET_VALUE, 0, valueLength);
        qftReg->ZeroPhaseFlip(0, valueLength);
        QALU(qftReg)->INC(TARGET_VALUE, 0, valueLength);
        // This ends the "oracle."
        qftReg->X(carryIndex);
        QALU(qftReg)->IndexedSBC(valueLength, indexLength, 0, valueLength, carryIndex, toLoad);
        qftReg->X(carryIndex);
        qftReg->H(valueLength, indexLength);
        qftReg->ZeroPhaseFlip(valueLength, indexLength);
        qftReg->H(valueLength, indexLength);
        // qftReg->PhaseFlip();
        QALU(qftReg)->IndexedADC(valueLength, indexLength, 0, valueLength, carryIndex, toLoad);
    }

    REQUIRE_THAT(qftReg, HasProbability(0, indexLength + valueLength, TARGET_VALUE | (TARGET_KEY << valueLength)));
    cl_free(toLoad);
}

TEST_CASE_METHOD(QInterfaceTestFixture, "test_fast_grover")
{
    if (QINTERFACE_GROVER_RESTRICTED) {
        return;
    }

    // Grover's search inverts the function of a black box subroutine.
    // Our subroutine returns true only for an input of 100.
    const bitLenInt length = 10;
    const bitCapInt TARGET_PROB = 100;
    bitLenInt i;
    bitLenInt partStart;
    // Start in a superposition of all inputs.
    qftReg->SetPermutation(0);
    // For Grover's search, our black box "oracle" would secretly return true for TARGET_PROB and false for all other
    // inputs. This is the function we are trying to invert. For an improvement in search speed, we require n/2 oracles
    // for an n bit search target. Each oracle marks 2 bits of the n total. This method might be applied to an ORDERED
    // lookup table search, in which a series of quaternary decisions can ultimately select any result in the list.
    for (i = 0; i < (length / 2); i++) {
        // This is the number of bits not yet fixed.
        partStart = length - ((i + 1) * 2);
        qftReg->H(partStart, 2);
        // We map from input to output.
        QALU(qftReg)->DEC(TARGET_PROB & (3 << partStart), 0, length);
        // Phase flip the target state.
        qftReg->ZeroPhaseFlip(partStart, 2);
        // We map back from outputs to inputs.
        QALU(qftReg)->INC(TARGET_PROB & (3 << partStart), 0, length);
        // Phase flip the input state from the previous iteration.
        qftReg->H(partStart, 2);
        qftReg->ZeroPhaseFlip(partStart, 2);
        qftReg->H(partStart, 2);
        // Now, we have one quarter as many states to look for.
    }

    REQUIRE_THAT(qftReg, HasProbability(0, length, TARGET_PROB));
}

TEST_CASE_METHOD(QInterfaceTestFixture, "test_basis_change")
{
    int i;
    unsigned char* toSearch = cl_alloc(256);

    // Create the lookup table
    for (i = 0; i < 256; i++) {
        toSearch[i] = 100;
    }

    // Divide qftReg into two registers of 8 bits each
    qftReg->SetPermutation(0);
    qftReg->H(8, 8);
    QALU(qftReg)->IndexedLDA(8, 8, 0, 8, toSearch);
    qftReg->H(8, 8);

    REQUIRE_THAT(qftReg, HasProbability(0, 16, 100));
    cl_free(toSearch);
}
#endif

TEST_CASE_METHOD(QInterfaceTestFixture, "test_amplitude_amplification")
{
    if (QINTERFACE_GROVER_RESTRICTED) {
        return;
    }

    int i;

    // Grover's search inverts the function of a black box subroutine.
    // Our subroutine returns true for an input of 000... or 110...

    int optIter = M_PI / (4.0 * asin(2.0 / sqrt(1U << 8U)));

    // Our input to the subroutine "oracle" is 8 bits.
    qftReg->SetPermutation(0);
    qftReg->H(0, 8);

    for (i = 0; i < optIter; i++) {
        // Our "oracle" is true for an input of "000..." or "110..." and false for all other inputs.
        qftReg->CNOT(0, 1);
        qftReg->H(0);
        qftReg->ZeroPhaseFlip(0, 8);
        qftReg->H(0);
        qftReg->CNOT(0, 1);
        // This ends the "oracle."
        qftReg->H(0, 8);
        qftReg->ZeroPhaseFlip(0, 8);
        qftReg->H(0, 8);
        qftReg->PhaseFlip();
    }

    qftReg->CNOT(0, 1);
    qftReg->H(0);

    REQUIRE_THAT(qftReg, HasProbability(0, 16, 0));
}

TEST_CASE_METHOD(QInterfaceTestFixture, "test_set_reg")
{
    REQUIRE_THAT(qftReg, HasProbability(0, 8, 0));
    qftReg->SetReg(0, 8, 10);
    REQUIRE_THAT(qftReg, HasProbability(0, 8, 10));
}

TEST_CASE_METHOD(QInterfaceTestFixture, "test_entanglement")
{
    REQUIRE_THAT(qftReg, HasProbability(0, 20, 0x0));
    for (bitLenInt i = 0; i < qftReg->GetQubitCount(); i += 2) {
        qftReg->X(i);
    }
    REQUIRE_THAT(qftReg, HasProbability(0, 20, 0x55555));
    for (bitLenInt i = 0; i < (qftReg->GetQubitCount() - 1); i += 2) {
        qftReg->CNOT(i, i + 1);
    }
    REQUIRE_THAT(qftReg, HasProbability(0, 20, 0xfffff));
    for (bitLenInt i = qftReg->GetQubitCount() - 2; i > 0; i -= 2) {
        qftReg->CNOT(i - 1, i);
    }
    REQUIRE_THAT(qftReg, HasProbability(0, 20, 0xAAAAB));
    for (bitLenInt i = 1; i < qftReg->GetQubitCount(); i += 2) {
        qftReg->X(i);
    }
    REQUIRE_THAT(qftReg, HasProbability(0, 20, 0x1));
}

TEST_CASE_METHOD(QInterfaceTestFixture, "test_swap_bit")
{
    qftReg->H(0);

    REQUIRE_FLOAT(qftReg->Prob(0), 0.5);
    REQUIRE_FLOAT(qftReg->Prob(1), 0);

    qftReg->Swap(0, 1);

    REQUIRE_FLOAT(qftReg->Prob(0), 0);
    REQUIRE_FLOAT(qftReg->Prob(1), 0.5);

    qftReg->H(1);

    REQUIRE_FLOAT(qftReg->Prob(0), 0);
    REQUIRE_FLOAT(qftReg->Prob(1), 0);
}

TEST_CASE_METHOD(QInterfaceTestFixture, "test_sqrtswap_bit")
{
    qftReg->H(0);

    REQUIRE_FLOAT(qftReg->Prob(0), 0.5);
    REQUIRE_FLOAT(qftReg->Prob(1), 0);

    qftReg->SqrtSwap(0, 1);
    qftReg->SqrtSwap(0, 1);

    REQUIRE_FLOAT(qftReg->Prob(0), 0);
    REQUIRE_FLOAT(qftReg->Prob(1), 0.5);

    qftReg->H(1);

    REQUIRE_FLOAT(qftReg->Prob(0), 0);
    REQUIRE_FLOAT(qftReg->Prob(1), 0);
}

TEST_CASE_METHOD(QInterfaceTestFixture, "test_timeevolve")
{
    real1 aParam = (real1)1e-4f;
    real1 tDiff = (real1)2.1f;
    real1 e0 = (real1)sqrt(ONE_R1 - aParam * aParam);

    BitOp o2neg1(new complex[4], std::default_delete<complex[]>());
    o2neg1.get()[0] = complex(e0, ZERO_R1);
    o2neg1.get()[1] = complex(-aParam, ZERO_R1);
    o2neg1.get()[2] = complex(-aParam, ZERO_R1);
    o2neg1.get()[3] = complex(e0, ZERO_R1);

    HamiltonianOpPtr h0 = std::make_shared<HamiltonianOp>(0, o2neg1);
    Hamiltonian h(1);
    h[0] = h0;

    qftReg->SetPermutation(0);
    qftReg->TimeEvolve(h, (real1_f)tDiff);

    REQUIRE_FLOAT((real1_f)abs(qftReg->Prob(0) - sin(aParam * tDiff) * sin(aParam * tDiff)), 0);
    REQUIRE_FLOAT((real1_f)abs((ONE_R1 - qftReg->Prob(0)) - cos(aParam * tDiff) * cos(aParam * tDiff)), 0);

    std::vector<bitLenInt> controls{ 1U };
    std::vector<bool> controlToggles{ false };

    HamiltonianOpPtr h1 = std::make_shared<HamiltonianOp>(controls, 0, o2neg1, false, controlToggles);
    h[0] = h1;

    // The point of this "toggle" behavior is to allow enumeration of arbitrary local Hamiltonian terms with
    // permutations of a set of control bits. For example, a Hamiltonian might represent an array of local
    // electromagnetic potential wells. If there are 4 wells, each with independent potentials, control "toggles" could
    // be used on two control bits, to enumerate all four permutations of two control bits with four different local
    // Hamiltonian terms.

    qftReg->SetPermutation(2);
    qftReg->TimeEvolve(h, (real1_f)tDiff);

    REQUIRE_FLOAT((real1_f)abs(qftReg->Prob(0) - sin(aParam * tDiff) * sin(aParam * tDiff)), 0);
    REQUIRE_FLOAT((real1_f)abs((ONE_R1 - qftReg->Prob(0)) - cos(aParam * tDiff) * cos(aParam * tDiff)), 0);

    controlToggles[0] = true;
    HamiltonianOpPtr h2 = std::make_shared<HamiltonianOp>(controls, 0, o2neg1, false, controlToggles);
    h[0] = h2;

    qftReg->SetPermutation(2);
    qftReg->TimeEvolve(h, (real1_f)tDiff);

    REQUIRE_FLOAT(qftReg->Prob(0), ZERO_R1_F);

    controlToggles[0] = false;
    HamiltonianOpPtr h3 = std::make_shared<HamiltonianOp>(controls, 0, o2neg1, true, controlToggles);
    h[0] = h3;

    qftReg->SetPermutation(2);
    qftReg->TimeEvolve(h, (real1_f)tDiff);

    REQUIRE_FLOAT(qftReg->Prob(0), ZERO_R1_F);

    controlToggles[0] = true;
    HamiltonianOpPtr h4 = std::make_shared<HamiltonianOp>(controls, 0, o2neg1, true, controlToggles);
    h[0] = h4;

    qftReg->SetPermutation(2);
    qftReg->TimeEvolve(h, (real1_f)tDiff);

    REQUIRE_FLOAT((real1_f)abs(qftReg->Prob(0) - sin(aParam * tDiff) * sin(aParam * tDiff)), 0);
    REQUIRE_FLOAT((real1_f)abs((ONE_R1 - qftReg->Prob(0)) - cos(aParam * tDiff) * cos(aParam * tDiff)), 0);
}

TEST_CASE_METHOD(QInterfaceTestFixture, "test_timeevolve_uniform")
{
    real1 aParam = (real1)1e-4f;
    real1 tDiff = (real1)2.1f;
    real1 e0 = (real1)sqrt(ONE_R1 - aParam * aParam);

    BitOp o2neg1(new complex[8], std::default_delete<complex[]>());
    o2neg1.get()[0] = ONE_CMPLX;
    o2neg1.get()[1] = ZERO_CMPLX;
    o2neg1.get()[2] = ZERO_CMPLX;
    o2neg1.get()[3] = ONE_CMPLX;
    o2neg1.get()[4] = complex(e0, ZERO_R1);
    o2neg1.get()[5] = complex(-aParam, ZERO_R1);
    o2neg1.get()[6] = complex(-aParam, ZERO_R1);
    o2neg1.get()[7] = complex(e0, ZERO_R1);

    std::vector<bitLenInt> controls{ 1 };

    HamiltonianOpPtr h0 = std::make_shared<UniformHamiltonianOp>(controls, 0, o2neg1);
    Hamiltonian h(1);
    h[0] = h0;

    REQUIRE(h0->uniform);

    qftReg->SetPermutation(2);
    qftReg->TimeEvolve(h, (real1_f)tDiff);

    REQUIRE_FLOAT((real1_f)abs(qftReg->Prob(0) - sin(aParam * tDiff) * sin(aParam * tDiff)), 0);
    REQUIRE_FLOAT((real1_f)abs((ONE_R1 - qftReg->Prob(0)) - cos(aParam * tDiff) * cos(aParam * tDiff)), 0);
}

TEST_CASE_METHOD(QInterfaceTestFixture, "test_qfusion_controlled")
{
    if (QINTERFACE_RESTRICTED) {
        return;
    }

    const std::vector<bitLenInt> controls{ 1, 2 };
    real1 angles[4] = { (real1)3.0f, (real1)0.8f, (real1)1.2f, (real1)0.7f };

    qftReg = CreateQuantumInterface({ testEngineType, testSubEngineType, testSubSubEngineType }, 3, 0, rng);
    qftReg->SetPermutation(2);
    QInterfacePtr qftReg2 = qftReg->Clone();

    qftReg->UniformlyControlledRY(controls, 0, angles);
    qftReg2->QInterface::UniformlyControlledRY(controls, 0, angles);

    complex a, b;
    for (bitCapInt i = 0; i < 8; i++) {
        a = qftReg->GetAmplitude(i);
        b = qftReg2->GetAmplitude(i);
        REQUIRE_FLOAT((real1_f)real(a), (real1_f)real(b));
        REQUIRE_FLOAT((real1_f)imag(a), (real1_f)imag(b));
    }
}

TEST_CASE_METHOD(QInterfaceTestFixture, "test_qneuron")
{
    const bitLenInt InputCount = 4;
    const bitLenInt OutputCount = 4;
    const bitCapInt InputPower = 1U << InputCount;
    const bitCapInt OutputPower = 1U << OutputCount;
    const real1_f eta = 0.5f;

    qftReg->Dispose(0, qftReg->GetQubitCount() - (InputCount + OutputCount));

    std::vector<bitLenInt> inputIndices(InputCount);
    for (bitLenInt i = 0; i < InputCount; i++) {
        inputIndices[i] = i;
    }

    std::vector<QNeuronPtr> outputLayer;
    for (bitLenInt i = 0; i < OutputCount; i++) {
        outputLayer.push_back(std::make_shared<QNeuron>(qftReg, inputIndices, InputCount + i));
    }

    // Train the network to associate powers of 2 with their log2()
    bitCapInt perm, comp, test;
    bool bit;
    for (perm = 0; perm < InputPower; perm++) {
        comp = (~perm) + 1U;
        for (bitLenInt i = 0; i < OutputCount; i++) {
            qftReg->SetPermutation(perm);
            bit = (comp & pow2(i)) != 0;
            outputLayer[i]->LearnPermutation(bit, eta);
        }
    }

    for (perm = 0; perm < InputPower; perm++) {
        qftReg->SetPermutation(perm);
        for (bitLenInt i = 0; i < OutputCount; i++) {
            outputLayer[i]->Predict();
        }
        comp = qftReg->MReg(InputCount, OutputCount);
        test = ((~perm) + 1U) & (OutputPower - 1);
        REQUIRE(comp == test);
    }
}

TEST_CASE_METHOD(QInterfaceTestFixture, "test_bell_m")
{
    const std::vector<bitCapInt> qPowers{ 1, 2 };
    const std::set<bitCapInt> possibleResults = { 0, 3 };

    qftReg->SetPermutation(0);
    qftReg->H(0, 2);
    qftReg->CZ(0, 1);
    qftReg->H(0);
    std::map<bitCapInt, int> results = qftReg->MultiShotMeasureMask(qPowers, 1000);
    std::map<bitCapInt, int>::iterator it = results.begin();
    while (it != results.end()) {
        REQUIRE(possibleResults.find(it->first) != possibleResults.end());
        it++;
    }

    qftReg->SetPermutation(0);
    qftReg->H(0, 2);
    qftReg->CZ(0, 1);
    qftReg->H(1);
    results = qftReg->MultiShotMeasureMask(qPowers, 1000);
    it = results.begin();
    while (it != results.end()) {
        REQUIRE(possibleResults.find(it->first) != possibleResults.end());
        it++;
    }
}

TEST_CASE_METHOD(QInterfaceTestFixture, "test_n_bell")
{
    int i;

    qftReg->SetPermutation(10);

    qftReg->H(0);
    for (i = 0; i <= 18; i++) {
        qftReg->CNOT(i, i + 1U);
    }
    for (i = 18; i >= 0; i--) {
        qftReg->CNOT(i, i + 1U);
    }
    qftReg->H(0);
    REQUIRE_THAT(qftReg, HasProbability(0, 20, 10));
}

TEST_CASE_METHOD(QInterfaceTestFixture, "test_repeat_h_cnot")
{
    int i;

    qftReg->SetPermutation(10);

    for (i = 0; i <= 3; i++) {
        qftReg->H(i);
        qftReg->CNOT(i, i + 1U);
    }
    for (i = 3; i >= 0; i--) {
        qftReg->CNOT(i, i + 1U);
        qftReg->H(i);
    }

    REQUIRE_THAT(qftReg, HasProbability(0, 20, 10));
}

TEST_CASE_METHOD(QInterfaceTestFixture, "test_invert_anti_pair")
{
    qftReg->SetPermutation(3);

    qftReg->H(0);
    qftReg->H(1);
    qftReg->CNOT(1, 0);
    qftReg->AntiCNOT(1, 0);
    qftReg->H(1);
    qftReg->H(0);

    REQUIRE_THAT(qftReg, HasProbability(0, 20, 3));
}

TEST_CASE_METHOD(QInterfaceTestFixture, "test_universal_set")
{
    // Using any gate in this test, with any phase arguments, should form a universal algebra.

    qftReg->SetPermutation(0);

    qftReg->H(0);
    qftReg->Phase(ONE_CMPLX, -ONE_CMPLX, 0);
    qftReg->H(0);
    REQUIRE_THAT(qftReg, HasProbability(0, 20, 1));

    qftReg->Invert(ONE_CMPLX, ONE_CMPLX, 1);
    qftReg->H(0);
    qftReg->CZ(1, 0);
    qftReg->H(0);
    REQUIRE_THAT(qftReg, HasProbability(0, 20, 2));

    qftReg->CNOT(1, 0);
    qftReg->MAll();
    REQUIRE_THAT(qftReg, HasProbability(0, 20, 3));
}

TEST_CASE_METHOD(QInterfaceTestFixture, "test_teleport")
{
    qftReg = CreateQuantumInterface({ testEngineType, testSubEngineType, testSubSubEngineType }, 3, 0);

    qftReg->SetPermutation(0);

    qftReg->H(1);
    qftReg->CNOT(1, 2);
    qftReg->CNOT(0, 1);
    qftReg->H(0);

    for (int i = 0; i < 10; i++) {
        QInterfacePtr suffix = qftReg->Clone();
        bool c0 = suffix->M(0);
        bool c1 = suffix->M(1);

        if (c0) {
            suffix->Z(2);
        }
        if (c1) {
            suffix->X(2);
        }

        REQUIRE(!suffix->M(2));
    }
}

TEST_CASE_METHOD(QInterfaceTestFixture, "test_h_cnot_rand")
{
    qftReg = CreateQuantumInterface({ testEngineType, testSubEngineType, testSubSubEngineType }, 2, 0);
    qftReg->H(0);
    qftReg->CNOT(0, 1);

    complex state[4];
    qftReg->GetQuantumState(state);
    REQUIRE_FLOAT((real1_f)norm(state[0]), ONE_R1_F / 2);
    REQUIRE_FLOAT((real1_f)norm(state[1]), ZERO_R1_F);
    REQUIRE_FLOAT((real1_f)norm(state[2]), ZERO_R1_F);
    REQUIRE_FLOAT((real1_f)norm(state[3]), ONE_R1_F / 2);

    const std::vector<bitCapInt> qPowers{ 1, 2 };
    std::map<bitCapInt, int> results = qftReg->MultiShotMeasureMask(qPowers, 1000);

    REQUIRE(results.find(1) == results.end());
    REQUIRE(results.find(2) == results.end());
    REQUIRE(results[0] > 450);
    REQUIRE(results[0] < 550);
    REQUIRE(results[3] > 450);
    REQUIRE(results[3] < 550);
}

TEST_CASE_METHOD(QInterfaceTestFixture, "test_mirror_circuit_1", "[mirror]")
{
    qftReg->SetPermutation(7);

    qftReg->H(0);
    qftReg->T(0);
    qftReg->T(0);
    qftReg->CNOT(1, 0);
    qftReg->CNOT(1, 0);
    qftReg->IT(0);
    qftReg->IT(0);
    qftReg->H(0);

    REQUIRE(qftReg->MAll() == 7);
}

TEST_CASE_METHOD(QInterfaceTestFixture, "test_mirror_circuit_2", "[mirror]")
{
    qftReg->SetPermutation(3);

    qftReg->H(0);
    qftReg->H(1);
    qftReg->CZ(1, 0);
    qftReg->CZ(1, 0);
    qftReg->H(1);
    qftReg->CNOT(1, 0);
    qftReg->CNOT(1, 0);
    qftReg->H(0);

    REQUIRE(qftReg->MAll() == 3);
}

TEST_CASE_METHOD(QInterfaceTestFixture, "test_mirror_circuit_3", "[mirror]")
{
    qftReg->SetReactiveSeparate(true);
    qftReg->SetPermutation(15);

    qftReg->H(1);
    qftReg->CNOT(1, 2);
    qftReg->X(1);
    qftReg->CCNOT(1, 2, 0);
    qftReg->CCNOT(1, 2, 0);
    qftReg->X(1);
    qftReg->CNOT(1, 2);
    qftReg->H(1);

    REQUIRE(qftReg->MAll() == 15);
}

// Broken with QUnit over QStabilizerHybrid
TEST_CASE_METHOD(QInterfaceTestFixture, "test_mirror_circuit_4", "[mirror]")
{
    qftReg->SetPermutation(1);

    qftReg->H(0);
    qftReg->T(0);
    qftReg->CNOT(0, 1);
    qftReg->Z(1);
    qftReg->T(0);
    qftReg->CNOT(1, 0);
    qftReg->CNOT(1, 0);
    qftReg->IT(0);
    qftReg->Z(1);
    qftReg->CNOT(0, 1);
    qftReg->IT(0);
    qftReg->H(0);

    REQUIRE(qftReg->MAll() == 1);
}

TEST_CASE_METHOD(QInterfaceTestFixture, "test_mirror_circuit_5", "[mirror]")
{
    qftReg->SetPermutation(4);

    qftReg->H(0);
    qftReg->CNOT(0, 1);
    qftReg->H(1);
    qftReg->AntiCNOT(0, 1);
    qftReg->Z(1);
    qftReg->CNOT(1, 2);
    qftReg->CNOT(1, 2);
    qftReg->Z(1);
    qftReg->AntiCNOT(0, 1);
    qftReg->H(1);
    qftReg->CNOT(0, 1);
    qftReg->H(0);

    REQUIRE(qftReg->MAll() == 4);
}

TEST_CASE_METHOD(QInterfaceTestFixture, "test_mirror_circuit_6", "[mirror]")
{
    qftReg->SetPermutation(0);

    qftReg->H(0);
    qftReg->T(0);
    qftReg->CNOT(0, 1);
    qftReg->T(0);
    qftReg->Z(1);
    qftReg->CZ(0, 1);
    qftReg->CZ(0, 1);
    qftReg->Z(1);
    qftReg->IT(0);
    qftReg->CNOT(0, 1);
    qftReg->IT(0);
    qftReg->H(0);

    REQUIRE(qftReg->MAll() == 0);
}

// QUnit -> QStabilizerHybrid bug with QUnit::CNOT "pmBasis," ApplyEitherControlled "inCurrentBasis"
TEST_CASE_METHOD(QInterfaceTestFixture, "test_mirror_circuit_7", "[mirror]")
{
    qftReg->SetPermutation(10);
    qftReg->SetReactiveSeparate(true);

    qftReg->H(0);
    qftReg->H(2);
    qftReg->CNOT(2, 3);
    qftReg->CNOT(0, 3);
    qftReg->CNOT(0, 3);
    qftReg->CNOT(2, 3);
    qftReg->H(2);
    qftReg->H(3);
    qftReg->CNOT(2, 3);
    qftReg->H(3);
    qftReg->H(0);

    REQUIRE(qftReg->MAll() == 10);
}

// QUnit -> QStabilizerHybrid CZ/CY decomposition bug
TEST_CASE_METHOD(QInterfaceTestFixture, "test_mirror_circuit_8", "[mirror]")
{
    qftReg->SetPermutation(11);
    qftReg->SetReactiveSeparate(true);

    qftReg->H(3);
    qftReg->CCNOT(0, 3, 2);
    qftReg->T(2);
    qftReg->CZ(1, 3);
    qftReg->CZ(2, 0);
    qftReg->T(2);
    qftReg->H(3);
    qftReg->H(3);
    qftReg->IT(2);
    qftReg->CZ(2, 0);
    qftReg->CZ(1, 3);
    qftReg->IT(2);
    qftReg->CCNOT(0, 3, 2);
    qftReg->H(3);

    REQUIRE(qftReg->MAll() == 11);
}

// QUnit -> QStabilizerHybrid CZ/CY decomposition bug (another)
TEST_CASE_METHOD(QInterfaceTestFixture, "test_mirror_circuit_9", "[mirror]")
{
    qftReg->SetPermutation(0);
    qftReg->SetReactiveSeparate(true);

    qftReg->H(0);
    qftReg->CNOT(0, 1);
    qftReg->S(1);
    qftReg->T(0);
    qftReg->X(0);
    qftReg->T(0);
    qftReg->X(1);
    qftReg->CZ(0, 1);
    qftReg->CZ(0, 1);
    qftReg->X(1);
    qftReg->IT(0);
    qftReg->X(0);
    qftReg->IT(0);
    qftReg->IS(1);
    qftReg->CNOT(0, 1);
    qftReg->H(0);

    REQUIRE(qftReg->MAll() == 0);
}

// QUnit -> QStabilizerHybrid separability bug
TEST_CASE_METHOD(QInterfaceTestFixture, "test_mirror_circuit_10", "[mirror]")
{
    qftReg->SetPermutation(9);
    qftReg->SetReactiveSeparate(true);

    qftReg->H(0);
    qftReg->H(1);
    qftReg->CCNOT(1, 3, 0);
    qftReg->Y(0);
    qftReg->Y(1);
    qftReg->H(3);
    qftReg->CNOT(0, 3);
    qftReg->X(3);
    qftReg->CZ(1, 3);
    qftReg->Y(0);
    qftReg->H(1);
    qftReg->H(1);
    qftReg->Y(0);
    qftReg->CZ(1, 3);
    qftReg->X(3);
    qftReg->CNOT(0, 3);
    qftReg->H(3);
    qftReg->Y(1);
    qftReg->Y(0);
    qftReg->CCNOT(1, 3, 0);
    qftReg->H(1);
    qftReg->H(0);

    REQUIRE(qftReg->MAll() == 9);
}

// QUnit -> QStabilizerHybrid TrimControls() bug
TEST_CASE_METHOD(QInterfaceTestFixture, "test_mirror_circuit_11", "[mirror]")
{
    qftReg->SetPermutation(1);
    qftReg->SetReactiveSeparate(true);

    qftReg->H(0);
    qftReg->CNOT(0, 1);
    qftReg->X(0);
    qftReg->CNOT(0, 1);
    qftReg->H(1);
    qftReg->T(1);
    qftReg->IT(1);
    qftReg->H(1);
    qftReg->CNOT(0, 1);
    qftReg->X(0);
    qftReg->CNOT(0, 1);
    qftReg->H(0);

    REQUIRE(qftReg->MAll() == 1);
}

// QUnit -> QStabilizerHybrid bug
TEST_CASE_METHOD(QInterfaceTestFixture, "test_mirror_circuit_12", "[mirror]")
{
    qftReg->SetPermutation(0);
    qftReg->SetReactiveSeparate(true);

    qftReg->H(0);
    qftReg->CNOT(0, 1);
    qftReg->H(0);
    qftReg->CNOT(1, 2);
    qftReg->H(1);
    qftReg->CZ(2, 1);
    qftReg->CNOT(0, 1);
    qftReg->T(1);
    qftReg->IT(1);
    qftReg->CNOT(0, 1);
    qftReg->CZ(2, 1);
    qftReg->H(1);
    qftReg->CNOT(1, 2);
    qftReg->H(0);
    qftReg->CNOT(0, 1);
    qftReg->H(0);

    REQUIRE(qftReg->MAll() == 0);
}

// QUnit -> QStabilizerHybrid bug
TEST_CASE_METHOD(QInterfaceTestFixture, "test_mirror_circuit_13", "[mirror]")
{
    qftReg->SetPermutation(12);
    qftReg->SetReactiveSeparate(true);

    qftReg->H(2);
    qftReg->H(1);
    qftReg->CCNOT(2, 1, 0);
    qftReg->T(2);
    qftReg->IT(2);
    qftReg->CCNOT(2, 1, 0);
    qftReg->H(1);
    qftReg->Y(0);
    qftReg->CNOT(2, 0);
    qftReg->CNOT(0, 2);
    qftReg->H(0);

    REQUIRE(qftReg->MAll() == 13);
}

TEST_CASE_METHOD(QInterfaceTestFixture, "test_mirror_circuit_14", "[mirror]")
{
    qftReg->SetPermutation(2);
    qftReg->SetReactiveSeparate(true);

    qftReg->H(1);
    qftReg->H(3);
    qftReg->CNOT(3, 2);
    qftReg->Y(2);
    qftReg->CNOT(2, 3);
    qftReg->H(0);
    qftReg->CCNOT(0, 2, 3);
    qftReg->T(0);
    qftReg->IT(0);
    qftReg->CCNOT(0, 2, 3);
    qftReg->H(0);
    qftReg->CNOT(2, 3);
    qftReg->Y(2);
    qftReg->CNOT(3, 2);
    qftReg->H(3);
    qftReg->CCNOT(3, 1, 2);
    qftReg->H(1);

    REQUIRE(qftReg->MAll() == 2);
}

// If QUnit->QPager minPageQubits paging threshold is 1, this used to fail.
TEST_CASE_METHOD(QInterfaceTestFixture, "test_mirror_circuit_15", "[mirror]")
{
    qftReg->SetPermutation(5);
    qftReg->SetReactiveSeparate(true);

    qftReg->H(3);
    qftReg->CNOT(3, 2);
    qftReg->CNOT(2, 3);
    qftReg->H(3);
    qftReg->H(0);
    qftReg->CNOT(0, 1);
    qftReg->H(1);
    qftReg->CCNOT(3, 1, 0);
    qftReg->CCNOT(3, 1, 0);
    qftReg->H(1);
    qftReg->CNOT(0, 1);
    qftReg->H(0);
    qftReg->H(3);
    qftReg->CNOT(2, 3);
    qftReg->CNOT(3, 2);
    qftReg->H(3);

    REQUIRE(qftReg->MAll() == 5);
}

// If QUnit->QPager minPageQubits paging threshold is 1, this used to fail.
TEST_CASE_METHOD(QInterfaceTestFixture, "test_mirror_circuit_16", "[mirror]")
{
    qftReg->SetPermutation(2);

    qftReg->H(3);
    qftReg->CNOT(3, 0);
    qftReg->CCNOT(1, 0, 2);
    qftReg->H(0);
    qftReg->X(2);
    qftReg->T(3);
    qftReg->CNOT(0, 1);
    qftReg->H(0);
    qftReg->H(3);
    qftReg->H(2);
    qftReg->CZ(1, 3);
    qftReg->CNOT(0, 2);
    qftReg->CNOT(0, 2);
    qftReg->CZ(1, 3);
    qftReg->H(2);
    qftReg->H(3);
    qftReg->H(0);
    qftReg->CNOT(0, 1);
    qftReg->IT(3);
    qftReg->X(2);
    qftReg->H(0);
    qftReg->CCNOT(1, 0, 2);
    qftReg->CNOT(3, 0);
    qftReg->H(3);

    REQUIRE(qftReg->MAll() == 2);
}

// Deterministic QUnit bug
TEST_CASE_METHOD(QInterfaceTestFixture, "test_mirror_circuit_17", "[mirror]")
{
    qftReg->SetPermutation(7);
    qftReg->SetReactiveSeparate(true);

    qftReg->T(0);
    qftReg->Y(1);
    qftReg->H(2);
    qftReg->H(3);
    qftReg->Y(4);
    qftReg->H(5);
    qftReg->T(6);
    qftReg->H(7);
    qftReg->Swap(6, 0);
    qftReg->Swap(5, 4);
    qftReg->CZ(7, 1);
    qftReg->CZ(2, 3);
    qftReg->Y(0);
    qftReg->T(1);
    qftReg->Y(2);
    qftReg->X(3);
    qftReg->X(4);
    qftReg->T(5);
    qftReg->T(6);
    qftReg->X(7);
    qftReg->CNOT(7, 6);
    qftReg->CZ(1, 2);
    qftReg->Swap(5, 3);
    qftReg->CZ(4, 0);
    qftReg->Y(0);
    qftReg->Y(1);
    qftReg->Y(4);
    qftReg->H(5);
    qftReg->Y(7);
    qftReg->CZ(6, 0);
    qftReg->CCNOT(4, 3, 7);
    qftReg->CNOT(2, 5);
    qftReg->H(0);
    qftReg->T(1);
    qftReg->T(2);
    qftReg->Y(3);
    qftReg->H(5);
    qftReg->Y(6);
    qftReg->X(7);
    qftReg->CCNOT(2, 0, 3);
    qftReg->Swap(4, 7);
    qftReg->CZ(5, 6);
    qftReg->T(0);
    qftReg->X(1);
    qftReg->X(2);
    qftReg->T(3);
    qftReg->H(4);
    qftReg->H(5);
    qftReg->X(6);
    qftReg->Swap(6, 0);
    qftReg->Swap(5, 1);
    qftReg->CNOT(4, 7);
    qftReg->CNOT(2, 3);
    qftReg->T(0);
    qftReg->Y(1);
    qftReg->X(5);
    qftReg->H(6);
    qftReg->CNOT(5, 6);
    qftReg->CNOT(1, 2);
    qftReg->CZ(4, 3);
    qftReg->Swap(0, 7);
    qftReg->Swap(0, 7);
    qftReg->CZ(4, 3);
    qftReg->CNOT(1, 2);
    qftReg->CNOT(5, 6);
    qftReg->H(6);
    qftReg->X(5);
    qftReg->Y(1);
    qftReg->IT(0);
    qftReg->CNOT(2, 3);
    qftReg->CNOT(4, 7);
    qftReg->Swap(5, 1);
    qftReg->Swap(6, 0);
    qftReg->X(6);
    qftReg->H(5);
    qftReg->H(4);
    qftReg->IT(3);
    qftReg->X(2);
    qftReg->X(1);
    qftReg->IT(0);
    qftReg->CZ(5, 6);
    qftReg->Swap(4, 7);
    qftReg->CCNOT(2, 0, 3);
    qftReg->X(7);
    qftReg->Y(6);
    qftReg->H(5);
    qftReg->Y(3);
    qftReg->IT(2);
    qftReg->IT(1);
    qftReg->H(0);
    qftReg->CNOT(2, 5);
    qftReg->CCNOT(4, 3, 7);
    qftReg->CZ(6, 0);
    qftReg->Y(7);
    qftReg->H(5);
    qftReg->Y(4);
    qftReg->Y(1);
    qftReg->Y(0);
    qftReg->CZ(4, 0);
    qftReg->Swap(5, 3);
    qftReg->CZ(1, 2);
    qftReg->CNOT(7, 6);
    qftReg->X(7);
    qftReg->IT(6);
    qftReg->IT(5);
    qftReg->X(4);
    qftReg->X(3);
    qftReg->Y(2);
    qftReg->IT(1);
    qftReg->Y(0);
    qftReg->CZ(2, 3);
    qftReg->CZ(7, 1);
    qftReg->Swap(5, 4);
    qftReg->Swap(6, 0);
    qftReg->H(7);
    qftReg->IT(6);
    qftReg->H(5);
    qftReg->Y(4);
    qftReg->H(3);
    qftReg->H(2);
    qftReg->Y(1);
    qftReg->IT(0);

    REQUIRE(qftReg->MAll() == 7);
}

// Deterministic QUnit->QPager bug, when thresholds are low enough
TEST_CASE_METHOD(QInterfaceTestFixture, "test_mirror_circuit_18", "[mirror]")
{
    qftReg->SetPermutation(18);
    qftReg->SetReactiveSeparate(true);

    qftReg->T(1);
    qftReg->X(2);
    qftReg->T(3);
    qftReg->H(5);
    qftReg->CCNOT(2, 0, 1);
    qftReg->CZ(5, 4);
    qftReg->Y(1);
    qftReg->H(2);
    qftReg->X(3);
    qftReg->T(4);
    qftReg->X(5);
    qftReg->Swap(5, 4);
    qftReg->CNOT(1, 0);
    qftReg->Swap(2, 3);
    qftReg->X(0);
    qftReg->H(1);
    qftReg->H(3);
    qftReg->X(4);
    qftReg->H(5);
    qftReg->CNOT(0, 5);
    qftReg->CNOT(4, 3);
    qftReg->CNOT(1, 2);
    qftReg->H(1);
    qftReg->X(4);
    qftReg->X(5);
    qftReg->Swap(1, 3);
    qftReg->CNOT(2, 0);
    qftReg->CNOT(5, 4);
    qftReg->X(1);
    qftReg->H(2);
    qftReg->X(3);
    qftReg->H(4);
    qftReg->H(5);
    qftReg->CCNOT(3, 4, 5);
    qftReg->CCNOT(0, 1, 2);
    qftReg->Y(1);
    qftReg->X(2);
    qftReg->T(3);
    qftReg->Y(4);
    qftReg->Swap(3, 5);
    qftReg->CNOT(2, 4);
    qftReg->Swap(0, 1);
    qftReg->Swap(0, 1);
    qftReg->CNOT(2, 4);
    qftReg->Swap(3, 5);
    qftReg->Y(4);
    qftReg->IT(3);
    qftReg->X(2);
    qftReg->Y(1);
    qftReg->CCNOT(0, 1, 2);
    qftReg->CCNOT(3, 4, 5);
    qftReg->H(5);
    qftReg->H(4);
    qftReg->X(3);
    qftReg->H(2);
    qftReg->X(1);
    qftReg->CNOT(5, 4);
    qftReg->CNOT(2, 0);
    qftReg->Swap(1, 3);
    qftReg->X(5);
    qftReg->X(4);
    qftReg->H(1);
    qftReg->CNOT(1, 2);
    qftReg->CNOT(4, 3);
    qftReg->CNOT(0, 5);
    qftReg->H(5);
    qftReg->X(4);
    qftReg->H(3);
    qftReg->H(1);
    qftReg->X(0);
    qftReg->Swap(2, 3);
    qftReg->CNOT(1, 0);
    qftReg->Swap(5, 4);
    qftReg->X(5);
    qftReg->IT(4);
    qftReg->X(3);
    qftReg->H(2);
    qftReg->Y(1);
    qftReg->CZ(5, 4);
    qftReg->CCNOT(2, 0, 1);
    qftReg->H(5);
    qftReg->IT(3);
    qftReg->X(2);
    qftReg->IT(1);

    REQUIRE(qftReg->MAll() == 18);
}

// Probabilistic QUnit bug
TEST_CASE_METHOD(QInterfaceTestFixture, "test_mirror_circuit_19", "[mirror]")
{
    qftReg->SetPermutation(11);
    qftReg->SetReactiveSeparate(true);

    qftReg->H(2);
    qftReg->T(2);
    qftReg->H(2);
    qftReg->H(0);
    qftReg->CNOT(2, 0);
    qftReg->H(3);
    qftReg->T(0);
    qftReg->CNOT(0, 1);
    qftReg->T(3);
    qftReg->T(1);
    qftReg->T(0);
    qftReg->CNOT(0, 3);
    qftReg->H(3);
    qftReg->CNOT(3, 1);
    qftReg->CNOT(3, 1);
    qftReg->H(3);
    qftReg->CNOT(0, 3);
    qftReg->IT(0);
    qftReg->IT(1);
    qftReg->IT(3);
    qftReg->CNOT(0, 1);
    qftReg->IT(0);
    qftReg->H(3);
    qftReg->CNOT(2, 0);
    qftReg->H(0);
    qftReg->H(2);
    qftReg->IT(2);
    qftReg->CNOT(0, 2);
    qftReg->H(2);

    REQUIRE(qftReg->MAll() == 11);
}

// QBinaryDecisionTree bug
TEST_CASE_METHOD(QInterfaceTestFixture, "test_mirror_circuit_20", "[mirror]")
{
    qftReg = MakeEngine(2);
    qftReg->SetPermutation(2);

    qftReg->H(0);
    qftReg->H(1);
    qftReg->X(1);
    qftReg->CZ(0, 1);
    qftReg->H(0);
    qftReg->H(0);
    qftReg->CZ(0, 1);
    qftReg->X(1);
    qftReg->H(1);
    qftReg->H(0);

    REQUIRE(qftReg->MAll() == 2);
}

TEST_CASE_METHOD(QInterfaceTestFixture, "test_mirror_circuit_21", "[mirror]")
{
    qftReg = MakeEngine(6);
    qftReg->SetPermutation(34);

    qftReg->Z(0);
    qftReg->H(1);
    qftReg->T(2);
    qftReg->IT(3);
    qftReg->S(4);
    qftReg->X(5);
    qftReg->CNOT(4, 5);
    qftReg->AntiCNOT(2, 0);
    qftReg->CNOT(1, 3);
    qftReg->T(0);
    qftReg->T(1);
    qftReg->IS(2);
    qftReg->IT(3);
    qftReg->Y(4);
    qftReg->H(5);
    qftReg->AntiCY(0, 4);
    qftReg->AntiCZ(1, 3);
    qftReg->AntiCNOT(5, 2);
    qftReg->Y(0);
    qftReg->Y(1);
    qftReg->Y(2);
    qftReg->Y(3);
    qftReg->Z(4);
    qftReg->T(5);
    qftReg->CCNOT(4, 2, 5);
    qftReg->CY(1, 3);
    qftReg->T(0);
    qftReg->X(1);
    qftReg->Y(2);
    qftReg->T(3);
    qftReg->X(4);
    qftReg->IS(5);
    qftReg->AntiCCY(0, 2, 4);
    qftReg->AntiCCY(1, 3, 5);
    qftReg->IT(0);
    qftReg->T(1);
    qftReg->IS(2);
    qftReg->IT(3);
    qftReg->H(4);
    qftReg->X(5);
    qftReg->CCZ(3, 1, 4);
    qftReg->AntiCCNOT(5, 0, 2);
    qftReg->IT(0);
    qftReg->H(1);
    qftReg->X(2);
    qftReg->S(3);
    qftReg->Z(4);
    qftReg->Z(5);
    qftReg->AntiCNOT(5, 1);
    qftReg->AntiCCNOT(2, 3, 0);
    qftReg->AntiCCNOT(2, 3, 0);
    qftReg->AntiCNOT(5, 1);
    qftReg->Z(5);
    qftReg->Z(4);
    qftReg->IS(3);
    qftReg->X(2);
    qftReg->H(1);
    qftReg->T(0);
    qftReg->AntiCCNOT(5, 0, 2);
    qftReg->CCZ(3, 1, 4);
    qftReg->X(5);
    qftReg->H(4);
    qftReg->T(3);
    qftReg->S(2);
    qftReg->IT(1);
    qftReg->T(0);
    qftReg->AntiCCY(1, 3, 5);
    qftReg->AntiCCY(0, 2, 4);
    qftReg->S(5);
    qftReg->X(4);
    qftReg->IT(3);
    qftReg->Y(2);
    qftReg->X(1);
    qftReg->IT(0);
    qftReg->CY(1, 3);
    qftReg->CCNOT(4, 2, 5);
    qftReg->IT(5);
    qftReg->Z(4);
    qftReg->Y(3);
    qftReg->Y(2);
    qftReg->Y(1);
    qftReg->Y(0);
    qftReg->AntiCNOT(5, 2);
    qftReg->AntiCZ(1, 3);
    qftReg->AntiCY(0, 4);
    qftReg->H(5);
    qftReg->Y(4);
    qftReg->T(3);
    qftReg->S(2);
    qftReg->IT(1);
    qftReg->IT(0);
    qftReg->CNOT(1, 3);
    qftReg->AntiCNOT(2, 0);
    qftReg->CNOT(4, 5);
    qftReg->X(5);
    qftReg->IS(4);
    qftReg->T(3);
    qftReg->IT(2);
    qftReg->H(1);
    qftReg->Z(0);

    REQUIRE(qftReg->MAll() == 34);
}

TEST_CASE_METHOD(QInterfaceTestFixture, "test_mirror_circuit_22", "[mirror]")
{
    qftReg = MakeEngine(6);
    qftReg->SetPermutation(37);

    qftReg->H(1);
    qftReg->H(2);
    qftReg->Y(3);
    qftReg->H(4);
    qftReg->CZ(3, 2);
    qftReg->CNOT(0, 4);
    qftReg->Swap(1, 5);
    qftReg->X(0);
    qftReg->T(1);
    qftReg->Y(2);
    qftReg->T(3);
    qftReg->H(4);
    qftReg->CCNOT(3, 2, 5);
    qftReg->CCNOT(4, 0, 1);
    qftReg->X(0);
    qftReg->X(1);
    qftReg->T(2);
    qftReg->H(4);
    qftReg->T(5);
    qftReg->CZ(0, 5);
    qftReg->CZ(2, 4);
    qftReg->Swap(1, 3);
    qftReg->T(0);
    qftReg->Y(1);
    qftReg->Y(3);
    qftReg->X(4);
    qftReg->T(5);
    qftReg->CNOT(3, 0);
    qftReg->CZ(5, 2);
    qftReg->CNOT(1, 4);
    qftReg->X(0);
    qftReg->T(2);
    qftReg->X(3);
    qftReg->X(4);
    qftReg->X(5);
    qftReg->CCNOT(2, 5, 1);
    qftReg->CZ(0, 3);
    qftReg->H(0);
    qftReg->X(1);
    qftReg->H(2);
    qftReg->X(3);
    qftReg->H(4);
    qftReg->H(5);
    qftReg->Swap(1, 2);
    qftReg->CNOT(5, 4);
    qftReg->CNOT(0, 3);
    qftReg->CNOT(0, 3);
    qftReg->CNOT(5, 4);
    qftReg->Swap(1, 2);
    qftReg->H(5);
    qftReg->H(4);
    qftReg->X(3);
    qftReg->H(2);
    qftReg->X(1);
    qftReg->H(0);
    qftReg->CZ(0, 3);
    qftReg->CCNOT(2, 5, 1);
    qftReg->X(5);
    qftReg->X(4);
    qftReg->X(3);
    qftReg->IT(2);
    qftReg->X(0);
    qftReg->CNOT(1, 4);
    qftReg->CZ(5, 2);
    qftReg->CNOT(3, 0);
    qftReg->IT(5);
    qftReg->X(4);
    qftReg->Y(3);
    qftReg->Y(1);
    qftReg->IT(0);
    qftReg->Swap(1, 3);
    qftReg->CZ(2, 4);
    qftReg->CZ(0, 5);
    qftReg->IT(5);
    qftReg->H(4);
    qftReg->IT(2);
    qftReg->X(1);
    qftReg->X(0);
    qftReg->CCNOT(4, 0, 1);
    qftReg->CCNOT(3, 2, 5);
    qftReg->H(4);
    qftReg->IT(3);
    qftReg->Y(2);
    qftReg->IT(1);
    qftReg->X(0);
    qftReg->Swap(1, 5);
    qftReg->CNOT(0, 4);
    qftReg->CZ(3, 2);
    qftReg->H(4);
    qftReg->Y(3);
    qftReg->H(2);
    qftReg->H(1);

    REQUIRE(qftReg->MAll() == 37);
}

TEST_CASE_METHOD(QInterfaceTestFixture, "test_mirror_circuit_23", "[mirror]")
{
    qftReg = MakeEngine(6);
    qftReg->SetPermutation(0);

    qftReg->Y(0);
    qftReg->X(1);
    qftReg->Y(2);
    qftReg->X(3);
    qftReg->IT(4);
    qftReg->S(5);
    qftReg->CY(0, 2);
    qftReg->AntiCCZ(3, 5, 4);
    qftReg->T(0);
    qftReg->H(1);
    qftReg->IT(2);
    qftReg->X(3);
    qftReg->S(4);
    qftReg->X(5);
    qftReg->AntiCZ(0, 1);
    qftReg->AntiCCNOT(4, 2, 3);
    qftReg->IT(0);
    qftReg->Z(1);
    qftReg->Z(2);
    qftReg->T(3);
    qftReg->Y(4);
    qftReg->Z(5);
    qftReg->CCZ(3, 2, 4);
    qftReg->CCNOT(5, 1, 0);
    qftReg->IS(0);
    qftReg->Y(1);
    qftReg->H(2);
    qftReg->Z(3);
    qftReg->Z(4);
    qftReg->T(5);
    qftReg->CCNOT(4, 5, 2);
    qftReg->CCNOT(3, 1, 0);
    qftReg->H(0);
    qftReg->IT(1);
    qftReg->X(2);
    qftReg->IS(3);
    qftReg->Y(4);
    qftReg->IS(5);
    qftReg->AntiCZ(5, 4);
    qftReg->CNOT(1, 0);
    qftReg->AntiCNOT(2, 3);
    qftReg->IT(0);
    qftReg->H(1);
    qftReg->S(2);
    qftReg->H(3);
    qftReg->IS(4);
    qftReg->T(5);
    qftReg->AntiCCNOT(1, 5, 4);
    qftReg->CZ(2, 0);
    qftReg->CZ(2, 0);
    qftReg->AntiCCNOT(1, 5, 4);
    qftReg->IT(5);
    qftReg->S(4);
    qftReg->H(3);
    qftReg->IS(2);
    qftReg->H(1);
    qftReg->T(0);
    qftReg->AntiCNOT(2, 3);
    qftReg->CNOT(1, 0);
    qftReg->AntiCZ(5, 4);
    qftReg->S(5);
    qftReg->Y(4);
    qftReg->S(3);
    qftReg->X(2);
    qftReg->T(1);
    qftReg->H(0);
    qftReg->CCNOT(3, 1, 0);
    qftReg->CCNOT(4, 5, 2);
    qftReg->IT(5);
    qftReg->Z(4);
    qftReg->Z(3);
    qftReg->H(2);
    qftReg->Y(1);
    qftReg->S(0);
    qftReg->CCNOT(5, 1, 0);
    qftReg->CCZ(3, 2, 4);
    qftReg->Z(5);
    qftReg->Y(4);
    qftReg->IT(3);
    qftReg->Z(2);
    qftReg->Z(1);
    qftReg->T(0);
    qftReg->AntiCCNOT(4, 2, 3);
    qftReg->AntiCZ(0, 1);
    qftReg->X(5);
    qftReg->IS(4);
    qftReg->X(3);
    qftReg->T(2);
    qftReg->H(1);
    qftReg->IT(0);
    qftReg->AntiCCZ(3, 5, 4);
    qftReg->CY(0, 2);
    qftReg->IS(5);
    qftReg->T(4);
    qftReg->X(3);
    qftReg->Y(2);
    qftReg->X(1);
    qftReg->Y(0);

    REQUIRE(qftReg->MAll() == 0);
}

TEST_CASE_METHOD(QInterfaceTestFixture, "test_mirror_circuit_24", "[mirror]")
{
    qftReg = MakeEngine(6);
    qftReg->SetPermutation(48);

    qftReg->H(1);
    qftReg->H(2);
    qftReg->H(4);
    qftReg->CNOT(2, 4);
    qftReg->CZ(1, 5);
    qftReg->H(2);
    qftReg->H(4);
    qftReg->T(5);
    qftReg->CNOT(4, 5);
    qftReg->CZ(1, 2);
    qftReg->H(3);
    qftReg->H(1);
    qftReg->T(2);
    qftReg->T(5);
    qftReg->CCNOT(1, 0, 2);
    qftReg->X(4);
    qftReg->X(1);
    qftReg->X(2);
    qftReg->H(0);
    qftReg->T(3);
    qftReg->CCNOT(0, 3, 4);
    qftReg->CNOT(1, 2);
    qftReg->X(1);
    qftReg->H(5);
    qftReg->CZ(5, 1);
    qftReg->CZ(0, 2);
    qftReg->CZ(0, 2);
    qftReg->CZ(5, 1);
    qftReg->H(5);
    qftReg->X(1);
    qftReg->CNOT(1, 2);
    qftReg->CCNOT(0, 3, 4);
    qftReg->IT(3);
    qftReg->H(0);
    qftReg->X(2);
    qftReg->X(1);
    qftReg->X(4);
    qftReg->CCNOT(1, 0, 2);
    qftReg->IT(5);
    qftReg->IT(2);
    qftReg->H(1);
    qftReg->H(3);
    qftReg->CZ(1, 2);
    qftReg->CNOT(4, 5);
    qftReg->IT(5);
    qftReg->H(4);
    qftReg->H(2);
    qftReg->CZ(1, 5);
    qftReg->CNOT(2, 4);
    qftReg->H(4);
    qftReg->H(2);
    qftReg->H(1);

    REQUIRE(qftReg->MAll() == 48);
}

TEST_CASE_METHOD(QInterfaceTestFixture, "test_mirror_circuit_25", "[mirror]")
{
    qftReg = MakeEngine(2);
    qftReg->SetPermutation(2);

    qftReg->H(0);
    qftReg->IT(0);
    qftReg->IS(0);
    qftReg->AntiCNOT(0, 1);
    qftReg->H(0);
    qftReg->H(1);
    qftReg->X(1);
    qftReg->X(1);
    qftReg->H(1);
    qftReg->H(0);
    qftReg->AntiCNOT(0, 1);
    qftReg->S(0);
    qftReg->T(0);
    qftReg->H(0);

    REQUIRE(qftReg->MAll() == 2);
}

TEST_CASE_METHOD(QInterfaceTestFixture, "test_mirror_circuit_26", "[mirror]")
{
    qftReg = MakeEngine(6);
    qftReg->SetPermutation(28);

    qftReg->S(0);
    qftReg->Y(1);
    qftReg->S(2);
    qftReg->IT(3);
    qftReg->IS(4);
    qftReg->T(5);
    qftReg->AntiCZ(4, 1);
    qftReg->CZ(3, 5);
    qftReg->Swap(0, 2);
    qftReg->Z(0);
    qftReg->X(1);
    qftReg->S(2);
    qftReg->H(3);
    qftReg->H(4);
    qftReg->IS(5);
    qftReg->AntiCNOT(2, 0);
    qftReg->AntiCNOT(5, 4);
    qftReg->AntiCZ(3, 1);
    qftReg->IS(0);
    qftReg->S(1);
    qftReg->X(2);
    qftReg->IS(3);
    qftReg->T(4);
    qftReg->Y(5);
    qftReg->AntiCZ(5, 3);
    qftReg->AntiCY(2, 4);
    qftReg->AntiCY(1, 0);
    qftReg->H(0);
    qftReg->T(1);
    qftReg->Y(2);
    qftReg->X(3);
    qftReg->IT(4);
    qftReg->T(5);
    qftReg->CNOT(3, 0);
    qftReg->Swap(4, 1);
    qftReg->AntiCY(5, 2);
    qftReg->IS(0);
    qftReg->IS(1);
    qftReg->X(2);
    qftReg->IT(3);
    qftReg->IS(4);
    qftReg->Z(5);
    qftReg->AntiCCNOT(5, 4, 3);
    qftReg->CCNOT(2, 1, 0);
    qftReg->Z(0);
    qftReg->T(1);
    qftReg->H(2);
    qftReg->Y(3);
    qftReg->Z(4);
    qftReg->X(5);
    qftReg->AntiCZ(5, 3);
    qftReg->AntiCY(4, 2);
    qftReg->AntiCZ(0, 1);
    qftReg->AntiCZ(0, 1);
    qftReg->AntiCY(4, 2);
    qftReg->AntiCZ(5, 3);
    qftReg->X(5);
    qftReg->Z(4);
    qftReg->Y(3);
    qftReg->H(2);
    qftReg->IT(1);
    qftReg->Z(0);
    qftReg->CCNOT(2, 1, 0);
    qftReg->AntiCCNOT(5, 4, 3);
    qftReg->Z(5);
    qftReg->S(4);
    qftReg->T(3);
    qftReg->X(2);
    qftReg->S(1);
    qftReg->S(0);
    qftReg->AntiCY(5, 2);
    qftReg->Swap(4, 1);
    qftReg->CNOT(3, 0);
    qftReg->IT(5);
    qftReg->T(4);
    qftReg->X(3);
    qftReg->Y(2);
    qftReg->IT(1);
    qftReg->H(0);
    qftReg->AntiCY(1, 0);
    qftReg->AntiCY(2, 4);
    qftReg->AntiCZ(5, 3);
    qftReg->Y(5);
    qftReg->IT(4);
    qftReg->S(3);
    qftReg->X(2);
    qftReg->IS(1);
    qftReg->S(0);
    qftReg->AntiCZ(3, 1);
    qftReg->AntiCNOT(5, 4);
    qftReg->AntiCNOT(2, 0);
    qftReg->S(5);
    qftReg->H(4);
    qftReg->H(3);
    qftReg->IS(2);
    qftReg->X(1);
    qftReg->Z(0);
    qftReg->Swap(0, 2);
    qftReg->CZ(3, 5);
    qftReg->AntiCZ(4, 1);
    qftReg->IT(5);
    qftReg->S(4);
    qftReg->T(3);
    qftReg->IS(2);
    qftReg->Y(1);
    qftReg->IS(0);

    REQUIRE(qftReg->MAll() == 28);
}

TEST_CASE_METHOD(QInterfaceTestFixture, "test_mirror_circuit_27", "[mirror]")
{
    qftReg = MakeEngine(6);
    qftReg->SetPermutation(35);

    qftReg->IT(0);
    qftReg->H(1);
    qftReg->IS(2);
    qftReg->IT(3);
    qftReg->Y(4);
    qftReg->Z(5);
    qftReg->CCNOT(3, 0, 4);
    qftReg->AntiCY(2, 5);
    qftReg->H(0);
    qftReg->X(1);
    qftReg->T(2);
    qftReg->X(3);
    qftReg->Z(4);
    qftReg->Z(5);
    qftReg->CZ(1, 3);
    qftReg->CNOT(0, 5);
    qftReg->CY(4, 2);
    qftReg->IT(0);
    qftReg->S(1);
    qftReg->IS(2);
    qftReg->S(3);
    qftReg->T(4);
    qftReg->S(5);
    qftReg->CCNOT(4, 1, 2);
    qftReg->CZ(0, 3);
    qftReg->T(0);
    qftReg->H(1);
    qftReg->Z(2);
    qftReg->S(3);
    qftReg->Y(4);
    qftReg->IT(5);
    qftReg->CCY(5, 0, 3);
    qftReg->CY(2, 4);
    qftReg->Z(0);
    qftReg->H(1);
    qftReg->Y(2);
    qftReg->Z(3);
    qftReg->Z(4);
    qftReg->H(5);
    qftReg->CCNOT(3, 2, 0);
    qftReg->CCZ(4, 1, 5);
    qftReg->T(0);
    qftReg->X(1);
    qftReg->Z(2);
    qftReg->H(3);
    qftReg->IT(4);
    qftReg->H(5);
    qftReg->CNOT(1, 2);
    qftReg->AntiCCNOT(3, 5, 0);
    qftReg->AntiCCNOT(3, 5, 0);
    qftReg->CNOT(1, 2);
    qftReg->H(5);
    qftReg->T(4);
    qftReg->H(3);
    qftReg->Z(2);
    qftReg->X(1);
    qftReg->IT(0);
    qftReg->CCZ(4, 1, 5);
    qftReg->CCNOT(3, 2, 0);
    qftReg->H(5);
    qftReg->Z(4);
    qftReg->Z(3);
    qftReg->Y(2);
    qftReg->H(1);
    qftReg->Z(0);
    qftReg->CY(2, 4);
    qftReg->CCY(5, 0, 3);
    qftReg->T(5);
    qftReg->Y(4);
    qftReg->IS(3);
    qftReg->Z(2);
    qftReg->H(1);
    qftReg->IT(0);
    qftReg->CZ(0, 3);
    qftReg->CCNOT(4, 1, 2);
    qftReg->IS(5);
    qftReg->IT(4);
    qftReg->IS(3);
    qftReg->S(2);
    qftReg->IS(1);
    qftReg->T(0);
    qftReg->CY(4, 2);
    qftReg->CNOT(0, 5);
    qftReg->CZ(1, 3);
    qftReg->Z(5);
    qftReg->Z(4);
    qftReg->X(3);
    qftReg->IT(2);
    qftReg->X(1);
    qftReg->H(0);
    qftReg->AntiCY(2, 5);
    qftReg->CCNOT(3, 0, 4);
    qftReg->Z(5);
    qftReg->Y(4);
    qftReg->T(3);
    qftReg->S(2);
    qftReg->H(1);
    qftReg->T(0);

    REQUIRE(qftReg->MAll() == 35);
}

TEST_CASE_METHOD(QInterfaceTestFixture, "test_mirror_circuit_28", "[mirror]")
{
    qftReg = MakeEngine(6);
    qftReg->SetPermutation(7);

    qftReg->T(0);
    qftReg->X(1);
    qftReg->H(2);
    qftReg->X(3);
    qftReg->T(4);
    qftReg->IS(5);
    qftReg->AntiCCY(1, 3, 5);
    qftReg->CZ(2, 0);
    qftReg->IT(0);
    qftReg->S(1);
    qftReg->IS(2);
    qftReg->IS(3);
    qftReg->S(4);
    qftReg->IT(5);
    qftReg->AntiCCZ(5, 4, 0);
    qftReg->AntiCCY(2, 1, 3);
    qftReg->Y(0);
    qftReg->X(1);
    qftReg->Z(2);
    qftReg->S(3);
    qftReg->IS(4);
    qftReg->H(5);
    qftReg->CNOT(4, 3);
    qftReg->AntiCZ(5, 0);
    qftReg->AntiCY(1, 2);
    qftReg->X(0);
    qftReg->Z(1);
    qftReg->T(2);
    qftReg->IS(3);
    qftReg->T(4);
    qftReg->H(5);
    qftReg->CCY(2, 4, 0);
    qftReg->AntiCCNOT(3, 1, 5);
    qftReg->H(0);
    qftReg->IT(1);
    qftReg->H(2);
    qftReg->IS(3);
    qftReg->S(4);
    qftReg->IS(5);
    qftReg->AntiCCZ(5, 2, 3);
    qftReg->AntiCY(0, 1);
    qftReg->S(0);
    qftReg->Z(1);
    qftReg->T(2);
    qftReg->Y(3);
    qftReg->S(4);
    qftReg->IT(5);
    qftReg->CZ(1, 3);
    qftReg->AntiCCNOT(4, 5, 0);
    qftReg->AntiCCNOT(4, 5, 0);
    qftReg->CZ(1, 3);
    qftReg->T(5);
    qftReg->IS(4);
    qftReg->Y(3);
    qftReg->IT(2);
    qftReg->Z(1);
    qftReg->IS(0);
    qftReg->AntiCY(0, 1);
    qftReg->AntiCCZ(5, 2, 3);
    qftReg->S(5);
    qftReg->IS(4);
    qftReg->S(3);
    qftReg->H(2);
    qftReg->T(1);
    qftReg->H(0);
    qftReg->AntiCCNOT(3, 1, 5);
    qftReg->CCY(2, 4, 0);
    qftReg->H(5);
    qftReg->IT(4);
    qftReg->S(3);
    qftReg->IT(2);
    qftReg->Z(1);
    qftReg->X(0);
    qftReg->AntiCY(1, 2);
    qftReg->AntiCZ(5, 0);
    qftReg->CNOT(4, 3);
    qftReg->H(5);
    qftReg->S(4);
    qftReg->IS(3);
    qftReg->Z(2);
    qftReg->X(1);
    qftReg->Y(0);
    qftReg->AntiCCY(2, 1, 3);
    qftReg->AntiCCZ(5, 4, 0);
    qftReg->T(5);
    qftReg->IS(4);
    qftReg->S(3);
    qftReg->S(2);
    qftReg->IS(1);
    qftReg->T(0);
    qftReg->CZ(2, 0);
    qftReg->AntiCCY(1, 3, 5);
    qftReg->S(5);
    qftReg->IT(4);
    qftReg->X(3);
    qftReg->H(2);
    qftReg->X(1);
    qftReg->IT(0);

    REQUIRE(qftReg->MAll() == 7);
}

TEST_CASE_METHOD(QInterfaceTestFixture, "test_mirror_circuit_29", "[mirror]")
{
    qftReg = MakeEngine(4);
    qftReg->SetPermutation(1);

    qftReg->H(0);
    qftReg->ISwap(0, 2);
    qftReg->IISwap(0, 2);
    qftReg->H(0);

    REQUIRE(qftReg->MAll() == 1);
}

TEST_CASE_METHOD(QInterfaceTestFixture, "test_mirror_circuit_30", "[mirror]")
{
    qftReg = MakeEngine(4);
    qftReg->SetPermutation(6);

    qftReg->ISwap(2, 1);
    qftReg->IISwap(2, 1);

    REQUIRE(qftReg->MAll() == 6);
}

TEST_CASE_METHOD(QInterfaceTestFixture, "test_mirror_circuit_31", "[mirror]")
{
    qftReg = MakeEngine(4);
    qftReg->SetPermutation(15);

    qftReg->H(3);
    qftReg->CCY(0, 1, 2);
    qftReg->H(3);
    qftReg->CCZ(3, 0, 2);
    qftReg->Y(0);
    qftReg->Y(0);
    qftReg->CCZ(3, 0, 2);
    qftReg->CCY(0, 1, 2);

    REQUIRE(qftReg->MAll() == 15);
}

TEST_CASE_METHOD(QInterfaceTestFixture, "test_mirror_circuit_32", "[mirror]")
{
    qftReg = MakeEngine(4);
    qftReg->SetPermutation(3);

    qftReg->H(2);
    qftReg->CCNOT(0, 2, 1);
    qftReg->Z(1);
    qftReg->Z(1);
    qftReg->CCNOT(0, 2, 1);
    qftReg->H(2);

    REQUIRE(qftReg->MAll() == 3);
}

TEST_CASE_METHOD(QInterfaceTestFixture, "test_mirror_circuit_33", "[mirror]")
{
    qftReg = MakeEngine(3);
    qftReg->SetPermutation(2);

    qftReg->H(1);
    qftReg->CCY(1, 0, 2);
    qftReg->Z(0);
    qftReg->CCY(0, 2, 1);
    qftReg->CCY(0, 2, 1);
    qftReg->Z(0);
    qftReg->CCY(1, 0, 2);
    qftReg->H(1);

    REQUIRE(qftReg->MAll() == 2);
}

TEST_CASE_METHOD(QInterfaceTestFixture, "test_mirror_circuit_34", "[mirror]")
{
    qftReg = MakeEngine(4);
    qftReg->SetPermutation(13);

    qftReg->H(1);
    qftReg->H(3);
    qftReg->AntiCY(3, 2);
    qftReg->CY(1, 0);
    qftReg->AntiCCZ(2, 3, 0);
    qftReg->CCNOT(1, 2, 3);
    qftReg->CCNOT(1, 2, 3);
    qftReg->AntiCCZ(2, 3, 0);
    qftReg->CY(1, 0);
    qftReg->AntiCY(3, 2);
    qftReg->H(3);
    qftReg->H(1);

    REQUIRE(qftReg->MAll() == 13);
}

bitLenInt pickRandomBit(QInterfacePtr qReg, std::set<bitLenInt>* unusedBitsPtr)
{
    std::set<bitLenInt>::iterator bitIterator = unusedBitsPtr->begin();
    bitLenInt bitRand = (bitLenInt)(qReg->Rand() * unusedBitsPtr->size());
    if (bitRand >= unusedBitsPtr->size()) {
        bitRand = unusedBitsPtr->size() - 1U;
    }
    std::advance(bitIterator, bitRand);
    bitLenInt bit = *bitIterator;
    unusedBitsPtr->erase(bitIterator);
    return bit;
}

struct MultiQubitGate {
    int gate;
    bitLenInt b1;
    bitLenInt b2;
    bitLenInt b3;
};

TEST_CASE("test_mirror_circuit", "[mirror]")
{
    std::cout << ">>> 'test_mirror_circuit':" << std::endl;

    const int GateCount1Qb = 8;
    const int GateCountMultiQb = 13;
    const int GateCount2Qb = 7;
    const int Depth = 6;

    const int TRIALS = 100;
    const int n = 6;

    int d;
    int i;
    int maxGates;

    int gate;

    for (int trial = 0; trial < TRIALS; trial++) {
        QInterfacePtr testCase =
            CreateQuantumInterface({ testEngineType, testSubEngineType, testSubSubEngineType }, n, 0);

        std::vector<std::vector<int>> gate1QbRands(Depth);
        std::vector<std::vector<MultiQubitGate>> gateMultiQbRands(Depth);

        for (d = 0; d < Depth; d++) {
            std::vector<int>& layer1QbRands = gate1QbRands[d];
            for (i = 0; i < n; i++) {
                gate = (int)(testCase->Rand() * GateCount1Qb);
                if (gate >= GateCount1Qb) {
                    gate = (GateCount1Qb - 1U);
                }
                layer1QbRands.push_back(gate);
            }

            std::set<bitLenInt> unusedBits;
            for (i = 0; i < n; i++) {
                unusedBits.insert(i);
            }

            std::vector<MultiQubitGate>& layerMultiQbRands = gateMultiQbRands[d];
            while (unusedBits.size() > 1) {
                MultiQubitGate multiGate;
                multiGate.b1 = pickRandomBit(testCase, &unusedBits);
                multiGate.b2 = pickRandomBit(testCase, &unusedBits);
                multiGate.b3 = 0;

                if (unusedBits.size() > 0) {
                    maxGates = GateCountMultiQb;
                } else {
                    maxGates = GateCount2Qb;
                }

                gate = (int)(testCase->Rand() * maxGates);
                if (gate >= maxGates) {
                    gate = (maxGates - 1U);
                }

                multiGate.gate = gate;

                if (multiGate.gate >= GateCount2Qb) {
                    multiGate.b3 = pickRandomBit(testCase, &unusedBits);
                }

                layerMultiQbRands.push_back(multiGate);
            }
        }

        bitCapIntOcl randPerm = (bitCapIntOcl)(testCase->Rand() * (bitCapIntOcl)testCase->GetMaxQPower());
        if (randPerm >= testCase->GetMaxQPower()) {
            randPerm = (bitCapIntOcl)testCase->GetMaxQPower() - 1U;
        }
        testCase->SetPermutation(randPerm);

        for (d = 0; d < Depth; d++) {
            std::vector<int>& layer1QbRands = gate1QbRands[d];
            for (i = 0; i < (int)layer1QbRands.size(); i++) {
                int gate1Qb = layer1QbRands[i];
                if (gate1Qb == 0) {
                    testCase->H(i);
                } else if (gate1Qb == 1) {
                    testCase->X(i);
                } else if (gate1Qb == 2) {
                    testCase->Y(i);
                } else if (gate1Qb == 3) {
                    testCase->Z(i);
                } else if (gate1Qb == 4) {
                    testCase->S(i);
                } else if (gate1Qb == 5) {
                    testCase->IS(i);
                } else if (gate1Qb == 6) {
                    testCase->T(i);
                } else {
                    testCase->IT(i);
                }
            }

            std::vector<MultiQubitGate>& layerMultiQbRands = gateMultiQbRands[d];
            for (i = 0; i < (int)layerMultiQbRands.size(); i++) {
                MultiQubitGate multiGate = layerMultiQbRands[i];
                if (multiGate.gate == 0) {
                    testCase->ISwap(multiGate.b1, multiGate.b2);
                } else if (multiGate.gate == 1) {
                    testCase->CNOT(multiGate.b1, multiGate.b2);
                } else if (multiGate.gate == 2) {
                    testCase->CY(multiGate.b1, multiGate.b2);
                } else if (multiGate.gate == 3) {
                    testCase->CZ(multiGate.b1, multiGate.b2);
                } else if (multiGate.gate == 4) {
                    testCase->AntiCNOT(multiGate.b1, multiGate.b2);
                } else if (multiGate.gate == 5) {
                    testCase->AntiCY(multiGate.b1, multiGate.b2);
                } else if (multiGate.gate == 6) {
                    testCase->AntiCZ(multiGate.b1, multiGate.b2);
                } else if (multiGate.gate == 7) {
                    testCase->CCNOT(multiGate.b1, multiGate.b2, multiGate.b3);
                } else if (multiGate.gate == 8) {
                    testCase->CCY(multiGate.b1, multiGate.b2, multiGate.b3);
                } else if (multiGate.gate == 9) {
                    testCase->CCZ(multiGate.b1, multiGate.b2, multiGate.b3);
                } else if (multiGate.gate == 10) {
                    testCase->AntiCCNOT(multiGate.b1, multiGate.b2, multiGate.b3);
                } else if (multiGate.gate == 11) {
                    testCase->AntiCCY(multiGate.b1, multiGate.b2, multiGate.b3);
                } else {
                    testCase->AntiCCZ(multiGate.b1, multiGate.b2, multiGate.b3);
                }
            }
        }

        // Mirror the circuit
        for (d = Depth - 1U; d >= 0; d--) {
            std::vector<MultiQubitGate>& layerMultiQbRands = gateMultiQbRands[d];
            for (i = (layerMultiQbRands.size() - 1U); i >= 0; i--) {
                MultiQubitGate multiGate = layerMultiQbRands[i];
                if (multiGate.gate == 0) {
                    testCase->IISwap(multiGate.b1, multiGate.b2);
                } else if (multiGate.gate == 1) {
                    testCase->CNOT(multiGate.b1, multiGate.b2);
                } else if (multiGate.gate == 2) {
                    testCase->CY(multiGate.b1, multiGate.b2);
                } else if (multiGate.gate == 3) {
                    testCase->CZ(multiGate.b1, multiGate.b2);
                } else if (multiGate.gate == 4) {
                    testCase->AntiCNOT(multiGate.b1, multiGate.b2);
                } else if (multiGate.gate == 5) {
                    testCase->AntiCY(multiGate.b1, multiGate.b2);
                } else if (multiGate.gate == 6) {
                    testCase->AntiCZ(multiGate.b1, multiGate.b2);
                } else if (multiGate.gate == 7) {
                    testCase->CCNOT(multiGate.b1, multiGate.b2, multiGate.b3);
                } else if (multiGate.gate == 8) {
                    testCase->CCY(multiGate.b1, multiGate.b2, multiGate.b3);
                } else if (multiGate.gate == 9) {
                    testCase->CCZ(multiGate.b1, multiGate.b2, multiGate.b3);
                } else if (multiGate.gate == 10) {
                    testCase->AntiCCNOT(multiGate.b1, multiGate.b2, multiGate.b3);
                } else if (multiGate.gate == 11) {
                    testCase->AntiCCY(multiGate.b1, multiGate.b2, multiGate.b3);
                } else {
                    testCase->AntiCCZ(multiGate.b1, multiGate.b2, multiGate.b3);
                }
            }

            std::vector<int>& layer1QbRands = gate1QbRands[d];
            for (i = (layer1QbRands.size() - 1U); i >= 0; i--) {
                int gate1Qb = layer1QbRands[i];
                if (gate1Qb == 0) {
                    testCase->H(i);
                } else if (gate1Qb == 1) {
                    testCase->X(i);
                } else if (gate1Qb == 2) {
                    testCase->Y(i);
                } else if (gate1Qb == 3) {
                    testCase->Z(i);
                } else if (gate1Qb == 4) {
                    testCase->IS(i);
                } else if (gate1Qb == 5) {
                    testCase->S(i);
                } else if (gate1Qb == 6) {
                    testCase->IT(i);
                } else {
                    testCase->T(i);
                }
            }
        }

        bitCapInt result = testCase->MAll();

        if (result != randPerm) {
            for (d = 0; d < Depth; d++) {
                std::vector<int>& layer1QbRands = gate1QbRands[d];
                for (i = 0; i < (int)layer1QbRands.size(); i++) {
                    int gate1Qb = layer1QbRands[i];
                    if (gate1Qb == 0) {
                        std::cout << "qftReg->H(" << (int)i << ");" << std::endl;
                        // testCase->H(i);
                    } else if (gate1Qb == 1) {
                        std::cout << "qftReg->X(" << (int)i << ");" << std::endl;
                        // testCase->X(i);
                    } else if (gate1Qb == 2) {
                        std::cout << "qftReg->Y(" << (int)i << ");" << std::endl;
                        // testCase->Y(i);
                    } else if (gate1Qb == 3) {
                        std::cout << "qftReg->Z(" << (int)i << ");" << std::endl;
                        // testCase->Z(i);
                    } else if (gate1Qb == 4) {
                        std::cout << "qftReg->S(" << (int)i << ");" << std::endl;
                        // testCase->S(i);
                    } else if (gate1Qb == 5) {
                        std::cout << "qftReg->IS(" << (int)i << ");" << std::endl;
                        // testCase->T(i);
                    } else if (gate1Qb == 6) {
                        std::cout << "qftReg->T(" << (int)i << ");" << std::endl;
                        // testCase->IS(i);
                    } else {
                        std::cout << "qftReg->IT(" << (int)i << ");" << std::endl;
                        // testCase->IT(i);
                    }
                }

                std::vector<MultiQubitGate>& layerMultiQbRands = gateMultiQbRands[d];
                for (i = 0; i < (int)layerMultiQbRands.size(); i++) {
                    MultiQubitGate multiGate = layerMultiQbRands[i];
                    if (multiGate.gate == 0) {
                        std::cout << "qftReg->ISwap(" << (int)multiGate.b1 << "," << (int)multiGate.b2 << ");"
                                  << std::endl;
                        // testCase->Swap(multiGate.b1, multiGate.b2);
                    } else if (multiGate.gate == 1) {
                        std::cout << "qftReg->CNOT(" << (int)multiGate.b1 << "," << (int)multiGate.b2 << ");"
                                  << std::endl;
                        // testCase->CNOT(multiGate.b1, multiGate.b2);
                    } else if (multiGate.gate == 2) {
                        std::cout << "qftReg->CY(" << (int)multiGate.b1 << "," << (int)multiGate.b2 << ");"
                                  << std::endl;
                        // testCase->CY(multiGate.b1, multiGate.b2);
                    } else if (multiGate.gate == 3) {
                        std::cout << "qftReg->CZ(" << (int)multiGate.b1 << "," << (int)multiGate.b2 << ");"
                                  << std::endl;
                        // testCase->CZ(multiGate.b1, multiGate.b2);
                    } else if (multiGate.gate == 4) {
                        std::cout << "qftReg->AntiCNOT(" << (int)multiGate.b1 << "," << (int)multiGate.b2 << ");"
                                  << std::endl;
                        // testCase->AntiCNOT(multiGate.b1, multiGate.b2);
                    } else if (multiGate.gate == 5) {
                        std::cout << "qftReg->AntiCY(" << (int)multiGate.b1 << "," << (int)multiGate.b2 << ");"
                                  << std::endl;
                        // testCase->AntiCY(multiGate.b1, multiGate.b2);
                    } else if (multiGate.gate == 6) {
                        std::cout << "qftReg->AntiCZ(" << (int)multiGate.b1 << "," << (int)multiGate.b2 << ");"
                                  << std::endl;
                        // testCase->AntiCZ(multiGate.b1, multiGate.b2);
                    } else if (multiGate.gate == 7) {
                        std::cout << "qftReg->CCNOT(" << (int)multiGate.b1 << "," << (int)multiGate.b2 << ","
                                  << (int)multiGate.b3 << ");" << std::endl;
                        // testCase->CCNOT(multiGate.b1, multiGate.b2, multiGate.b3);
                    } else if (multiGate.gate == 8) {
                        std::cout << "qftReg->CCY(" << (int)multiGate.b1 << "," << (int)multiGate.b2 << ","
                                  << (int)multiGate.b3 << ");" << std::endl;
                        // testCase->CCY(multiGate.b1, multiGate.b2, multiGate.b3);
                    } else if (multiGate.gate == 9) {
                        std::cout << "qftReg->CCZ(" << (int)multiGate.b1 << "," << (int)multiGate.b2 << ","
                                  << (int)multiGate.b3 << ");" << std::endl;
                        // testCase->CCZ(multiGate.b1, multiGate.b2, multiGate.b3);
                    } else if (multiGate.gate == 10) {
                        std::cout << "qftReg->AntiCCNOT(" << (int)multiGate.b1 << "," << (int)multiGate.b2 << ","
                                  << (int)multiGate.b3 << ");" << std::endl;
                        // testCase->AntiCCNOT(multiGate.b1, multiGate.b2, multiGate.b3);
                    } else if (multiGate.gate == 11) {
                        std::cout << "qftReg->AntiCCY(" << (int)multiGate.b1 << "," << (int)multiGate.b2 << ","
                                  << (int)multiGate.b3 << ");" << std::endl;
                        // testCase->AntiCCY(multiGate.b1, multiGate.b2, multiGate.b3);
                    } else {
                        std::cout << "qftReg->AntiCCZ(" << (int)multiGate.b1 << "," << (int)multiGate.b2 << ","
                                  << (int)multiGate.b3 << ");" << std::endl;
                        // testCase->AntiCCZ(multiGate.b1, multiGate.b2, multiGate.b3);
                    }
                }
            }

            for (d = (Depth - 1U); d >= 0; d--) {
                std::vector<MultiQubitGate>& layerMultiQbRands = gateMultiQbRands[d];
                for (i = (layerMultiQbRands.size() - 1U); i >= 0; i--) {
                    MultiQubitGate multiGate = layerMultiQbRands[i];
                    if (multiGate.gate == 0) {
                        std::cout << "qftReg->IISwap(" << (int)multiGate.b1 << "," << (int)multiGate.b2 << ");"
                                  << std::endl;
                        // testCase->Swap(multiGate.b1, multiGate.b2);
                    } else if (multiGate.gate == 1) {
                        std::cout << "qftReg->CNOT(" << (int)multiGate.b1 << "," << (int)multiGate.b2 << ");"
                                  << std::endl;
                        // testCase->CNOT(multiGate.b1, multiGate.b2);
                    } else if (multiGate.gate == 2) {
                        std::cout << "qftReg->CY(" << (int)multiGate.b1 << "," << (int)multiGate.b2 << ");"
                                  << std::endl;
                        // testCase->CY(multiGate.b1, multiGate.b2);
                    } else if (multiGate.gate == 3) {
                        std::cout << "qftReg->CZ(" << (int)multiGate.b1 << "," << (int)multiGate.b2 << ");"
                                  << std::endl;
                        // testCase->CZ(multiGate.b1, multiGate.b2);
                    } else if (multiGate.gate == 4) {
                        std::cout << "qftReg->AntiCNOT(" << (int)multiGate.b1 << "," << (int)multiGate.b2 << ");"
                                  << std::endl;
                        // testCase->AntiCNOT(multiGate.b1, multiGate.b2);
                    } else if (multiGate.gate == 5) {
                        std::cout << "qftReg->AntiCY(" << (int)multiGate.b1 << "," << (int)multiGate.b2 << ");"
                                  << std::endl;
                        // testCase->AntiCY(multiGate.b1, multiGate.b2);
                    } else if (multiGate.gate == 6) {
                        std::cout << "qftReg->AntiCZ(" << (int)multiGate.b1 << "," << (int)multiGate.b2 << ");"
                                  << std::endl;
                        // testCase->AntiCZ(multiGate.b1, multiGate.b2);
                    } else if (multiGate.gate == 7) {
                        std::cout << "qftReg->CCNOT(" << (int)multiGate.b1 << "," << (int)multiGate.b2 << ","
                                  << (int)multiGate.b3 << ");" << std::endl;
                        // testCase->CCNOT(multiGate.b1, multiGate.b2, multiGate.b3);
                    } else if (multiGate.gate == 8) {
                        std::cout << "qftReg->CCY(" << (int)multiGate.b1 << "," << (int)multiGate.b2 << ","
                                  << (int)multiGate.b3 << ");" << std::endl;
                        // testCase->CCY(multiGate.b1, multiGate.b2, multiGate.b3);
                    } else if (multiGate.gate == 9) {
                        std::cout << "qftReg->CCZ(" << (int)multiGate.b1 << "," << (int)multiGate.b2 << ","
                                  << (int)multiGate.b3 << ");" << std::endl;
                        // testCase->CCZ(multiGate.b1, multiGate.b2, multiGate.b3);
                    } else if (multiGate.gate == 10) {
                        std::cout << "qftReg->AntiCCNOT(" << (int)multiGate.b1 << "," << (int)multiGate.b2 << ","
                                  << (int)multiGate.b3 << ");" << std::endl;
                        // testCase->AntiCCNOT(multiGate.b1, multiGate.b2, multiGate.b3);
                    } else if (multiGate.gate == 11) {
                        std::cout << "qftReg->AntiCCY(" << (int)multiGate.b1 << "," << (int)multiGate.b2 << ","
                                  << (int)multiGate.b3 << ");" << std::endl;
                        // testCase->AntiCCY(multiGate.b1, multiGate.b2, multiGate.b3);
                    } else {
                        std::cout << "qftReg->AntiCCZ(" << (int)multiGate.b1 << "," << (int)multiGate.b2 << ","
                                  << (int)multiGate.b3 << ");" << std::endl;
                        // testCase->AntiCCZ(multiGate.b1, multiGate.b2, multiGate.b3);
                    }
                }

                std::vector<int>& layer1QbRands = gate1QbRands[d];
                for (i = (layer1QbRands.size() - 1U); i >= 0; i--) {
                    int gate1Qb = layer1QbRands[i];
                    if (gate1Qb == 0) {
                        std::cout << "qftReg->H(" << (int)i << ");" << std::endl;
                        // testCase->H(i);
                    } else if (gate1Qb == 1) {
                        std::cout << "qftReg->X(" << (int)i << ");" << std::endl;
                        // testCase->X(i);
                    } else if (gate1Qb == 2) {
                        std::cout << "qftReg->Y(" << (int)i << ");" << std::endl;
                        // testCase->Y(i);
                    } else if (gate1Qb == 3) {
                        std::cout << "qftReg->Z(" << (int)i << ");" << std::endl;
                        // testCase->Z(i);
                    } else if (gate1Qb == 4) {
                        std::cout << "qftReg->IS(" << (int)i << ");" << std::endl;
                        // testCase->IS(i);
                    } else if (gate1Qb == 5) {
                        std::cout << "qftReg->S(" << (int)i << ");" << std::endl;
                        // testCase->IT(i);
                    } else if (gate1Qb == 6) {
                        std::cout << "qftReg->IT(" << (int)i << ");" << std::endl;
                        // testCase->S(i);
                    } else {
                        std::cout << "qftReg->T(" << (int)i << ");" << std::endl;
                        // testCase->T(i);
                    }
                }
            }
        }

        REQUIRE(result == randPerm);
    }
<<<<<<< HEAD
}

struct SingleQubitGate {
    real1_f th;
    real1_f ph;
    real1_f lm;
};

TEST_CASE("test_noisy_fidelity", "[mirror]")
{
    std::cout << ">>> 'test_noisy_fidelity':" << std::endl;

    const int GateCountMultiQb = 13;
    const int GateCount2Qb = 7;
    const int w = 53;
    const int n = 14;
    std::cout << "Circuit width: " << w << std::endl;
    std::cout << "Circuit layer depth: " << n << std::endl;

    int d;
    int i;
    int maxGates;

    int gate;

    QInterfacePtr rng = CreateQuantumInterface({ testEngineType, testSubEngineType, testSubSubEngineType }, 1, 0);

    std::vector<std::vector<SingleQubitGate>> gate1QbRands(w);
    std::vector<std::vector<MultiQubitGate>> gateMultiQbRands(w);

    for (d = 0; d < (n >> 1U); d++) {
        std::vector<SingleQubitGate>& layer1QbRands = gate1QbRands[d];
        for (i = 0; i < w; i++) {
            SingleQubitGate gate1qb;
            gate1qb.th = 4 * PI_R1 * rng->Rand();
            gate1qb.ph = 4 * PI_R1 * rng->Rand();
            gate1qb.lm = 4 * PI_R1 * rng->Rand();
            layer1QbRands.push_back(gate1qb);
        }

        std::set<bitLenInt> unusedBits;
        for (i = 0; i < w; i++) {
            unusedBits.insert(i);
        }

        std::vector<MultiQubitGate>& layerMultiQbRands = gateMultiQbRands[d];
        while (unusedBits.size() > 1) {
            MultiQubitGate multiGate;
            multiGate.b1 = pickRandomBit(rng, &unusedBits);
            multiGate.b2 = pickRandomBit(rng, &unusedBits);
            multiGate.b3 = 0;

            if (unusedBits.size() > 0) {
                maxGates = GateCountMultiQb;
            } else {
                maxGates = GateCount2Qb;
            }

            gate = (int)(rng->Rand() * maxGates);
            if (gate >= maxGates) {
                gate = (maxGates - 1U);
            }

            multiGate.gate = gate;

            if (multiGate.gate >= GateCount2Qb) {
                multiGate.b3 = pickRandomBit(rng, &unusedBits);
            }

            layerMultiQbRands.push_back(multiGate);
        }
    }

    bitCapIntOcl randPerm = (bitCapIntOcl)(rng->Rand() * pow2Ocl(w));
    if (randPerm >= pow2Ocl(w)) {
        randPerm = pow2Ocl(w) - 1U;
    }

    auto start = std::chrono::high_resolution_clock::now();
    real1_s sdrp = 0.325f;

    while ((sdrp >= 0) && (std::chrono::high_resolution_clock::now() - start) < std::chrono::seconds(120)) {
        start = std::chrono::high_resolution_clock::now();

        if (sdrp < FP_NORM_EPSILON) {
            unsetenv("QRACK_QUNIT_SEPARABILITY_THRESHOLD");
        } else {
            setenv("QRACK_QUNIT_SEPARABILITY_THRESHOLD", std::to_string(sdrp).c_str(), 1);
        }

        QInterfacePtr testCase =
            CreateQuantumInterface({ testEngineType, testSubEngineType, testSubSubEngineType }, w, 0);
        testCase->SetPermutation(randPerm);

        for (d = 0; d < (n >> 1U); d++) {
            std::vector<SingleQubitGate>& layer1QbRands = gate1QbRands[d];
            for (i = 0; i < (int)layer1QbRands.size(); i++) {
                SingleQubitGate gate1Qb = layer1QbRands[i];
                testCase->U(i, gate1Qb.th, gate1Qb.ph, gate1Qb.lm);
            }

            std::vector<MultiQubitGate>& layerMultiQbRands = gateMultiQbRands[d];
            for (i = 0; i < (int)layerMultiQbRands.size(); i++) {
                MultiQubitGate multiGate = layerMultiQbRands[i];
                if (multiGate.gate == 0) {
                    testCase->ISwap(multiGate.b1, multiGate.b2);
                } else if (multiGate.gate == 1) {
                    testCase->CNOT(multiGate.b1, multiGate.b2);
                } else if (multiGate.gate == 2) {
                    testCase->CY(multiGate.b1, multiGate.b2);
                } else if (multiGate.gate == 3) {
                    testCase->CZ(multiGate.b1, multiGate.b2);
                } else if (multiGate.gate == 4) {
                    testCase->AntiCNOT(multiGate.b1, multiGate.b2);
                } else if (multiGate.gate == 5) {
                    testCase->AntiCY(multiGate.b1, multiGate.b2);
                } else if (multiGate.gate == 6) {
                    testCase->AntiCZ(multiGate.b1, multiGate.b2);
                } else if (multiGate.gate == 7) {
                    testCase->CCNOT(multiGate.b1, multiGate.b2, multiGate.b3);
                } else if (multiGate.gate == 8) {
                    testCase->CCY(multiGate.b1, multiGate.b2, multiGate.b3);
                } else if (multiGate.gate == 9) {
                    testCase->CCZ(multiGate.b1, multiGate.b2, multiGate.b3);
                } else if (multiGate.gate == 10) {
                    testCase->AntiCCNOT(multiGate.b1, multiGate.b2, multiGate.b3);
                } else if (multiGate.gate == 11) {
                    testCase->AntiCCY(multiGate.b1, multiGate.b2, multiGate.b3);
                } else {
                    testCase->AntiCCZ(multiGate.b1, multiGate.b2, multiGate.b3);
                }
            }
        }

        // Mirror the circuit
        for (d = (n >> 1U) - 1U; d >= 0; d--) {
            std::vector<MultiQubitGate>& layerMultiQbRands = gateMultiQbRands[d];
            for (i = (layerMultiQbRands.size() - 1U); i >= 0; i--) {
                MultiQubitGate multiGate = layerMultiQbRands[i];
                if (multiGate.gate == 0) {
                    testCase->IISwap(multiGate.b1, multiGate.b2);
                } else if (multiGate.gate == 1) {
                    testCase->CNOT(multiGate.b1, multiGate.b2);
                } else if (multiGate.gate == 2) {
                    testCase->CY(multiGate.b1, multiGate.b2);
                } else if (multiGate.gate == 3) {
                    testCase->CZ(multiGate.b1, multiGate.b2);
                } else if (multiGate.gate == 4) {
                    testCase->AntiCNOT(multiGate.b1, multiGate.b2);
                } else if (multiGate.gate == 5) {
                    testCase->AntiCY(multiGate.b1, multiGate.b2);
                } else if (multiGate.gate == 6) {
                    testCase->AntiCZ(multiGate.b1, multiGate.b2);
                } else if (multiGate.gate == 7) {
                    testCase->CCNOT(multiGate.b1, multiGate.b2, multiGate.b3);
                } else if (multiGate.gate == 8) {
                    testCase->CCY(multiGate.b1, multiGate.b2, multiGate.b3);
                } else if (multiGate.gate == 9) {
                    testCase->CCZ(multiGate.b1, multiGate.b2, multiGate.b3);
                } else if (multiGate.gate == 10) {
                    testCase->AntiCCNOT(multiGate.b1, multiGate.b2, multiGate.b3);
                } else if (multiGate.gate == 11) {
                    testCase->AntiCCY(multiGate.b1, multiGate.b2, multiGate.b3);
                } else {
                    testCase->AntiCCZ(multiGate.b1, multiGate.b2, multiGate.b3);
                }
            }

            std::vector<SingleQubitGate>& layer1QbRands = gate1QbRands[d];
            for (i = (layer1QbRands.size() - 1U); i >= 0; i--) {
                SingleQubitGate gate1Qb = layer1QbRands[i];
                // Order reversal is intentional.
                testCase->U(i, -gate1Qb.th, -gate1Qb.lm, -gate1Qb.ph);
            }
        }

        testCase->Finish();

        // We mirrored for half, hence the "gold standard" is identically |randPerm>.
        std::cout << "Fidelity for SDRP=" << sdrp << ": " << norm(testCase->GetAmplitude(randPerm)) << ", Time:"
                  << std::chrono::duration_cast<std::chrono::seconds>(std::chrono::high_resolution_clock::now() - start)
                         .count()
                  << "s" << std::endl;

        sdrp -= 0.0125f;
    }
}

TEST_CASE("test_noisy_sycamore", "[mirror]")
{
    std::cout << ">>> 'test_noisy_sycamore':" << std::endl;
    std::cout << "WARNING: 54 qubit reading is rather 53 qubits with Sycamore's excluded qubit.";

    const int w = 54;
    const int n = 6;
    std::cout << "Circuit width: " << w << std::endl;
    std::cout << "Circuit layer depth: " << n << std::endl;

    // "1/6 of a full CZ" is read to indicate the 6th root of the gate operator.
    const complex sixthRoot = pow(-ONE_CMPLX, complex((real1)(1.0f / 6.0f)));
    const complex iSixthRoot = pow(-ONE_CMPLX, complex((real1)(-1.0f / 6.0f)));

    // The test runs 2 bit gates according to a tiling sequence.
    // The 1 bit indicates +/- column offset.
    // The 2 bit indicates +/- row offset.
    // This is the "ABCDCDAB" pattern, from the Cirq definition of the circuit in the supplemental materials to the
    // paper.
    const bitLenInt deadQubit = 3U;
    std::list<bitLenInt> gateSequence = { 0, 3, 2, 1, 2, 1, 0, 3 };

    // We factor the qubit count into two integers, as close to a perfect square as we can.
    int colLen = std::sqrt(w);
    while (((w / colLen) * colLen) != w) {
        colLen--;
    }
    int rowLen = w / colLen;

    // std::cout<<"n="<<(int)n<<std::endl;
    // std::cout<<"rowLen="<<(int)rowLen<<std::endl;
    // std::cout<<"colLen="<<(int)colLen<<std::endl;

    int d;
    int i;

    int gate;

    int row, col;

    auto start = std::chrono::high_resolution_clock::now();
    real1_s sdrp = 0.325f;

    std::vector<real1_f> fidelities;
    std::vector<std::vector<int>> gate1QbRands(n >> 1U);
    std::vector<std::vector<MultiQubitGate>> gateMultiQbRands(n >> 1U);
    std::vector<int> lastSingleBitGates;

    QInterfacePtr rng = CreateQuantumInterface({ testEngineType, testSubEngineType, testSubSubEngineType }, 1, 0);

    for (d = 0; d < (n >> 1U); d++) {
        std::vector<int> layer1QbRands;
        std::vector<MultiQubitGate> layerMultiQbRands;
        for (i = 0; i < w; ++i) {
            // Each individual bit has one of these 3 gates applied at random.
            // Qrack has optimizations for gates including X, Y, and particularly H, but these "Sqrt" variants
            // are handled as general single bit gates.

            // The same gate is not applied twice consecutively in sequence.

            if (d == 0) {
                // For the first iteration, we can pick any gate.

                int gate = (int)(3 * rng->Rand());
                if (gate > 2) {
                    gate = 2;
                }
                layer1QbRands.push_back(gate);
                lastSingleBitGates.push_back(gate);
            } else {
                // For all subsequent iterations after the first, we eliminate the choice of the same gate
                // applied on the immediately previous iteration.

                int gate = (int)(2 * rng->Rand());
                if (gate > 1) {
                    gate = 1;
                }
                if (gate >= lastSingleBitGates[i]) {
                    ++gate;
                }
                layer1QbRands.push_back(gate);
                lastSingleBitGates[i] = gate;
            }
        }

        gate1QbRands[d] = layer1QbRands;

        gate = gateSequence.front();
        gateSequence.pop_front();
        gateSequence.push_back(gate);

        for (row = 1; row < rowLen; row += 2) {
            for (col = 0; col < colLen; col++) {
                // The following pattern is isomorphic to a 45 degree bias on a rectangle, for couplers.
                // In this test, the boundaries of the rectangle have no couplers.
                // In a perfect square, in the interior bulk, one 2 bit gate is applied for every pair of bits,
                // (as many gates as 1/2 the number of bits). (Unless n is a perfect square, the "row length"
                // has to be factored into a rectangular shape, and "n" is sometimes prime or factors
                // awkwardly.)

                int tempRow = row;
                int tempCol = col;

                tempRow += ((gate & 2U) ? 1 : -1);
                tempCol += (colLen == 1) ? 0 : ((gate & 1U) ? 1 : 0);

                if ((tempRow < 0) || (tempCol < 0) || (tempRow >= rowLen) || (tempCol >= colLen)) {
                    continue;
                }

                int b1 = row * colLen + col;
                int b2 = tempRow * colLen + tempCol;

                MultiQubitGate multiGate;
                multiGate.b1 = b1;
                multiGate.b2 = b2;

                layerMultiQbRands.push_back(multiGate);
            }
        }

        gateMultiQbRands[d] = layerMultiQbRands;
    }

    bitCapIntOcl randPerm = (bitCapIntOcl)(rng->Rand() * pow2Ocl(w));
    if (randPerm >= pow2Ocl(w)) {
        randPerm = pow2Ocl(w) - 1U;
    }

    while ((sdrp >= 0) && (std::chrono::high_resolution_clock::now() - start) < std::chrono::seconds(60)) {
        start = std::chrono::high_resolution_clock::now();

        if (sdrp < FP_NORM_EPSILON) {
            unsetenv("QRACK_QUNIT_SEPARABILITY_THRESHOLD");
        } else {
            setenv("QRACK_QUNIT_SEPARABILITY_THRESHOLD", std::to_string(sdrp).c_str(), 1);
        }

        QInterfacePtr testCase =
            CreateQuantumInterface({ testEngineType, testSubEngineType, testSubSubEngineType }, w, 0);
        testCase->SetPermutation(randPerm);

        for (d = 0; d < (n >> 1U); d++) {
            std::vector<int>& layer1QbRands = gate1QbRands[d];
            for (i = 0; i < (int)layer1QbRands.size(); i++) {
                if ((w == 54U) && (i == deadQubit)) {
                    continue;
                }

                int gate1Qb = layer1QbRands[i];
                if (!gate1Qb) {
                    testCase->SqrtX(i);
                    // std::cout << "qReg->SqrtX(" << (int)i << ");" << std::endl;
                } else if (gate1Qb == 1U) {
                    testCase->SqrtY(i);
                    // std::cout << "qReg->SqrtY(" << (int)i << ");" << std::endl;
                } else {
                    testCase->SqrtW(i);
                    // std::cout << "qReg->SqrtW(" << (int)i << ");" << std::endl;
                }
            }

            std::vector<MultiQubitGate>& layerMultiQbRands = gateMultiQbRands[d];
            for (i = 0; i < (int)layerMultiQbRands.size(); i++) {
                MultiQubitGate multiGate = layerMultiQbRands[i];
                const bitLenInt b1 = multiGate.b1;
                const bitLenInt b2 = multiGate.b2;

                if ((w == 54U) && (b1 == deadQubit) || (b2 == deadQubit)) {
                    continue;
                }

                const std::vector<bitLenInt> controls = { b1 };

                testCase->TrySeparate(b1, b2);

                // "iSWAP" is read to be a SWAP operation that imparts a phase factor of i if the bits are
                // different.
                testCase->ISwap(b1, b2);
                // "1/6 of CZ" is read to indicate the 6th root.
                testCase->MCPhase(controls, ONE_CMPLX, sixthRoot, b2);
                // Note that these gates are both symmetric under exchange of "b1" and "b2".
            }
        }

        // Mirror the circuit
        for (d = (n >> 1U) - 1U; d >= 0; d--) {
            std::vector<MultiQubitGate>& layerMultiQbRands = gateMultiQbRands[d];
            for (i = (layerMultiQbRands.size() - 1U); i >= 0; i--) {
                MultiQubitGate multiGate = layerMultiQbRands[i];
                const bitLenInt b1 = multiGate.b1;
                const bitLenInt b2 = multiGate.b2;

                if ((w == 54U) && (b1 == deadQubit) || (b2 == deadQubit)) {
                    continue;
                }

                const std::vector<bitLenInt> controls = { b1 };

                testCase->TrySeparate(b1, b2);

                // "1/6 of CZ" is read to indicate the 6th root.
                testCase->MCPhase(controls, ONE_CMPLX, iSixthRoot, b2);
                // "iSWAP" is read to be a SWAP operation that imparts a phase factor of i if the bits are
                // different.
                testCase->IISwap(b1, b2);
                // Note that these gates are both symmetric under exchange of "b1" and "b2".
            }

            std::vector<int>& layer1QbRands = gate1QbRands[d];
            for (i = (layer1QbRands.size() - 1U); i >= 0; i--) {
                if ((w == 54U) && (i == deadQubit)) {
                    continue;
                }

                int gate1Qb = layer1QbRands[i];
                if (!gate1Qb) {
                    testCase->ISqrtX(i);
                    // std::cout << "qReg->SqrtX(" << (int)i << ");" << std::endl;
                } else if (gate1Qb == 1U) {
                    testCase->ISqrtY(i);
                    // std::cout << "qReg->SqrtY(" << (int)i << ");" << std::endl;
                } else {
                    testCase->ISqrtW(i);
                    // std::cout << "qReg->SqrtW(" << (int)i << ");" << std::endl;
                }
            }
        }

        testCase->Finish();

        // We mirrored for half, hence the "gold standard" is identically |randPerm>.
        std::cout << "Fidelity for SDRP=" << sdrp << ": " << norm(testCase->GetAmplitude(randPerm)) << ", Time:"
                  << std::chrono::duration_cast<std::chrono::seconds>(std::chrono::high_resolution_clock::now() - start)
                         .count()
                  << "s" << std::endl;

        sdrp -= 0.0125f;
    }
=======
>>>>>>> 92472a58
}<|MERGE_RESOLUTION|>--- conflicted
+++ resolved
@@ -6956,434 +6956,4 @@
 
         REQUIRE(result == randPerm);
     }
-<<<<<<< HEAD
-}
-
-struct SingleQubitGate {
-    real1_f th;
-    real1_f ph;
-    real1_f lm;
-};
-
-TEST_CASE("test_noisy_fidelity", "[mirror]")
-{
-    std::cout << ">>> 'test_noisy_fidelity':" << std::endl;
-
-    const int GateCountMultiQb = 13;
-    const int GateCount2Qb = 7;
-    const int w = 53;
-    const int n = 14;
-    std::cout << "Circuit width: " << w << std::endl;
-    std::cout << "Circuit layer depth: " << n << std::endl;
-
-    int d;
-    int i;
-    int maxGates;
-
-    int gate;
-
-    QInterfacePtr rng = CreateQuantumInterface({ testEngineType, testSubEngineType, testSubSubEngineType }, 1, 0);
-
-    std::vector<std::vector<SingleQubitGate>> gate1QbRands(w);
-    std::vector<std::vector<MultiQubitGate>> gateMultiQbRands(w);
-
-    for (d = 0; d < (n >> 1U); d++) {
-        std::vector<SingleQubitGate>& layer1QbRands = gate1QbRands[d];
-        for (i = 0; i < w; i++) {
-            SingleQubitGate gate1qb;
-            gate1qb.th = 4 * PI_R1 * rng->Rand();
-            gate1qb.ph = 4 * PI_R1 * rng->Rand();
-            gate1qb.lm = 4 * PI_R1 * rng->Rand();
-            layer1QbRands.push_back(gate1qb);
-        }
-
-        std::set<bitLenInt> unusedBits;
-        for (i = 0; i < w; i++) {
-            unusedBits.insert(i);
-        }
-
-        std::vector<MultiQubitGate>& layerMultiQbRands = gateMultiQbRands[d];
-        while (unusedBits.size() > 1) {
-            MultiQubitGate multiGate;
-            multiGate.b1 = pickRandomBit(rng, &unusedBits);
-            multiGate.b2 = pickRandomBit(rng, &unusedBits);
-            multiGate.b3 = 0;
-
-            if (unusedBits.size() > 0) {
-                maxGates = GateCountMultiQb;
-            } else {
-                maxGates = GateCount2Qb;
-            }
-
-            gate = (int)(rng->Rand() * maxGates);
-            if (gate >= maxGates) {
-                gate = (maxGates - 1U);
-            }
-
-            multiGate.gate = gate;
-
-            if (multiGate.gate >= GateCount2Qb) {
-                multiGate.b3 = pickRandomBit(rng, &unusedBits);
-            }
-
-            layerMultiQbRands.push_back(multiGate);
-        }
-    }
-
-    bitCapIntOcl randPerm = (bitCapIntOcl)(rng->Rand() * pow2Ocl(w));
-    if (randPerm >= pow2Ocl(w)) {
-        randPerm = pow2Ocl(w) - 1U;
-    }
-
-    auto start = std::chrono::high_resolution_clock::now();
-    real1_s sdrp = 0.325f;
-
-    while ((sdrp >= 0) && (std::chrono::high_resolution_clock::now() - start) < std::chrono::seconds(120)) {
-        start = std::chrono::high_resolution_clock::now();
-
-        if (sdrp < FP_NORM_EPSILON) {
-            unsetenv("QRACK_QUNIT_SEPARABILITY_THRESHOLD");
-        } else {
-            setenv("QRACK_QUNIT_SEPARABILITY_THRESHOLD", std::to_string(sdrp).c_str(), 1);
-        }
-
-        QInterfacePtr testCase =
-            CreateQuantumInterface({ testEngineType, testSubEngineType, testSubSubEngineType }, w, 0);
-        testCase->SetPermutation(randPerm);
-
-        for (d = 0; d < (n >> 1U); d++) {
-            std::vector<SingleQubitGate>& layer1QbRands = gate1QbRands[d];
-            for (i = 0; i < (int)layer1QbRands.size(); i++) {
-                SingleQubitGate gate1Qb = layer1QbRands[i];
-                testCase->U(i, gate1Qb.th, gate1Qb.ph, gate1Qb.lm);
-            }
-
-            std::vector<MultiQubitGate>& layerMultiQbRands = gateMultiQbRands[d];
-            for (i = 0; i < (int)layerMultiQbRands.size(); i++) {
-                MultiQubitGate multiGate = layerMultiQbRands[i];
-                if (multiGate.gate == 0) {
-                    testCase->ISwap(multiGate.b1, multiGate.b2);
-                } else if (multiGate.gate == 1) {
-                    testCase->CNOT(multiGate.b1, multiGate.b2);
-                } else if (multiGate.gate == 2) {
-                    testCase->CY(multiGate.b1, multiGate.b2);
-                } else if (multiGate.gate == 3) {
-                    testCase->CZ(multiGate.b1, multiGate.b2);
-                } else if (multiGate.gate == 4) {
-                    testCase->AntiCNOT(multiGate.b1, multiGate.b2);
-                } else if (multiGate.gate == 5) {
-                    testCase->AntiCY(multiGate.b1, multiGate.b2);
-                } else if (multiGate.gate == 6) {
-                    testCase->AntiCZ(multiGate.b1, multiGate.b2);
-                } else if (multiGate.gate == 7) {
-                    testCase->CCNOT(multiGate.b1, multiGate.b2, multiGate.b3);
-                } else if (multiGate.gate == 8) {
-                    testCase->CCY(multiGate.b1, multiGate.b2, multiGate.b3);
-                } else if (multiGate.gate == 9) {
-                    testCase->CCZ(multiGate.b1, multiGate.b2, multiGate.b3);
-                } else if (multiGate.gate == 10) {
-                    testCase->AntiCCNOT(multiGate.b1, multiGate.b2, multiGate.b3);
-                } else if (multiGate.gate == 11) {
-                    testCase->AntiCCY(multiGate.b1, multiGate.b2, multiGate.b3);
-                } else {
-                    testCase->AntiCCZ(multiGate.b1, multiGate.b2, multiGate.b3);
-                }
-            }
-        }
-
-        // Mirror the circuit
-        for (d = (n >> 1U) - 1U; d >= 0; d--) {
-            std::vector<MultiQubitGate>& layerMultiQbRands = gateMultiQbRands[d];
-            for (i = (layerMultiQbRands.size() - 1U); i >= 0; i--) {
-                MultiQubitGate multiGate = layerMultiQbRands[i];
-                if (multiGate.gate == 0) {
-                    testCase->IISwap(multiGate.b1, multiGate.b2);
-                } else if (multiGate.gate == 1) {
-                    testCase->CNOT(multiGate.b1, multiGate.b2);
-                } else if (multiGate.gate == 2) {
-                    testCase->CY(multiGate.b1, multiGate.b2);
-                } else if (multiGate.gate == 3) {
-                    testCase->CZ(multiGate.b1, multiGate.b2);
-                } else if (multiGate.gate == 4) {
-                    testCase->AntiCNOT(multiGate.b1, multiGate.b2);
-                } else if (multiGate.gate == 5) {
-                    testCase->AntiCY(multiGate.b1, multiGate.b2);
-                } else if (multiGate.gate == 6) {
-                    testCase->AntiCZ(multiGate.b1, multiGate.b2);
-                } else if (multiGate.gate == 7) {
-                    testCase->CCNOT(multiGate.b1, multiGate.b2, multiGate.b3);
-                } else if (multiGate.gate == 8) {
-                    testCase->CCY(multiGate.b1, multiGate.b2, multiGate.b3);
-                } else if (multiGate.gate == 9) {
-                    testCase->CCZ(multiGate.b1, multiGate.b2, multiGate.b3);
-                } else if (multiGate.gate == 10) {
-                    testCase->AntiCCNOT(multiGate.b1, multiGate.b2, multiGate.b3);
-                } else if (multiGate.gate == 11) {
-                    testCase->AntiCCY(multiGate.b1, multiGate.b2, multiGate.b3);
-                } else {
-                    testCase->AntiCCZ(multiGate.b1, multiGate.b2, multiGate.b3);
-                }
-            }
-
-            std::vector<SingleQubitGate>& layer1QbRands = gate1QbRands[d];
-            for (i = (layer1QbRands.size() - 1U); i >= 0; i--) {
-                SingleQubitGate gate1Qb = layer1QbRands[i];
-                // Order reversal is intentional.
-                testCase->U(i, -gate1Qb.th, -gate1Qb.lm, -gate1Qb.ph);
-            }
-        }
-
-        testCase->Finish();
-
-        // We mirrored for half, hence the "gold standard" is identically |randPerm>.
-        std::cout << "Fidelity for SDRP=" << sdrp << ": " << norm(testCase->GetAmplitude(randPerm)) << ", Time:"
-                  << std::chrono::duration_cast<std::chrono::seconds>(std::chrono::high_resolution_clock::now() - start)
-                         .count()
-                  << "s" << std::endl;
-
-        sdrp -= 0.0125f;
-    }
-}
-
-TEST_CASE("test_noisy_sycamore", "[mirror]")
-{
-    std::cout << ">>> 'test_noisy_sycamore':" << std::endl;
-    std::cout << "WARNING: 54 qubit reading is rather 53 qubits with Sycamore's excluded qubit.";
-
-    const int w = 54;
-    const int n = 6;
-    std::cout << "Circuit width: " << w << std::endl;
-    std::cout << "Circuit layer depth: " << n << std::endl;
-
-    // "1/6 of a full CZ" is read to indicate the 6th root of the gate operator.
-    const complex sixthRoot = pow(-ONE_CMPLX, complex((real1)(1.0f / 6.0f)));
-    const complex iSixthRoot = pow(-ONE_CMPLX, complex((real1)(-1.0f / 6.0f)));
-
-    // The test runs 2 bit gates according to a tiling sequence.
-    // The 1 bit indicates +/- column offset.
-    // The 2 bit indicates +/- row offset.
-    // This is the "ABCDCDAB" pattern, from the Cirq definition of the circuit in the supplemental materials to the
-    // paper.
-    const bitLenInt deadQubit = 3U;
-    std::list<bitLenInt> gateSequence = { 0, 3, 2, 1, 2, 1, 0, 3 };
-
-    // We factor the qubit count into two integers, as close to a perfect square as we can.
-    int colLen = std::sqrt(w);
-    while (((w / colLen) * colLen) != w) {
-        colLen--;
-    }
-    int rowLen = w / colLen;
-
-    // std::cout<<"n="<<(int)n<<std::endl;
-    // std::cout<<"rowLen="<<(int)rowLen<<std::endl;
-    // std::cout<<"colLen="<<(int)colLen<<std::endl;
-
-    int d;
-    int i;
-
-    int gate;
-
-    int row, col;
-
-    auto start = std::chrono::high_resolution_clock::now();
-    real1_s sdrp = 0.325f;
-
-    std::vector<real1_f> fidelities;
-    std::vector<std::vector<int>> gate1QbRands(n >> 1U);
-    std::vector<std::vector<MultiQubitGate>> gateMultiQbRands(n >> 1U);
-    std::vector<int> lastSingleBitGates;
-
-    QInterfacePtr rng = CreateQuantumInterface({ testEngineType, testSubEngineType, testSubSubEngineType }, 1, 0);
-
-    for (d = 0; d < (n >> 1U); d++) {
-        std::vector<int> layer1QbRands;
-        std::vector<MultiQubitGate> layerMultiQbRands;
-        for (i = 0; i < w; ++i) {
-            // Each individual bit has one of these 3 gates applied at random.
-            // Qrack has optimizations for gates including X, Y, and particularly H, but these "Sqrt" variants
-            // are handled as general single bit gates.
-
-            // The same gate is not applied twice consecutively in sequence.
-
-            if (d == 0) {
-                // For the first iteration, we can pick any gate.
-
-                int gate = (int)(3 * rng->Rand());
-                if (gate > 2) {
-                    gate = 2;
-                }
-                layer1QbRands.push_back(gate);
-                lastSingleBitGates.push_back(gate);
-            } else {
-                // For all subsequent iterations after the first, we eliminate the choice of the same gate
-                // applied on the immediately previous iteration.
-
-                int gate = (int)(2 * rng->Rand());
-                if (gate > 1) {
-                    gate = 1;
-                }
-                if (gate >= lastSingleBitGates[i]) {
-                    ++gate;
-                }
-                layer1QbRands.push_back(gate);
-                lastSingleBitGates[i] = gate;
-            }
-        }
-
-        gate1QbRands[d] = layer1QbRands;
-
-        gate = gateSequence.front();
-        gateSequence.pop_front();
-        gateSequence.push_back(gate);
-
-        for (row = 1; row < rowLen; row += 2) {
-            for (col = 0; col < colLen; col++) {
-                // The following pattern is isomorphic to a 45 degree bias on a rectangle, for couplers.
-                // In this test, the boundaries of the rectangle have no couplers.
-                // In a perfect square, in the interior bulk, one 2 bit gate is applied for every pair of bits,
-                // (as many gates as 1/2 the number of bits). (Unless n is a perfect square, the "row length"
-                // has to be factored into a rectangular shape, and "n" is sometimes prime or factors
-                // awkwardly.)
-
-                int tempRow = row;
-                int tempCol = col;
-
-                tempRow += ((gate & 2U) ? 1 : -1);
-                tempCol += (colLen == 1) ? 0 : ((gate & 1U) ? 1 : 0);
-
-                if ((tempRow < 0) || (tempCol < 0) || (tempRow >= rowLen) || (tempCol >= colLen)) {
-                    continue;
-                }
-
-                int b1 = row * colLen + col;
-                int b2 = tempRow * colLen + tempCol;
-
-                MultiQubitGate multiGate;
-                multiGate.b1 = b1;
-                multiGate.b2 = b2;
-
-                layerMultiQbRands.push_back(multiGate);
-            }
-        }
-
-        gateMultiQbRands[d] = layerMultiQbRands;
-    }
-
-    bitCapIntOcl randPerm = (bitCapIntOcl)(rng->Rand() * pow2Ocl(w));
-    if (randPerm >= pow2Ocl(w)) {
-        randPerm = pow2Ocl(w) - 1U;
-    }
-
-    while ((sdrp >= 0) && (std::chrono::high_resolution_clock::now() - start) < std::chrono::seconds(60)) {
-        start = std::chrono::high_resolution_clock::now();
-
-        if (sdrp < FP_NORM_EPSILON) {
-            unsetenv("QRACK_QUNIT_SEPARABILITY_THRESHOLD");
-        } else {
-            setenv("QRACK_QUNIT_SEPARABILITY_THRESHOLD", std::to_string(sdrp).c_str(), 1);
-        }
-
-        QInterfacePtr testCase =
-            CreateQuantumInterface({ testEngineType, testSubEngineType, testSubSubEngineType }, w, 0);
-        testCase->SetPermutation(randPerm);
-
-        for (d = 0; d < (n >> 1U); d++) {
-            std::vector<int>& layer1QbRands = gate1QbRands[d];
-            for (i = 0; i < (int)layer1QbRands.size(); i++) {
-                if ((w == 54U) && (i == deadQubit)) {
-                    continue;
-                }
-
-                int gate1Qb = layer1QbRands[i];
-                if (!gate1Qb) {
-                    testCase->SqrtX(i);
-                    // std::cout << "qReg->SqrtX(" << (int)i << ");" << std::endl;
-                } else if (gate1Qb == 1U) {
-                    testCase->SqrtY(i);
-                    // std::cout << "qReg->SqrtY(" << (int)i << ");" << std::endl;
-                } else {
-                    testCase->SqrtW(i);
-                    // std::cout << "qReg->SqrtW(" << (int)i << ");" << std::endl;
-                }
-            }
-
-            std::vector<MultiQubitGate>& layerMultiQbRands = gateMultiQbRands[d];
-            for (i = 0; i < (int)layerMultiQbRands.size(); i++) {
-                MultiQubitGate multiGate = layerMultiQbRands[i];
-                const bitLenInt b1 = multiGate.b1;
-                const bitLenInt b2 = multiGate.b2;
-
-                if ((w == 54U) && (b1 == deadQubit) || (b2 == deadQubit)) {
-                    continue;
-                }
-
-                const std::vector<bitLenInt> controls = { b1 };
-
-                testCase->TrySeparate(b1, b2);
-
-                // "iSWAP" is read to be a SWAP operation that imparts a phase factor of i if the bits are
-                // different.
-                testCase->ISwap(b1, b2);
-                // "1/6 of CZ" is read to indicate the 6th root.
-                testCase->MCPhase(controls, ONE_CMPLX, sixthRoot, b2);
-                // Note that these gates are both symmetric under exchange of "b1" and "b2".
-            }
-        }
-
-        // Mirror the circuit
-        for (d = (n >> 1U) - 1U; d >= 0; d--) {
-            std::vector<MultiQubitGate>& layerMultiQbRands = gateMultiQbRands[d];
-            for (i = (layerMultiQbRands.size() - 1U); i >= 0; i--) {
-                MultiQubitGate multiGate = layerMultiQbRands[i];
-                const bitLenInt b1 = multiGate.b1;
-                const bitLenInt b2 = multiGate.b2;
-
-                if ((w == 54U) && (b1 == deadQubit) || (b2 == deadQubit)) {
-                    continue;
-                }
-
-                const std::vector<bitLenInt> controls = { b1 };
-
-                testCase->TrySeparate(b1, b2);
-
-                // "1/6 of CZ" is read to indicate the 6th root.
-                testCase->MCPhase(controls, ONE_CMPLX, iSixthRoot, b2);
-                // "iSWAP" is read to be a SWAP operation that imparts a phase factor of i if the bits are
-                // different.
-                testCase->IISwap(b1, b2);
-                // Note that these gates are both symmetric under exchange of "b1" and "b2".
-            }
-
-            std::vector<int>& layer1QbRands = gate1QbRands[d];
-            for (i = (layer1QbRands.size() - 1U); i >= 0; i--) {
-                if ((w == 54U) && (i == deadQubit)) {
-                    continue;
-                }
-
-                int gate1Qb = layer1QbRands[i];
-                if (!gate1Qb) {
-                    testCase->ISqrtX(i);
-                    // std::cout << "qReg->SqrtX(" << (int)i << ");" << std::endl;
-                } else if (gate1Qb == 1U) {
-                    testCase->ISqrtY(i);
-                    // std::cout << "qReg->SqrtY(" << (int)i << ");" << std::endl;
-                } else {
-                    testCase->ISqrtW(i);
-                    // std::cout << "qReg->SqrtW(" << (int)i << ");" << std::endl;
-                }
-            }
-        }
-
-        testCase->Finish();
-
-        // We mirrored for half, hence the "gold standard" is identically |randPerm>.
-        std::cout << "Fidelity for SDRP=" << sdrp << ": " << norm(testCase->GetAmplitude(randPerm)) << ", Time:"
-                  << std::chrono::duration_cast<std::chrono::seconds>(std::chrono::high_resolution_clock::now() - start)
-                         .count()
-                  << "s" << std::endl;
-
-        sdrp -= 0.0125f;
-    }
-=======
->>>>>>> 92472a58
 }