//////////////////////////////////////////////////////////////////////////////////////
//
// (C) Daniel Strano and the Qrack contributors 2017-2021. All rights reserved.
//
// This is a multithreaded, universal quantum register simulation, allowing
// (nonphysical) register cloning and direct measurement of probability and
// phase, to leverage what advantages classical emulation of qubits can have.
//
// Licensed under the GNU Lesser General Public License V3.
// See LICENSE.md in the project root or https://www.gnu.org/licenses/lgpl-3.0.en.html
// for details.

#include <atomic>
#include <chrono>
#include <iostream>
#include <list>
#include <set>
#include <stdio.h>
#include <stdlib.h>

#include "catch.hpp"
#include "qfactory.hpp"

#include "tests.hpp"

using namespace Qrack;

#define EPSILON 0.001
#define REQUIRE_FLOAT(A, B)                                                                                            \
    do {                                                                                                               \
        real1_f __tmp_a = A;                                                                                           \
        real1_f __tmp_b = B;                                                                                           \
        REQUIRE(__tmp_a < (__tmp_b + EPSILON));                                                                        \
        REQUIRE(__tmp_b > (__tmp_b - EPSILON));                                                                        \
    } while (0);

const double clockFactor = 1.0 / 1000.0; // Report in ms

double formatTime(double t, bool logNormal)
{
    if (logNormal) {
        return pow(2.0, t);
    } else {
        return t;
    }
}

QInterfacePtr MakeRandQubit()
{
    QInterfacePtr qubit = CreateQuantumInterface(testEngineType, testSubEngineType, testSubSubEngineType, 1U, 0, rng,
        ONE_CMPLX, enable_normalization, true, false, device_id, !disable_hardware_rng, sparse, REAL1_EPSILON, devList);

    real1_f theta = 2 * M_PI * qubit->Rand();
    real1_f phi = 2 * M_PI * qubit->Rand();
    real1_f lambda = 2 * M_PI * qubit->Rand();

    qubit->U(0, theta, phi, lambda);

    return qubit;
}

void benchmarkLoopVariable(std::function<void(QInterfacePtr, bitLenInt)> fn, bitLenInt mxQbts,
    bool resetRandomPerm = true, bool hadamardRandomBits = false, bool logNormal = false, bool qUniverse = false)
{
    std::cout << std::endl;
    std::cout << ">>> '" << Catch::getResultCapture().getCurrentTestName() << "':" << std::endl;
    std::cout << benchmarkSamples << " iterations" << std::endl;
    std::cout << "# of Qubits, ";
    std::cout << "Average Time (ms), ";
    std::cout << "Sample Std. Deviation (ms), ";
    std::cout << "Fastest (ms), ";
    std::cout << "1st Quartile (ms), ";
    std::cout << "Median (ms), ";
    std::cout << "3rd Quartile (ms), ";
    std::cout << "Slowest (ms)" << std::endl;

<<<<<<< HEAD
    real1* trialClocks = new real1[benchmarkSamples];
=======
    real1_f* trialClocks = new real1_f[benchmarkSamples];
>>>>>>> 020e38b0

    bitLenInt i, j, numBits;

    double avgt, stdet;

    bitLenInt mnQbts;
    if (single_qubit_run) {
        mnQbts = mxQbts;
    } else {
        mnQbts = 4;
    }

    bitLenInt qbTryThreshold = -1;
    if (getenv("QRACK_MAX_PAGING_QB")) {
        qbTryThreshold = (bitLenInt)std::stoi(std::string(getenv("QRACK_MAX_PAGING_QB")));
    }

    int sampleFailureCount;

    QInterfacePtr qftReg = NULL;

    for (numBits = mnQbts; numBits <= mxQbts; numBits++) {

        if (isBinaryOutput) {
            mOutputFile << std::endl << ">>> '" << Catch::getResultCapture().getCurrentTestName() << "':" << std::endl;
            mOutputFile << benchmarkSamples << " iterations" << std::endl;
            mOutputFile << (int)numBits << " qubits" << std::endl;
            mOutputFile << sizeof(bitCapInt) << " bytes in bitCapInt" << std::endl;
        }

        if (!qUniverse) {
            if (qftReg != NULL) {
                qftReg.reset();
            }
            qftReg = CreateQuantumInterface(testEngineType, testSubEngineType, testSubSubEngineType, numBits, 0, rng,
                ONE_CMPLX, enable_normalization, true, false, device_id, !disable_hardware_rng, sparse, REAL1_EPSILON,
                devList);
        }
        avgt = 0.0;
        sampleFailureCount = 0;

        for (i = 0; i < benchmarkSamples; i++) {
            if (!qUniverse) {
                if (resetRandomPerm) {
                    qftReg->SetPermutation((bitCapIntOcl)(qftReg->Rand() * (bitCapIntOcl)qftReg->GetMaxQPower()));
                } else {
                    qftReg->SetPermutation(0);
                }
                if (hadamardRandomBits) {
                    for (j = 0; j < numBits; j++) {
                        if (qftReg->Rand() >= ONE_R1 / 2) {
                            qftReg->H(j);
                        }
                    }
                }
            } else {
                if (qftReg != NULL) {
                    qftReg.reset();
                }
                qftReg = MakeRandQubit();
                for (bitLenInt i = 1; i < numBits; i++) {
                    qftReg->Compose(MakeRandQubit());
                }
            }
            qftReg->Finish();

            auto iterClock = std::chrono::high_resolution_clock::now();

            // Run loop body
            if (numBits > qbTryThreshold) {
                try {
                    fn(qftReg, numBits);
                } catch (const std::invalid_argument& e) {
                    std::cout << "Trial failed. Ex.:" << e.what() << std::endl;
                    sampleFailureCount++;
                }
            } else {
                fn(qftReg, numBits);
            }

            if (!async_time) {
                qftReg->Finish();
            }

            // Collect interval data
            auto tClock = std::chrono::duration_cast<std::chrono::microseconds>(
                std::chrono::high_resolution_clock::now() - iterClock);
            if (logNormal) {
                trialClocks[i] = log2(tClock.count() * clockFactor);
            } else {
                trialClocks[i] = tClock.count() * clockFactor;
            }
            avgt += trialClocks[i];

            if (async_time) {
                qftReg->Finish();
            }

            if (mOutputFileName.compare("")) {
                bitCapInt result = qftReg->MReg(0, numBits);
                if (isBinaryOutput) {
                    mOutputFile.write(reinterpret_cast<char*>(&result), sizeof(bitCapInt));
                } else {
                    mOutputFile << Catch::getResultCapture().getCurrentTestName() << "," << (int)numBits << ","
                                << (uint64_t)result << std::endl;
                }
            }
        }
<<<<<<< HEAD
=======

        if (sampleFailureCount >= benchmarkSamples) {
            std::cout << "All samples at width failed. Terminating..." << std::endl;
            delete[] trialClocks;
            return;
        }

>>>>>>> 020e38b0
        avgt /= benchmarkSamples;

        stdet = 0.0;
        for (i = 0; i < benchmarkSamples; i++) {
            stdet += (trialClocks[i] - avgt) * (trialClocks[i] - avgt);
        }
        stdet = sqrt(stdet / benchmarkSamples);

        std::sort(trialClocks, trialClocks + benchmarkSamples);

        std::cout << (int)numBits << ", "; /* # of Qubits */
        std::cout << formatTime(avgt, logNormal) << ","; /* Average Time (ms) */
        std::cout << formatTime(stdet, logNormal) << ","; /* Sample Std. Deviation (ms) */
<<<<<<< HEAD
        std::cout << formatTime(trialClocks[0], logNormal) << ","; /* Fastest (ms) */
        if (benchmarkSamples % 4 == 0) {
            std::cout << formatTime(
                             (trialClocks[benchmarkSamples / 4 - 1] + trialClocks[benchmarkSamples / 4]) / 2, logNormal)
                      << ","; /* 1st Quartile (ms) */
        } else {
            std::cout << formatTime(trialClocks[benchmarkSamples / 4 - 1] / 2, logNormal)
                      << ","; /* 1st Quartile (ms) */
        }
        if (benchmarkSamples % 2 == 0) {
            std::cout << formatTime(
                             (trialClocks[benchmarkSamples / 2 - 1] + trialClocks[benchmarkSamples / 2]) / 2, logNormal)
                      << ","; /* Median (ms) */
        } else {
            std::cout << formatTime(trialClocks[benchmarkSamples / 2 - 1] / 2, logNormal) << ","; /* Median (ms) */
        }
        if (benchmarkSamples % 4 == 0) {
=======

        // Fastest (ms)
        std::cout << formatTime(trialClocks[0], logNormal) << ",";

        // 1st Quartile (ms)
        if (benchmarkSamples < 8) {
            std::cout << formatTime(trialClocks[0], logNormal) << ",";
        } else if (benchmarkSamples % 4 == 0) {
            std::cout << formatTime(
                             (trialClocks[benchmarkSamples / 4 - 1] + trialClocks[benchmarkSamples / 4]) / 2, logNormal)
                      << ",";
        } else {
            std::cout << formatTime(trialClocks[benchmarkSamples / 4 - 1] / 2, logNormal) << ",";
        }

        // Median (ms) (2nd quartile)
        if (benchmarkSamples < 4) {
            std::cout << formatTime(trialClocks[benchmarkSamples / 2], logNormal) << ",";
        } else if (benchmarkSamples % 2 == 0) {
            std::cout << formatTime(
                             (trialClocks[benchmarkSamples / 2 - 1] + trialClocks[benchmarkSamples / 2]) / 2, logNormal)
                      << ",";
        } else {
            std::cout << formatTime(trialClocks[benchmarkSamples / 2 - 1] / 2, logNormal) << ","; /* Median (ms) */
        }

        // 3rd Quartile (ms)
        if (benchmarkSamples < 8) {
            std::cout << formatTime(trialClocks[(3 * benchmarkSamples) / 4], logNormal) << ",";
        } else if (benchmarkSamples % 4 == 0) {
>>>>>>> 020e38b0
            std::cout << formatTime(
                             (trialClocks[(3 * benchmarkSamples) / 4 - 1] + trialClocks[(3 * benchmarkSamples) / 4]) /
                                 2,
                             logNormal)
<<<<<<< HEAD
                      << ","; /* 3rd Quartile (ms) */
        } else {
            std::cout << formatTime(trialClocks[(3 * benchmarkSamples) / 4 - 1] / 2, logNormal)
                      << ","; /* 3rd Quartile (ms) */
        }
        std::cout << formatTime(trialClocks[benchmarkSamples - 1], logNormal) << std::endl; /* Slowest (ms) */
=======
                      << ",";
        } else {
            std::cout << formatTime(trialClocks[(3 * benchmarkSamples) / 4 - 1] / 2, logNormal) << ",";
        }

        // Slowest (ms)
        if (benchmarkSamples <= 1) {
            std::cout << formatTime(trialClocks[0], logNormal) << std::endl;
        } else {
            std::cout << formatTime(trialClocks[benchmarkSamples - 1], logNormal) << std::endl;
        }
>>>>>>> 020e38b0
    }

    delete[] trialClocks;
}

void benchmarkLoop(std::function<void(QInterfacePtr, bitLenInt)> fn, bool resetRandomPerm = true,
    bool hadamardRandomBits = false, bool logNormal = false, bool qUniverse = false)
{
    benchmarkLoopVariable(fn, max_qubits, resetRandomPerm, hadamardRandomBits, logNormal, qUniverse);
}

TEST_CASE("test_cnot_single", "[gates]")
{
    benchmarkLoop([](QInterfacePtr qftReg, bitLenInt n) { qftReg->CNOT(0, 1); });
}

TEST_CASE("test_x_single", "[gates]")
{
    benchmarkLoop([](QInterfacePtr qftReg, bitLenInt n) { qftReg->X(0); });
}

TEST_CASE("test_y_single", "[gates]")
{
    benchmarkLoop([](QInterfacePtr qftReg, bitLenInt n) { qftReg->Y(0); });
}

TEST_CASE("test_z_single", "[gates]")
{
    benchmarkLoop([](QInterfacePtr qftReg, bitLenInt n) { qftReg->Z(0); });
}

TEST_CASE("test_swap_single", "[gates]")
{
    benchmarkLoop([](QInterfacePtr qftReg, bitLenInt n) { qftReg->Swap(0, 1); });
}

TEST_CASE("test_cnot_all", "[gates]")
{
    benchmarkLoop([](QInterfacePtr qftReg, bitLenInt n) { qftReg->CNOT(0, n / 2, n / 2); });
}

TEST_CASE("test_x_all", "[gates]")
{
    benchmarkLoop([](QInterfacePtr qftReg, bitLenInt n) { qftReg->X(0, n); });
}

TEST_CASE("test_y_all", "[gates]")
{
    benchmarkLoop([](QInterfacePtr qftReg, bitLenInt n) { qftReg->Y(0, n); });
}

TEST_CASE("test_z_all", "[gates]")
{
    benchmarkLoop([](QInterfacePtr qftReg, bitLenInt n) { qftReg->Z(0, n); });
}

TEST_CASE("test_swap_all", "[gates]")
{
    benchmarkLoop([](QInterfacePtr qftReg, bitLenInt n) { qftReg->Swap(0, n / 2, n / 2); });
}

TEST_CASE("test_ccnot_all", "[gates]")
{
    benchmarkLoop([](QInterfacePtr qftReg, bitLenInt n) { qftReg->CCNOT(0, n / 3, (2 * n) / 3, n / 3); });
}

TEST_CASE("test_and_all", "[gates]")
{
    benchmarkLoop([](QInterfacePtr qftReg, bitLenInt n) { qftReg->AND(0, n / 3, (2 * n) / 3, n / 3); });
}

TEST_CASE("test_or_all", "[gates]")
{
    benchmarkLoop([](QInterfacePtr qftReg, bitLenInt n) { qftReg->OR(0, n / 3, (2 * n) / 3, n / 3); });
}

TEST_CASE("test_xor_all", "[gates]")
{
    benchmarkLoop([](QInterfacePtr qftReg, bitLenInt n) { qftReg->XOR(0, n / 3, (2 * n) / 3, n / 3); });
}

TEST_CASE("test_cland_all", "[gates]")
{
    benchmarkLoop([](QInterfacePtr qftReg, bitLenInt n) { qftReg->CLAND(0, 0x0c, 0, n); });
}

TEST_CASE("test_clor_all", "[gates]")
{
    benchmarkLoop([](QInterfacePtr qftReg, bitLenInt n) { qftReg->CLOR(0, 0x0d, 0, n); });
}

TEST_CASE("test_clxor_all", "[gates]")
{
    benchmarkLoop([](QInterfacePtr qftReg, bitLenInt n) { qftReg->CLXOR(0, 0x0d, 0, n); });
}

TEST_CASE("test_rt_all", "[gates]")
{
    benchmarkLoop([](QInterfacePtr qftReg, bitLenInt n) { qftReg->RT(M_PI, 0, n); });
}

TEST_CASE("test_crt_all", "[gates]")
{
    benchmarkLoop([](QInterfacePtr qftReg, bitLenInt n) { qftReg->CRT(M_PI, 0, n / 2, n / 2); });
}

TEST_CASE("test_rol", "[gates]")
{
    benchmarkLoop([](QInterfacePtr qftReg, bitLenInt n) { qftReg->ROL(1, 0, n); });
}

TEST_CASE("test_inc", "[arithmetic]")
{
    benchmarkLoop([](QInterfacePtr qftReg, bitLenInt n) { qftReg->INC(1, 0, n); });
}

TEST_CASE("test_incs", "[arithmetic]")
{
    benchmarkLoop([](QInterfacePtr qftReg, bitLenInt n) { qftReg->INCS(1, 0, n - 1, n - 1); });
}

TEST_CASE("test_incc", "[arithmetic]")
{
    benchmarkLoop([](QInterfacePtr qftReg, bitLenInt n) { qftReg->INCC(1, 0, n - 1, n - 1); });
}

TEST_CASE("test_incsc", "[arithmetic]")
{
    benchmarkLoop([](QInterfacePtr qftReg, bitLenInt n) { qftReg->INCSC(1, 0, n - 2, n - 2, n - 1); });
}

TEST_CASE("test_zero_phase_flip", "[phaseflip]")
{
    benchmarkLoop([](QInterfacePtr qftReg, bitLenInt n) { qftReg->ZeroPhaseFlip(0, n); });
}

TEST_CASE("test_c_phase_flip_if_less", "[phaseflip]")
{
    benchmarkLoop([](QInterfacePtr qftReg, bitLenInt n) { qftReg->CPhaseFlipIfLess(1, 0, n - 1, n - 1); });
}

TEST_CASE("test_phase_flip", "[phaseflip]")
{
    benchmarkLoop([](QInterfacePtr qftReg, bitLenInt n) { qftReg->PhaseFlip(); });
}

TEST_CASE("test_m", "[measure]")
{
    benchmarkLoop([](QInterfacePtr qftReg, bitLenInt n) { qftReg->M(n - 1); });
}

TEST_CASE("test_mreg", "[measure]")
{
    benchmarkLoop([](QInterfacePtr qftReg, bitLenInt n) { qftReg->MReg(0, n); });
}

void benchmarkSuperpose(std::function<void(QInterfacePtr, int, unsigned char*)> fn)
{
    bitCapIntOcl i, j;

    bitCapIntOcl wordLength = (max_qubits / 16 + 1);
    bitCapIntOcl indexLength = (1 << (max_qubits / 2));
    unsigned char* testPage = new unsigned char[wordLength * indexLength];
    for (j = 0; j < indexLength; j++) {
        for (i = 0; i < wordLength; i++) {
            testPage[j * wordLength + i] = (j & (0xff << (8 * i))) >> (8 * i);
        }
    }
    benchmarkLoop([fn, testPage](QInterfacePtr qftReg, bitLenInt n) { fn(qftReg, n, testPage); });
    delete[] testPage;
}

TEST_CASE("test_superposition_reg", "[indexed]")
{
    benchmarkSuperpose([](QInterfacePtr qftReg, bitLenInt n, unsigned char* testPage) {
        qftReg->IndexedLDA(0, n / 2, n / 2, n / 2, testPage);
    });
}

TEST_CASE("test_adc_superposition_reg", "[indexed]")
{
    benchmarkSuperpose([](QInterfacePtr qftReg, bitLenInt n, unsigned char* testPage) {
        qftReg->IndexedADC(0, (n - 1) / 2, (n - 1) / 2, (n - 1) / 2, (n - 1), testPage);
    });
}

TEST_CASE("test_sbc_superposition_reg", "[indexed]")
{
    benchmarkSuperpose([](QInterfacePtr qftReg, bitLenInt n, unsigned char* testPage) {
        qftReg->IndexedSBC(0, (n - 1) / 2, (n - 1) / 2, (n - 1) / 2, (n - 1), testPage);
    });
}

TEST_CASE("test_setbit", "[aux]")
{
    benchmarkLoop([](QInterfacePtr qftReg, bitLenInt n) { qftReg->SetBit(0, true); });
}

TEST_CASE("test_proball", "[aux]")
{
    benchmarkLoop([](QInterfacePtr qftReg, bitLenInt n) { qftReg->ProbAll(0x02); });
}

TEST_CASE("test_set_reg", "[aux]")
{
    benchmarkLoop([](QInterfacePtr qftReg, bitLenInt n) { qftReg->SetReg(0, n, 1); });
}

TEST_CASE("test_grover", "[grover]")
{

    // Grover's search inverts the function of a black box subroutine.
    // Our subroutine returns true only for an input of 3.

    benchmarkLoop([](QInterfacePtr qftReg, bitLenInt n) {
        int i;
        // Twelve iterations maximizes the probablity for 256 searched elements, for example.
        // For an arbitrary number of qubits, this gives the number of iterations for optimal probability.
        int optIter = M_PI / (4.0 * asin(1.0 / sqrt((real1_f)pow2(n))));

        // Our input to the subroutine "oracle" is 8 bits.
        qftReg->SetPermutation(0);
        qftReg->H(0, n);

        for (i = 0; i < optIter; i++) {
            // Our "oracle" is true for an input of "3" and false for all other inputs.
            qftReg->DEC(3, 0, n);
            qftReg->ZeroPhaseFlip(0, n);
            qftReg->INC(3, 0, n);
            // This ends the "oracle."
            qftReg->H(0, n);
            qftReg->ZeroPhaseFlip(0, n);
            qftReg->H(0, n);
            // Global phase flip has no physically measurable effect:
            // qftReg->PhaseFlip();
        }

        REQUIRE_THAT(qftReg, HasProbability(0x3));

        qftReg->MReg(0, n);
    });
}

TEST_CASE("test_qft_ideal_init", "[qft]")
{
    benchmarkLoop([](QInterfacePtr qftReg, bitLenInt n) { qftReg->QFT(0, n, false); }, false, false);
}

TEST_CASE("test_qft_permutation_init", "[qft]")
{
    benchmarkLoop([](QInterfacePtr qftReg, bitLenInt n) { qftReg->QFT(0, n, false); }, true, false,
        testEngineType == QINTERFACE_QUNIT);
}

TEST_CASE("test_qft_permutation_round_trip_entangled", "[qft]")
{
    benchmarkLoop(
        [](QInterfacePtr qftReg, bitLenInt n) {
            qftReg->QFT(0, n, false);
            qftReg->IQFT(0, n, false);
        },
        true, false, testEngineType == QINTERFACE_QUNIT);
}

TEST_CASE("test_qft_superposition_one_way", "[qft]")
{
    benchmarkLoop([](QInterfacePtr qftReg, bitLenInt n) { qftReg->QFT(0, n, false); }, true, true,
        testEngineType == QINTERFACE_QUNIT);
}

TEST_CASE("test_qft_superposition_round_trip", "[qft]")
{
    benchmarkLoop(
        [](QInterfacePtr qftReg, bitLenInt n) {
            qftReg->QFT(0, n, false);
            qftReg->IQFT(0, n, false);
        },
        true, true, testEngineType == QINTERFACE_QUNIT);
}

bitLenInt pickRandomBit(QInterfacePtr qReg, std::set<bitLenInt>* unusedBitsPtr)
{
    std::set<bitLenInt>::iterator bitIterator = unusedBitsPtr->begin();
    bitLenInt bitRand = unusedBitsPtr->size() * qReg->Rand();
    if (bitRand >= unusedBitsPtr->size()) {
        bitRand = unusedBitsPtr->size() - 1U;
    }
    std::advance(bitIterator, bitRand);
    bitRand = *bitIterator;
    unusedBitsPtr->erase(bitIterator);
    return bitRand;
}

TEST_CASE("test_quantum_triviality", "[supreme]")
{
<<<<<<< HEAD
    const int GateCount1Qb = 4;
    const int GateCountMultiQb = 5;
    const int Depth = 20;
=======
    std::cout << "(random circuit depth: " << benchmarkDepth << ")";

    const int GateCount1Qb = 4;
    const int GateCountMultiQb = 5;
>>>>>>> 020e38b0

    benchmarkLoop(
        [&](QInterfacePtr qReg, bitLenInt n) {
            int d;
            bitLenInt i;
<<<<<<< HEAD
            real1 gateRand;
            bitLenInt b1, b2, b3;
            int maxGates;

            for (d = 0; d < Depth; d++) {
=======
            real1_f gateRand;
            bitLenInt b1, b2, b3;
            int maxGates;

            for (d = 0; d < benchmarkDepth; d++) {
>>>>>>> 020e38b0

                for (i = 0; i < n; i++) {
                    gateRand = qReg->Rand();
                    if (gateRand < (ONE_R1 / GateCount1Qb)) {
                        // qReg->H(i);
                    } else if (gateRand < (2 * ONE_R1 / GateCount1Qb)) {
                        qReg->X(i);
                    } else if (gateRand < (3 * ONE_R1 / GateCount1Qb)) {
                        qReg->Y(i);
                    } else {
                        qReg->T(i);
                    }
                }

                std::set<bitLenInt> unusedBits;
                for (i = 0; i < n; i++) {
                    // In the past, "qReg->TrySeparate(i)" was also used, here, to attempt optimization. Be aware that
                    // the method can give performance advantages, under opportune conditions, but it does not, here.
                    unusedBits.insert(unusedBits.end(), i);
                }

                while (unusedBits.size() > 1) {
                    b1 = pickRandomBit(qReg, &unusedBits);
                    b2 = pickRandomBit(qReg, &unusedBits);

                    if (unusedBits.size() > 0) {
                        maxGates = GateCountMultiQb;
                    } else {
                        maxGates = GateCountMultiQb - 2U;
                    }

                    gateRand = maxGates * qReg->Rand();

                    if (gateRand < ONE_R1) {
                        qReg->Swap(b1, b2);
                    } else if (gateRand < (2 * ONE_R1)) {
                        qReg->CZ(b1, b2);
                    } else if ((unusedBits.size() == 0) || (gateRand < (3 * ONE_R1))) {
                        qReg->CNOT(b1, b2);
                    } else if (gateRand < (4 * ONE_R1)) {
                        b3 = pickRandomBit(qReg, &unusedBits);
                        qReg->CCZ(b1, b2, b3);
                    } else {
                        b3 = pickRandomBit(qReg, &unusedBits);
                        qReg->CCNOT(b1, b2, b3);
                    }
                }
            }

            qReg->MAll();
        },
        false, false, testEngineType == QINTERFACE_QUNIT);
}

TEST_CASE("test_stabilizer", "[supreme]")
{
<<<<<<< HEAD
    const int GateCount1Qb = 4;
    const int GateCountMultiQb = 2;
    const int Depth = 20;
=======
    std::cout << "(random circuit depth: " << benchmarkDepth << ")";

    const int GateCount1Qb = 4;
    const int GateCountMultiQb = 2;
>>>>>>> 020e38b0

    benchmarkLoop(
        [&](QInterfacePtr qReg, bitLenInt n) {
            int d;
            bitLenInt i;
<<<<<<< HEAD
            real1 gateRand;
            bitLenInt b1, b2;

            for (d = 0; d < Depth; d++) {
=======
            real1_f gateRand;
            bitLenInt b1, b2;

            for (d = 0; d < benchmarkDepth; d++) {
>>>>>>> 020e38b0

                for (i = 0; i < n; i++) {
                    gateRand = qReg->Rand();
                    if (gateRand < (ONE_R1 / GateCount1Qb)) {
                        qReg->H(i);
                    } else if (gateRand < (2 * ONE_R1 / GateCount1Qb)) {
                        qReg->X(i);
                    } else if (gateRand < (3 * ONE_R1 / GateCount1Qb)) {
                        qReg->Y(i);
                    } else {
                        qReg->S(i);
                    }
                }

                std::set<bitLenInt> unusedBits;
                for (i = 0; i < n; i++) {
                    // In the past, "qReg->TrySeparate(i)" was also used, here, to attempt optimization. Be aware that
                    // the method can give performance advantages, under opportune conditions, but it does not, here.
                    unusedBits.insert(unusedBits.end(), i);
                }

                while (unusedBits.size() > 1) {
                    b1 = pickRandomBit(qReg, &unusedBits);
                    b2 = pickRandomBit(qReg, &unusedBits);

                    gateRand = GateCountMultiQb * qReg->Rand();

                    if (gateRand < ONE_R1) {
                        qReg->CNOT(b1, b2);
                    } else {
                        qReg->CZ(b1, b2);
                    }
                }
            }

            qReg->MAll();
        },
        false, false, testEngineType == QINTERFACE_QUNIT);
<<<<<<< HEAD
=======
}

TEST_CASE("test_stabilizer_t", "[supreme]")
{
    // Try with environment variable
    // QRACK_QUNIT_SEPARABILITY_THRESHOLD=0.1464466
    // for clamping of single bit states to Pauli basis axes.

    std::cout << "(random circuit depth: " << benchmarkDepth << ")";

    const int DimCount1Qb = 4;
    const int GateCountMultiQb = 4;

    benchmarkLoop(
        [&](QInterfacePtr qReg, bitLenInt n) {
            int d;
            bitLenInt i;
            real1_f gateRand;
            bitLenInt b1, b2;

            qReg->SetReactiveSeparate(true);

            for (d = 0; d < benchmarkDepth; d++) {
                for (i = 0; i < n; i++) {
                    // "Phase" transforms:
                    gateRand = DimCount1Qb * qReg->Rand();
                    if (gateRand < ONE_R1) {
                        qReg->H(i);
                    } else if (gateRand < (2 * ONE_R1)) {
                        gateRand = 2 * qReg->Rand();
                        if (gateRand < ONE_R1) {
                            qReg->S(i);
                        } else {
                            qReg->IS(i);
                        }
                    } else if (gateRand < (3 * ONE_R1)) {
                        gateRand = 2 * qReg->Rand();
                        if (gateRand < ONE_R1) {
                            qReg->H(i);
                            qReg->S(i);
                        } else {
                            qReg->IS(i);
                            qReg->H(i);
                        }
                    }
                    // else - identity

                    // "Position transforms:

                    // Continuous Z root gates option:
                    // gateRand = 2 * PI_R1 * qReg->Rand();
                    // qReg->ApplySinglePhase(ONE_R1, std::polar(ONE_R1, (real1)gateRand), i);

                    // Discrete Z root gates option:
                    gateRand = 8 * qReg->Rand();
                    if (gateRand < ONE_R1) {
                        // Z^(1/4)
                        qReg->T(i);
                    } else if (gateRand < (2 * ONE_R1)) {
                        // Z^(1/2)
                        qReg->S(i);
                    } else if (gateRand < (3 * ONE_R1)) {
                        // Z^(3/4)
                        qReg->Z(i);
                        qReg->IT(i);
                    } else if (gateRand < (4 * ONE_R1)) {
                        // Z
                        qReg->Z(i);
                    } else if (gateRand < (5 * ONE_R1)) {
                        // Z^(-3/4)
                        qReg->Z(i);
                        qReg->T(i);
                    } else if (gateRand < (6 * ONE_R1)) {
                        // Z^(-1/2)
                        qReg->IS(i);
                    } else if (gateRand < (7 * ONE_R1)) {
                        // Z^(-1/4)
                        qReg->IT(i);
                    }
                    // else - identity
                }

                std::set<bitLenInt> unusedBits;
                for (i = 0; i < n; i++) {
                    // In the past, "qReg->TrySeparate(i)" was also used, here, to attempt optimization. Be aware that
                    // the method can give performance advantages, under opportune conditions, but it does not, here.
                    unusedBits.insert(unusedBits.end(), i);
                }

                while (unusedBits.size() > 1) {
                    b1 = pickRandomBit(qReg, &unusedBits);
                    b2 = pickRandomBit(qReg, &unusedBits);

                    gateRand = GateCountMultiQb * qReg->Rand();

                    if (gateRand < ONE_R1) {
                        gateRand = 4 * qReg->Rand();
                        if (gateRand < (3 * ONE_R1)) {
                            gateRand = 2 * qReg->Rand();
                            if (gateRand < ONE_R1) {
                                qReg->CNOT(b1, b2);
                            } else {
                                qReg->AntiCNOT(b1, b2);
                            }
                        } else {
                            qReg->Swap(b1, b2);
                        }
                    } else if (gateRand < (2 * ONE_R1)) {
                        gateRand = 2 * qReg->Rand();
                        if (gateRand < ONE_R1) {
                            qReg->CY(b1, b2);
                        } else {
                            qReg->AntiCY(b1, b2);
                        }
                    } else if (gateRand < (3 * ONE_R1)) {
                        gateRand = 2 * qReg->Rand();
                        if (gateRand < ONE_R1) {
                            qReg->CZ(b1, b2);
                        } else {
                            qReg->AntiCZ(b1, b2);
                        }
                    }
                    // else - identity
                }
            }

            qReg->MAll();
        },
        false, false, testEngineType == QINTERFACE_QUNIT);
}

TEST_CASE("test_stabilizer_t_cc", "[supreme]")
{
    // Try with environment variable
    // QRACK_QUNIT_SEPARABILITY_THRESHOLD=0.1464466
    // for clamping of single bit states to Pauli basis axes.

    std::cout << "(random circuit depth: " << benchmarkDepth << ")";

    const int DimCount1Qb = 4;
    const int DimCountMultiQb = 4;

    benchmarkLoop(
        [&](QInterfacePtr qReg, bitLenInt n) {
            int d;
            bitLenInt i;
            real1_f gateRand;
            bitLenInt b1, b2, b3;

            qReg->SetReactiveSeparate(true);

            for (d = 0; d < benchmarkDepth; d++) {
                for (i = 0; i < n; i++) {
                    // "Phase" transforms:
                    gateRand = DimCount1Qb * qReg->Rand();
                    if (gateRand < ONE_R1) {
                        qReg->H(i);
                    } else if (gateRand < (2 * ONE_R1)) {
                        gateRand = 2 * qReg->Rand();
                        if (gateRand < ONE_R1) {
                            qReg->S(i);
                        } else {
                            qReg->IS(i);
                        }
                    } else if (gateRand < (3 * ONE_R1)) {
                        gateRand = 2 * qReg->Rand();
                        if (gateRand < ONE_R1) {
                            qReg->H(i);
                            qReg->S(i);
                        } else {
                            qReg->IS(i);
                            qReg->H(i);
                        }
                    }
                    // else - identity

                    // "Position transforms:

                    // Continuous Z root gates option:
                    // gateRand = 2 * PI_R1 * qReg->Rand();
                    // qReg->ApplySinglePhase(ONE_R1, std::polar(ONE_R1, (real1)gateRand), i);

                    // Discrete Z root gates option:
                    gateRand = 8 * qReg->Rand();
                    if (gateRand < ONE_R1) {
                        // Z^(1/4)
                        qReg->T(i);
                    } else if (gateRand < (2 * ONE_R1)) {
                        // Z^(1/2)
                        qReg->S(i);
                    } else if (gateRand < (3 * ONE_R1)) {
                        // Z^(3/4)
                        qReg->Z(i);
                        qReg->IT(i);
                    } else if (gateRand < (4 * ONE_R1)) {
                        // Z
                        qReg->Z(i);
                    } else if (gateRand < (5 * ONE_R1)) {
                        // Z^(-3/4)
                        qReg->Z(i);
                        qReg->T(i);
                    } else if (gateRand < (6 * ONE_R1)) {
                        // Z^(-1/2)
                        qReg->IS(i);
                    } else if (gateRand < (7 * ONE_R1)) {
                        // Z^(-1/4)
                        qReg->IT(i);
                    }
                    // else - identity
                }

                std::set<bitLenInt> unusedBits;
                for (i = 0; i < n; i++) {
                    unusedBits.insert(unusedBits.end(), i);
                }

                while (unusedBits.size() > 1) {
                    b1 = pickRandomBit(qReg, &unusedBits);
                    b2 = pickRandomBit(qReg, &unusedBits);

                    gateRand = 2 * qReg->Rand();

                    // TODO: Target "anti-" variants for optimization

                    if ((gateRand < ONE_R1) || !unusedBits.size()) {

                        gateRand = DimCountMultiQb * qReg->Rand();

                        if (gateRand < ONE_R1) {
                            gateRand = 4 * qReg->Rand();
                            if (gateRand < (3 * ONE_R1)) {
                                gateRand = 2 * qReg->Rand();
                                if (gateRand < ONE_R1) {
                                    qReg->CNOT(b1, b2);
                                } else {
                                    qReg->AntiCNOT(b1, b2);
                                }
                            } else {
                                qReg->Swap(b1, b2);
                            }
                        } else if (gateRand < (2 * ONE_R1)) {
                            gateRand = 2 * qReg->Rand();
                            if (gateRand < ONE_R1) {
                                qReg->CY(b1, b2);
                            } else {
                                qReg->AntiCY(b1, b2);
                            }
                        } else if (gateRand < (3 * ONE_R1)) {
                            gateRand = 2 * qReg->Rand();
                            if (gateRand < ONE_R1) {
                                qReg->CZ(b1, b2);
                            } else {
                                qReg->AntiCZ(b1, b2);
                            }
                        }
                        // else - identity
                    } else {
                        b3 = pickRandomBit(qReg, &unusedBits);

                        gateRand = DimCountMultiQb * qReg->Rand();

                        if (gateRand < ONE_R1) {
                            gateRand = 2 * qReg->Rand();
                            if (gateRand < ONE_R1) {
                                qReg->CCNOT(b1, b2, b3);
                            } else {
                                qReg->AntiCCNOT(b1, b2, b3);
                            }
                        } else if (gateRand < (2 * ONE_R1)) {
                            gateRand = 2 * qReg->Rand();
                            if (gateRand < ONE_R1) {
                                qReg->CCY(b1, b2, b3);
                            } else {
                                qReg->AntiCCY(b1, b2, b3);
                            }
                        } else if (gateRand < (3 * ONE_R1)) {
                            gateRand = 2 * qReg->Rand();
                            if (gateRand < ONE_R1) {
                                qReg->CCZ(b1, b2, b3);
                            } else {
                                qReg->AntiCCZ(b1, b2, b3);
                            }
                        }
                        // else - identity
                    }
                }
            }

            qReg->MAll();
        },
        false, false, testEngineType == QINTERFACE_QUNIT);
>>>>>>> 020e38b0
}

TEST_CASE("test_universal_circuit_continuous", "[supreme]")
{
    std::cout << "(random circuit depth: " << benchmarkDepth << ")";

    const int GateCountMultiQb = 2;

    benchmarkLoop(
        [&](QInterfacePtr qReg, bitLenInt n) {
            int d;
            bitLenInt i;
            real1_f theta, phi, lambda;
            bitLenInt b1, b2;

            for (d = 0; d < benchmarkDepth; d++) {

                for (i = 0; i < n; i++) {
                    theta = 2 * M_PI * qReg->Rand();
                    phi = 2 * M_PI * qReg->Rand();
                    lambda = 2 * M_PI * qReg->Rand();

                    qReg->U(i, theta, phi, lambda);
                }

                std::set<bitLenInt> unusedBits;
                for (i = 0; i < n; i++) {
                    // In the past, "qReg->TrySeparate(i)" was also used, here, to attempt optimization. Be aware that
                    // the method can give performance advantages, under opportune conditions, but it does not, here.
                    unusedBits.insert(unusedBits.end(), i);
                }

                while (unusedBits.size() > 1) {
                    b1 = pickRandomBit(qReg, &unusedBits);
                    b2 = pickRandomBit(qReg, &unusedBits);

                    if ((GateCountMultiQb * qReg->Rand()) < ONE_R1) {
                        qReg->Swap(b1, b2);
                    } else {
                        qReg->CNOT(b1, b2);
                    }
                }
            }

            qReg->MAll();
        },
        false, false, testEngineType == QINTERFACE_QUNIT);
}

TEST_CASE("test_universal_circuit_discrete", "[supreme]")
{
    std::cout << "(random circuit depth: " << benchmarkDepth << ")";

    const int GateCount1Qb = 2;
    const int GateCountMultiQb = 2;

    benchmarkLoop(
        [&](QInterfacePtr qReg, bitLenInt n) {
            int d;
            bitLenInt i;
            real1_f gateRand;
            bitLenInt b1, b2, b3;
            int maxGates;

            for (d = 0; d < benchmarkDepth; d++) {

                for (i = 0; i < n; i++) {
                    gateRand = qReg->Rand();
                    if (gateRand < (ONE_R1 / GateCount1Qb)) {
                        qReg->H(i);
                    }
                    // Otherwise, no H gate
                }

                std::set<bitLenInt> unusedBits;
                for (i = 0; i < n; i++) {
                    // In the past, "qReg->TrySeparate(i)" was also used, here, to attempt optimization. Be aware that
                    // the method can give performance advantages, under opportune conditions, but it does not, here.
                    unusedBits.insert(unusedBits.end(), i);
                }

                while (unusedBits.size() > 1) {
                    b1 = pickRandomBit(qReg, &unusedBits);
                    b2 = pickRandomBit(qReg, &unusedBits);

                    if (unusedBits.size() > 0) {
                        maxGates = GateCountMultiQb;
                    } else {
                        maxGates = GateCountMultiQb - 1U;
                    }

                    gateRand = maxGates * qReg->Rand();

                    if ((unusedBits.size() == 0) || (gateRand < ONE_R1)) {
                        qReg->Swap(b1, b2);
                    } else {
                        b3 = pickRandomBit(qReg, &unusedBits);
                        qReg->CCNOT(b1, b2, b3);
                    }
                }
            }

            qReg->MAll();
        },
        false, false, testEngineType == QINTERFACE_QUNIT);
}

TEST_CASE("test_universal_circuit_digital", "[supreme]")
{
    std::cout << "(random circuit depth: " << benchmarkDepth << ")";

    const int GateCount1Qb = 4;
    const int GateCountMultiQb = 4;

    benchmarkLoop(
        [&](QInterfacePtr qReg, bitLenInt n) {
            int d;
            bitLenInt i;
            real1_f gateRand;
            bitLenInt b1, b2, b3;
            int maxGates;

            for (d = 0; d < benchmarkDepth; d++) {

                for (i = 0; i < n; i++) {
                    gateRand = qReg->Rand();
                    if (gateRand < (ONE_R1 / GateCount1Qb)) {
                        qReg->H(i);
                    } else if (gateRand < (2 * ONE_R1 / GateCount1Qb)) {
                        qReg->X(i);
                    } else if (gateRand < (3 * ONE_R1 / GateCount1Qb)) {
                        qReg->Y(i);
                    } else {
                        qReg->T(i);
                    }
                }

                std::set<bitLenInt> unusedBits;
                for (i = 0; i < n; i++) {
                    // In the past, "qReg->TrySeparate(i)" was also used, here, to attempt optimization. Be aware that
                    // the method can give performance advantages, under opportune conditions, but it does not, here.
                    unusedBits.insert(unusedBits.end(), i);
                }

                while (unusedBits.size() > 1) {
                    b1 = pickRandomBit(qReg, &unusedBits);
                    b2 = pickRandomBit(qReg, &unusedBits);

                    if (unusedBits.size() > 0) {
                        maxGates = GateCountMultiQb;
                    } else {
                        maxGates = GateCountMultiQb - 1U;
                    }

                    gateRand = maxGates * qReg->Rand();

                    if (gateRand < ONE_R1) {
                        qReg->Swap(b1, b2);
                    } else if (gateRand < (2 * ONE_R1)) {
                        qReg->CZ(b1, b2);
                    } else if ((unusedBits.size() == 0) || (gateRand < (3 * ONE_R1))) {
                        qReg->CNOT(b1, b2);
                    } else {
                        b3 = pickRandomBit(qReg, &unusedBits);
                        qReg->CCNOT(b1, b2, b3);
                    }
                }
            }

            qReg->MAll();
        },
        false, false, testEngineType == QINTERFACE_QUNIT);
}

TEST_CASE("test_universal_circuit_analog", "[supreme]")
{
    std::cout << "(random circuit depth: " << benchmarkDepth << ")";

    const int GateCount1Qb = 3;
    const int GateCountMultiQb = 4;

    benchmarkLoop(
        [&](QInterfacePtr qReg, bitLenInt n) {
            int d;
            bitLenInt i;
            real1_f gateRand;
            bitLenInt b1, b2, b3;
            bitLenInt control[1];
            complex polar0;
            bool canDo3;
            int gateThreshold, gateMax;

            for (d = 0; d < benchmarkDepth; d++) {

                for (i = 0; i < n; i++) {
                    gateRand = qReg->Rand();
                    polar0 = complex(std::polar(ONE_R1, (real1)(2 * M_PI * qReg->Rand())));
                    if (gateRand < (ONE_R1 / GateCount1Qb)) {
                        qReg->H(i);
                    } else if (gateRand < (2 * ONE_R1 / GateCount1Qb)) {
                        qReg->ApplySinglePhase(ONE_CMPLX, polar0, i);
                    } else {
                        qReg->ApplySingleInvert(ONE_CMPLX, polar0, i);
                    }
                }

                std::set<bitLenInt> unusedBits;
                for (i = 0; i < n; i++) {
                    // TrySeparate hurts average time, in this case, but it majorly benefits statistically common
                    // worse cases, on these random circuits.
                    qReg->TrySeparate(i);
                    unusedBits.insert(unusedBits.end(), i);
                }

                while (unusedBits.size() > 1) {
                    b1 = pickRandomBit(qReg, &unusedBits);
                    b2 = pickRandomBit(qReg, &unusedBits);

                    canDo3 = (unusedBits.size() > 0);
                    if (canDo3) {
                        gateThreshold = 3;
                        gateMax = GateCountMultiQb;
                    } else {
                        gateThreshold = 2;
                        gateMax = GateCountMultiQb - 1;
                    }

                    gateRand = qReg->Rand();
                    if (gateRand < (ONE_R1 / gateMax)) {
                        qReg->Swap(b1, b2);
                    } else if (canDo3 && (gateRand < (2 * ONE_R1 / GateCountMultiQb))) {
                        b3 = pickRandomBit(qReg, &unusedBits);
                        qReg->CCNOT(b1, b2, b3);
                    } else {
                        control[0] = b1;
                        polar0 = complex(std::polar(ONE_R1, (real1)(2 * M_PI * qReg->Rand())));
                        if (gateRand < (gateThreshold * ONE_R1 / gateMax)) {
                            qReg->ApplyControlledSinglePhase(control, 1U, b2, polar0, -polar0);
                        } else {
                            qReg->ApplyControlledSingleInvert(control, 1U, b2, polar0, polar0);
                        }
                    }
                }
            }

            qReg->MAll();
        },
        false, false, testEngineType == QINTERFACE_QUNIT);
}

TEST_CASE("test_ccz_ccx_h", "[supreme]")
{
    std::cout << "(random circuit depth: " << benchmarkDepth << ")";

    const int GateCount1Qb = 4;
    const int GateCountMultiQb = 4;

    benchmarkLoop(
        [&](QInterfacePtr qReg, bitLenInt n) {
            int d;
            bitLenInt i;
            real1_f gateRand;
            bitLenInt b1, b2, b3;
            int maxGates;

            for (d = 0; d < benchmarkDepth; d++) {

                for (i = 0; i < n; i++) {
                    gateRand = GateCount1Qb * qReg->Rand();
                    if (gateRand < 1) {
                        qReg->H(i);
                    } else if (gateRand < 2) {
                        qReg->Z(i);
                    } else if (gateRand < 3) {
                        qReg->X(i);
                    } else {
                        // Identity;
                    }
                }

                std::set<bitLenInt> unusedBits;
                for (i = 0; i < n; i++) {
                    unusedBits.insert(unusedBits.end(), i);
                }

                while (unusedBits.size() > 1) {
                    b1 = pickRandomBit(qReg, &unusedBits);
                    b2 = pickRandomBit(qReg, &unusedBits);

                    if (unusedBits.size() > 0) {
                        maxGates = GateCountMultiQb;
                    } else {
                        maxGates = GateCountMultiQb - 2U;
                    }

                    gateRand = maxGates * qReg->Rand();

                    if (gateRand < ONE_R1) {
                        qReg->CZ(b1, b2);
                    } else if ((unusedBits.size() == 0) || (gateRand < 2)) {
                        qReg->CNOT(b1, b2);
                    } else if (gateRand < 3) {
                        b3 = pickRandomBit(qReg, &unusedBits);
                        qReg->CCZ(b1, b2, b3);
                    } else {
                        b3 = pickRandomBit(qReg, &unusedBits);
                        qReg->CCNOT(b1, b2, b3);
                    }
                }

                // The TrySeparate() method works well with approximate simulation.
                qReg->SetReactiveSeparate(d < 4);
            }

            qReg->MAll();
        },
        false, false, testEngineType == QINTERFACE_QUNIT);
}

TEST_CASE("test_quantum_supremacy", "[supreme]")
{
    std::cout << "(random circuit depth: " << benchmarkDepth << ")";

    // This is an attempt to simulate the circuit argued to establish quantum supremacy.
    // See https://doi.org/10.1038/s41586-019-1666-5

    benchmarkLoop([&](QInterfacePtr qReg, bitLenInt n) {
        // The test runs 2 bit gates according to a tiling sequence.
        // The 1 bit indicates +/- column offset.
        // The 2 bit indicates +/- row offset.
        // This is the "ABCDCDAB" pattern, from the Cirq definition of the circuit in the supplemental materials to the
        // paper.
        std::list<bitLenInt> gateSequence = { 0, 3, 2, 1, 2, 1, 0, 3 };

        // We factor the qubit count into two integers, as close to a perfect square as we can.
        int colLen = std::sqrt(n);
        while (((n / colLen) * colLen) != n) {
            colLen--;
        }
        int rowLen = n / colLen;

        // std::cout<<"n="<<(int)n<<std::endl;
        // std::cout<<"rowLen="<<(int)rowLen<<std::endl;
        // std::cout<<"colLen="<<(int)colLen<<std::endl;

        // "1/6 of a full CZ" is read to indicate the 6th root of the gate operator.
        complex sixthRoot = pow(-ONE_CMPLX, complex((real1)(1.0f / 6.0f)));

        real1_f gateRand;
        bitLenInt gate;
        int b1, b2;
        bitLenInt i, d;
        int row, col;
        int tempRow, tempCol;

        bitLenInt controls[1];

        std::vector<int> lastSingleBitGates;
        std::set<int>::iterator gateChoiceIterator;
        int gateChoice;

        // We repeat the entire prepartion for "depth" iterations.
        // We can avoid maximal representational entanglement of the state as a single Schr{\"o}dinger method unit.
        // See https://arxiv.org/abs/1710.05867
        for (d = 0; d < benchmarkDepth; d++) {
            for (i = 0; i < n; i++) {
                gateRand = qReg->Rand();

                // Each individual bit has one of these 3 gates applied at random.
                // Qrack has optimizations for gates including X, Y, and particularly H, but these "Sqrt" variants
                // are handled as general single bit gates.

                // The same gate is not applied twice consecutively in sequence.

                if (d == 0) {
                    // For the first iteration, we can pick any gate.

                    if (gateRand < (ONE_R1 / 3)) {
                        qReg->SqrtX(i);
                        lastSingleBitGates.push_back(0);
                    } else if (gateRand < (2 * ONE_R1 / 3)) {
                        qReg->SqrtY(i);
                        lastSingleBitGates.push_back(1);
                    } else {
                        // "Square root of W" appears to be equivalent to T.SqrtX.IT, looking at the definition in the
                        // supplemental materials.
                        qReg->SqrtXConjT(i);
                        lastSingleBitGates.push_back(2);
                    }
                } else {
                    // For all subsequent iterations after the first, we eliminate the choice of the same gate applied
                    // on the immediately previous iteration.

                    std::set<int> gateChoices = { 0, 1, 2 };
                    gateChoiceIterator = gateChoices.begin();
                    std::advance(gateChoiceIterator, lastSingleBitGates[i]);
                    gateChoices.erase(gateChoiceIterator);

                    gateChoiceIterator = gateChoices.begin();
                    gateRand = (int)(gateRand * 2);
                    if (gateRand > 1) {
                        gateRand--;
                    }
                    std::advance(gateChoiceIterator, (int)(gateRand * 2));
                    gateChoice = *gateChoiceIterator;

                    if (gateChoice == 0) {
                        qReg->SqrtX(i);
                        lastSingleBitGates[i] = 0;
                    } else if (gateChoice == 1) {
                        qReg->SqrtY(i);
                        lastSingleBitGates[i] = 1;
                    } else {
                        // "Square root of W" appears to be equivalent to T.SqrtX.IT, looking at the definition in the
                        // supplemental materials.
                        qReg->SqrtXConjT(i);
                        lastSingleBitGates[i] = 2;
                    }
                }

                // This is a QUnit specific optimization attempt method that can "compress" (or "Schmidt decompose")
                // the representation without changing the logical state of the QUnit, up to float error:
                // qReg->TrySeparate(i);
            }

            gate = gateSequence.front();
            gateSequence.pop_front();
            gateSequence.push_back(gate);

            for (row = 1; row < rowLen; row += 2) {
                for (col = 0; col < colLen; col++) {
                    // The following pattern is isomorphic to a 45 degree bias on a rectangle, for couplers.
                    // In this test, the boundaries of the rectangle have no couplers.
                    // In a perfect square, in the interior bulk, one 2 bit gate is applied for every pair of bits,
                    // (as many gates as 1/2 the number of bits). (Unless n is a perfect square, the "row length"
                    // has to be factored into a rectangular shape, and "n" is sometimes prime or factors
                    // awkwardly.)

                    tempRow = row;
                    tempCol = col;

                    tempRow += ((gate & 2U) ? 1 : -1);
                    tempCol += (colLen == 1) ? 0 : ((gate & 1U) ? 1 : 0);

                    if ((tempRow < 0) || (tempCol < 0) || (tempRow >= rowLen) || (tempCol >= colLen)) {
                        continue;
                    }

                    b1 = row * colLen + col;
                    b2 = tempRow * colLen + tempCol;

                    // "iSWAP" is read to be a SWAP operation that imparts a phase factor of i if the bits are
                    // different.
                    qReg->ISwap(b1, b2);
                    // "1/6 of CZ" is read to indicate the 6th root.
                    controls[0] = b1;
                    qReg->ApplyControlledSinglePhase(controls, 1U, b2, ONE_CMPLX, sixthRoot);
                    // Note that these gates are both symmetric under exchange of "b1" and "b2".

                    // qReg->TrySeparate(b1, b2);

                    // std::cout<<"("<<b1<<", "<<b2<<")"<<std::endl;
                }
            }
            // std::cout<<"Depth++"<<std::endl;
        }
        // std::cout<<"New iteration."<<std::endl;

        // We measure all bits once, after the circuit is run.
        qReg->MAll();
    });
}

TEST_CASE("test_cosmology", "[cosmos]")
{
    // This is "scratch work" inspired by https://arxiv.org/abs/1702.06959
    //
    // We assume that the treatment of that work is valid for a bipartite system that has a pure state, entire
    // between interior and (event horizon) boundary degrees of freedom for the Hilbert space. We start with each
    // qubit region subsystem with only internal entanglement between its two internal degrees of freedom,
    // (effectively such that one is interior and the other is boundary, in a totally random basis). We do not
    // explicitly partition between boundary and interior, in part because entanglement can occur internally. We
    // assume the DFT or its inverse is the maximally entangling operation across the ensemble of initially Planck
    // scale separable subsystems. The finite number of subsystems is due to resource limit for our model, but it
    // might effectively represent an entanglement or "entropy" budget for a closed universe; the time to maximum
    // entanglement for "n" available qubits should be "n" Planck time steps on average. (The von Neumann entropy
    // actually remains 0, in this entire simulation, as the state is pure and evolves in a unitary fashion, but, if
    // unitary evolution holds for the entire real physical cosmological system of our universe, then this
    // entangling action gives rise to the appearance of non-zero von Neumann entropy of a mixed state.)  We limit
    // to the 1 spatial + 1 time dimension case.
    //
    // If the (inverse) DFT is truly maximally entangling, it might not be appropriate to iterate the full-width,
    // monotonic DFT as a time-step, because this then consumes the entire entropy budget of the Hubble sphere in
    // one step. Further, deterministic progression toward higher entanglement, and therefore higher effective
    // entropy, assumes a fixed direction for the "arrow of time." Given the time symmetry of unitary evolution,
    // hopefully, the thermodynamic arrow of time would be emergent in a very-early-universe model, rather than
    // assumed to be fixed. As such, suppose that there is locally a 0.5/0.5 of 1.0 probability for either direction
    // of apparent time in a step, represented by randomly choosing QFT or inverse on a local region. Further,
    // initially indepedent regions cannot be causally influenced by distant regions faster than the speed of light,
    // where the light cone grows at a rate of one Planck distance per Planck time. Locality implies that, in one
    // Planck time step, a 2 qubit (inverse) DFT can be acted between each nearest-neighbor pair. We also assume
    // that causally disconnected regions develop local entanglement in parallel. However, if we took a longer time
    // step, an integer multiple of the Planck time, then higher order QFTs would be needed to simulate the step.
    // Probably, the most accurate simulation would take the "squarest" possible time step by space step, but then
    // this is simply a single QFT or its inverse for the entire entropy budget of the space. (We must acknowledge,
    // it is apparent to us that this simulation we choose is a problem that can be made relatively easy for
    // Qrack::QUnit.)

    // "RandInit" -
    // true - initialize all qubits with completely random (single qubit, separable) states
    // false - initialize entire register as |0>
    //
    // Setting a totally random eigenstate for each bit simulates the limits of causality, since qubits have not had
    // time to interact with each other and reach homogeneity. However, if the initial state of each region is an
    // eigenstate, then maybe we can call each initial state the local |0> state, by convention. (This might not
    // actually be self-consistent; the limitation on causality and homogeneity might preempt the validity of this
    // initialization. It might still be an interesting case to consider, and to debug with.)
    const bool RandInit = true;

    // "UseTDepth"
    // true - for "n" qubits, simulate time to depth "n"
    // false - simulate to "depth" time steps
    const bool UseTDepth = true;
    const int TDepth = 8;
    // Time step of simulation, (in "Planck times")
    const bitLenInt TStep = 1;
    // If true, loop the parallel local evolution back around on the boundaries of the qubit array.
    const bool DoOrbifold = true;

    benchmarkLoop(
        [&](QInterfacePtr qUniverse, bitLenInt n) {
            int t, x;
            int tMax = UseTDepth ? TDepth : n;

            for (t = 1; t < tMax; t += TStep) {
                for (x = 0; x < (int)(n - TStep); x++) {
                    if (qUniverse->Rand() < (ONE_R1 / 2)) {
                        qUniverse->QFT(x, TStep + 1U);
                    } else {
                        qUniverse->IQFT(x, TStep + 1U);
                    }
                }

                if (!DoOrbifold) {
                    continue;
                }

                // Orbifold the last and first bits.
                qUniverse->ROL(TStep, 0, n);
                for (x = 0; x < (int)TStep; x++) {
                    if (qUniverse->Rand() < (ONE_R1 / 2)) {
                        qUniverse->QFT(x, TStep + 1U);
                    } else {
                        qUniverse->IQFT(x, TStep + 1U);
                    }
                }
                qUniverse->ROR(TStep, 0, n);
            }
        },
        false, false, false, RandInit);
}

TEST_CASE("test_qft_cosmology", "[cosmos]")
{
    // This is "scratch work" inspired by https://arxiv.org/abs/1702.06959
    //
    // Per the notes in the previous test, this is probably our most accurate possible simulation of a cosmos: one
    // QFT (or inverse) to consume the entire "entropy" budget.
    //
    // Note that, when choosing between QFT and inverse QFT, AKA inverse DFT and DFT respectively, the choice of the
    // QFT over the IQFT is not entirely arbitrary: we are mapping from a single phase in the phase space of
    // potential universes to a single configuration. Remember that we initialize as a collection of entirely
    // random, single, separable qubits.

    benchmarkLoop([&](QInterfacePtr qUniverse, bitLenInt n) { qUniverse->QFT(0, n); }, false, false, false, true);
}

TEST_CASE("test_qft_cosmology_inverse", "[cosmos]")
{
    // This is "scratch work" inspired by https://arxiv.org/abs/1702.06959
    //
    // Per the notes in the previous tests, this is probably our most accurate possible simulation of a cosmos: one
    // QFT (or inverse) to consume the entire "entropy" budget.
    //
    // For the time reversal, say we "know the ultimate basis of measurement, at the end of the universe." It is trivial
    // to reverse to statistically compatible initial state. (This is simply the "uncomputation" of the forward-in-time
    // simulation.)

    benchmarkLoop(
        [&](QInterfacePtr qUniverse, bitLenInt n) {
            qUniverse->IQFT(0, n);

            for (bitLenInt i = 0; i < qUniverse->GetQubitCount(); i++) {
                real1_f theta = -2 * M_PI * qUniverse->Rand();
                real1_f phi = -2 * M_PI * qUniverse->Rand();
                real1_f lambda = -2 * M_PI * qUniverse->Rand();

                qUniverse->U(i, theta, phi, lambda);
            }
        },
        true, false, false, false);
}

TEST_CASE("test_n_bell", "[stabilizer]")
{
    benchmarkLoop([](QInterfacePtr qftReg, bitLenInt n) {
        qftReg->H(0);
        for (bitLenInt i = 0; i < (n - 1); i++) {
            qftReg->CNOT(i, i + 1U);
        }
    });
}

TEST_CASE("test_repeat_h_cnot", "[stabilizer]")
{
    benchmarkLoop([](QInterfacePtr qftReg, bitLenInt n) {
        for (bitLenInt i = 0; i < (n - 1); i++) {
            qftReg->H(i);
            qftReg->CNOT(i, i + 1U);
        }
    });
}

struct MultiQubitGate {
    int gate;
    bitLenInt b1;
    bitLenInt b2;
    bitLenInt b3;
};

TEST_CASE("test_universal_circuit_digital_cross_entropy", "[supreme]")
{
    std::cout << ">>> 'test_universal_circuit_digital_cross_entropy':" << std::endl;

    const int GateCount1Qb = 4;
    const int GateCountMultiQb = 4;
    const int Depth = 3;

    const int ITERATIONS = 20000;
    const int n = 8;
    bitCapInt permCount = pow2(n);
    bitCapInt perm;

    std::cout << "Width: " << n << " qubits" << std::endl;
    std::cout << "Depth: " << Depth << " layers of 1 qubit then multi-qubit gates" << std::endl;
    std::cout << "samples collected: " << ITERATIONS << std::endl;

    int d;
    bitLenInt i;
    std::vector<std::vector<int>> gate1QbRands(Depth);
    std::vector<std::vector<MultiQubitGate>> gateMultiQbRands(Depth);
    int maxGates;

    QInterfacePtr goldStandard = CreateQuantumInterface(testSubEngineType, testSubSubEngineType, n, 0, rng, ONE_CMPLX,
        enable_normalization, true, false, device_id, !disable_hardware_rng);

    for (d = 0; d < Depth; d++) {
        std::vector<int>& layer1QbRands = gate1QbRands[d];
        for (i = 0; i < n; i++) {
            layer1QbRands.push_back((int)(goldStandard->Rand() * GateCount1Qb));
        }

        std::set<bitLenInt> unusedBits;
        for (i = 0; i < n; i++) {
            // In the past, "goldStandard->TrySeparate(i)" was also used, here, to attempt optimization. Be aware that
            // the method can give performance advantages, under opportune conditions, but it does not, here.
            unusedBits.insert(unusedBits.end(), i);
        }

        std::vector<MultiQubitGate>& layerMultiQbRands = gateMultiQbRands[d];
        while (unusedBits.size() > 1) {
            MultiQubitGate multiGate;
            multiGate.b1 = pickRandomBit(goldStandard, &unusedBits);
            multiGate.b2 = pickRandomBit(goldStandard, &unusedBits);

            if (unusedBits.size() > 0) {
                maxGates = GateCountMultiQb;
            } else {
                maxGates = GateCountMultiQb - 1U;
            }

            multiGate.gate = maxGates * goldStandard->Rand();

            if (multiGate.gate > 2) {
                multiGate.b3 = pickRandomBit(goldStandard, &unusedBits);
            }

            layerMultiQbRands.push_back(multiGate);
        }
    }

    for (d = 0; d < Depth; d++) {
        std::vector<int>& layer1QbRands = gate1QbRands[d];
        for (i = 0; i < layer1QbRands.size(); i++) {
            int gate1Qb = layer1QbRands[i];
            if (gate1Qb == 0) {
                goldStandard->H(i);
            } else if (gate1Qb == 1) {
                goldStandard->X(i);
            } else if (gate1Qb == 2) {
                goldStandard->Y(i);
            } else {
                goldStandard->T(i);
            }
        }

        std::vector<MultiQubitGate>& layerMultiQbRands = gateMultiQbRands[d];
        for (i = 0; i < layerMultiQbRands.size(); i++) {
            MultiQubitGate multiGate = layerMultiQbRands[i];
            if (multiGate.gate == 0) {
                goldStandard->Swap(multiGate.b1, multiGate.b2);
            } else if (multiGate.gate == 1) {
                goldStandard->CZ(multiGate.b1, multiGate.b2);
            } else if (multiGate.gate == 2) {
                goldStandard->CNOT(multiGate.b1, multiGate.b2);
            } else {
                goldStandard->CCNOT(multiGate.b1, multiGate.b2, multiGate.b3);
            }
        }
    }

    bitCapInt qPowers[n];
    for (i = 0; i < n; i++) {
        qPowers[i] = pow2(i);
    }

    std::map<bitCapInt, int> goldStandardResult = goldStandard->MultiShotMeasureMask(qPowers, n, ITERATIONS);

    std::map<bitCapInt, int>::iterator measurementBin;

    real1_f uniformRandomCount = ITERATIONS / (real1_f)permCount;
    int goldBinResult;
    real1_f crossEntropy = ZERO_R1;
    for (perm = 0; perm < permCount; perm++) {
        measurementBin = goldStandardResult.find(perm);
        if (measurementBin == goldStandardResult.end()) {
            goldBinResult = 0;
        } else {
            goldBinResult = measurementBin->second;
        }
        crossEntropy += (uniformRandomCount - goldBinResult) * (uniformRandomCount - goldBinResult);
    }
    if (crossEntropy < ZERO_R1) {
        crossEntropy = ZERO_R1;
    }
    crossEntropy = ONE_R1 - sqrt(crossEntropy) / ITERATIONS;
    std::cout << "Gold standard vs. uniform random cross entropy (out of 1.0): " << crossEntropy << std::endl;

    std::map<bitCapInt, int> goldStandardResult2 = goldStandard->MultiShotMeasureMask(qPowers, n, ITERATIONS);

    int testBinResult;
    crossEntropy = ZERO_R1;
    for (perm = 0; perm < permCount; perm++) {
        measurementBin = goldStandardResult.find(perm);
        if (measurementBin == goldStandardResult.end()) {
            goldBinResult = 0;
        } else {
            goldBinResult = measurementBin->second;
        }

        measurementBin = goldStandardResult2.find(perm);
        if (measurementBin == goldStandardResult2.end()) {
            testBinResult = 0;
        } else {
            testBinResult = measurementBin->second;
        }
        crossEntropy += (testBinResult - goldBinResult) * (testBinResult - goldBinResult);
    }
    if (crossEntropy < ZERO_R1) {
        crossEntropy = ZERO_R1;
    }
    crossEntropy = ONE_R1 - sqrt(crossEntropy) / ITERATIONS;
    std::cout << "Gold standard vs. gold standard cross entropy (out of 1.0): " << crossEntropy << std::endl;

    QInterfacePtr testCase = CreateQuantumInterface(testEngineType, testSubEngineType, n, 0, rng, ONE_CMPLX,
        enable_normalization, true, false, device_id, !disable_hardware_rng, sparse);

    std::map<bitCapInt, int> testCaseResult;

    for (int iter = 0; iter < ITERATIONS; iter++) {
        testCase->SetPermutation(0);
        for (d = 0; d < Depth; d++) {
            std::vector<int>& layer1QbRands = gate1QbRands[d];
            for (i = 0; i < layer1QbRands.size(); i++) {
                int gate1Qb = layer1QbRands[i];
                if (gate1Qb == 0) {
                    testCase->H(i);
                } else if (gate1Qb == 1) {
                    testCase->X(i);
                } else if (gate1Qb == 2) {
                    testCase->Y(i);
                } else {
                    testCase->T(i);
                }
            }

            std::vector<MultiQubitGate>& layerMultiQbRands = gateMultiQbRands[d];
            for (i = 0; i < layerMultiQbRands.size(); i++) {
                MultiQubitGate multiGate = layerMultiQbRands[i];
                if (multiGate.gate == 0) {
                    testCase->Swap(multiGate.b1, multiGate.b2);
                } else if (multiGate.gate == 1) {
                    testCase->CZ(multiGate.b1, multiGate.b2);
                } else if (multiGate.gate == 2) {
                    testCase->CNOT(multiGate.b1, multiGate.b2);
                } else {
                    testCase->CCNOT(multiGate.b1, multiGate.b2, multiGate.b3);
                }
            }
        }

        perm = testCase->MReg(0, n);
        if (testCaseResult.find(perm) == testCaseResult.end()) {
            testCaseResult[perm] = 1;
        } else {
            testCaseResult[perm] += 1;
        }
    }
    // Comment out the ITERATIONS loop and testCaseResult[perm] update above, and uncomment this line below, for a
    // faster benchmark. This will not test the effect of the MReg() method.
    // testCaseResult = testCase->MultiShotMeasureMask(qPowers, n, ITERATIONS);

    crossEntropy = ZERO_R1;
    for (perm = 0; perm < permCount; perm++) {
        measurementBin = goldStandardResult.find(perm);
        if (measurementBin == goldStandardResult.end()) {
            goldBinResult = 0;
        } else {
            goldBinResult = measurementBin->second;
        }

        measurementBin = testCaseResult.find(perm);
        if (measurementBin == testCaseResult.end()) {
            testBinResult = 0;
        } else {
            testBinResult = measurementBin->second;
        }
        crossEntropy += (testBinResult - goldBinResult) * (testBinResult - goldBinResult);
    }
    if (crossEntropy < ZERO_R1) {
        crossEntropy = ZERO_R1;
    }
    crossEntropy = ONE_R1 - sqrt(crossEntropy) / ITERATIONS;
    std::cout << "Gold standard vs. test case cross entropy (out of 1.0): " << crossEntropy << std::endl;

    std::map<bitCapInt, int> testCaseResult2;

    testCase->SetPermutation(0);

    for (d = 0; d < Depth; d++) {
        std::vector<int>& layer1QbRands = gate1QbRands[d];
        for (i = 0; i < layer1QbRands.size(); i++) {
            int gate1Qb = layer1QbRands[i];
            if (gate1Qb == 0) {
                testCase->H(i);
            } else if (gate1Qb == 1) {
                testCase->X(i);
            } else if (gate1Qb == 2) {
                testCase->Y(i);
            } else {
                testCase->T(i);
            }
        }

        std::vector<MultiQubitGate>& layerMultiQbRands = gateMultiQbRands[d];
        for (i = 0; i < layerMultiQbRands.size(); i++) {
            MultiQubitGate multiGate = layerMultiQbRands[i];
            if (multiGate.gate == 0) {
                testCase->Swap(multiGate.b1, multiGate.b2);
            } else if (multiGate.gate == 1) {
                testCase->CZ(multiGate.b1, multiGate.b2);
            } else if (multiGate.gate == 2) {
                testCase->CNOT(multiGate.b1, multiGate.b2);
            } else {
                testCase->CCNOT(multiGate.b1, multiGate.b2, multiGate.b3);
            }
        }
    }
    testCaseResult2 = testCase->MultiShotMeasureMask(qPowers, n, ITERATIONS);

    crossEntropy = ZERO_R1;
    for (perm = 0; perm < permCount; perm++) {
        measurementBin = testCaseResult.find(perm);
        if (measurementBin == testCaseResult.end()) {
            goldBinResult = 0;
        } else {
            goldBinResult = measurementBin->second;
        }

        measurementBin = testCaseResult2.find(perm);
        if (measurementBin == testCaseResult2.end()) {
            testBinResult = 0;
        } else {
            testBinResult = measurementBin->second;
        }
        crossEntropy += (testBinResult - goldBinResult) * (testBinResult - goldBinResult);
    }
    if (crossEntropy < ZERO_R1) {
        crossEntropy = ZERO_R1;
    }
    crossEntropy = ONE_R1 - sqrt(crossEntropy) / ITERATIONS;
    std::cout << "Test case vs. (duplicate) test case cross entropy (out of 1.0): " << crossEntropy << std::endl;
}<|MERGE_RESOLUTION|>--- conflicted
+++ resolved
@@ -74,11 +74,7 @@
     std::cout << "3rd Quartile (ms), ";
     std::cout << "Slowest (ms)" << std::endl;
 
-<<<<<<< HEAD
-    real1* trialClocks = new real1[benchmarkSamples];
-=======
     real1_f* trialClocks = new real1_f[benchmarkSamples];
->>>>>>> 020e38b0
 
     bitLenInt i, j, numBits;
 
@@ -187,8 +183,6 @@
                 }
             }
         }
-<<<<<<< HEAD
-=======
 
         if (sampleFailureCount >= benchmarkSamples) {
             std::cout << "All samples at width failed. Terminating..." << std::endl;
@@ -196,7 +190,6 @@
             return;
         }
 
->>>>>>> 020e38b0
         avgt /= benchmarkSamples;
 
         stdet = 0.0;
@@ -210,25 +203,6 @@
         std::cout << (int)numBits << ", "; /* # of Qubits */
         std::cout << formatTime(avgt, logNormal) << ","; /* Average Time (ms) */
         std::cout << formatTime(stdet, logNormal) << ","; /* Sample Std. Deviation (ms) */
-<<<<<<< HEAD
-        std::cout << formatTime(trialClocks[0], logNormal) << ","; /* Fastest (ms) */
-        if (benchmarkSamples % 4 == 0) {
-            std::cout << formatTime(
-                             (trialClocks[benchmarkSamples / 4 - 1] + trialClocks[benchmarkSamples / 4]) / 2, logNormal)
-                      << ","; /* 1st Quartile (ms) */
-        } else {
-            std::cout << formatTime(trialClocks[benchmarkSamples / 4 - 1] / 2, logNormal)
-                      << ","; /* 1st Quartile (ms) */
-        }
-        if (benchmarkSamples % 2 == 0) {
-            std::cout << formatTime(
-                             (trialClocks[benchmarkSamples / 2 - 1] + trialClocks[benchmarkSamples / 2]) / 2, logNormal)
-                      << ","; /* Median (ms) */
-        } else {
-            std::cout << formatTime(trialClocks[benchmarkSamples / 2 - 1] / 2, logNormal) << ","; /* Median (ms) */
-        }
-        if (benchmarkSamples % 4 == 0) {
-=======
 
         // Fastest (ms)
         std::cout << formatTime(trialClocks[0], logNormal) << ",";
@@ -259,19 +233,10 @@
         if (benchmarkSamples < 8) {
             std::cout << formatTime(trialClocks[(3 * benchmarkSamples) / 4], logNormal) << ",";
         } else if (benchmarkSamples % 4 == 0) {
->>>>>>> 020e38b0
             std::cout << formatTime(
                              (trialClocks[(3 * benchmarkSamples) / 4 - 1] + trialClocks[(3 * benchmarkSamples) / 4]) /
                                  2,
                              logNormal)
-<<<<<<< HEAD
-                      << ","; /* 3rd Quartile (ms) */
-        } else {
-            std::cout << formatTime(trialClocks[(3 * benchmarkSamples) / 4 - 1] / 2, logNormal)
-                      << ","; /* 3rd Quartile (ms) */
-        }
-        std::cout << formatTime(trialClocks[benchmarkSamples - 1], logNormal) << std::endl; /* Slowest (ms) */
-=======
                       << ",";
         } else {
             std::cout << formatTime(trialClocks[(3 * benchmarkSamples) / 4 - 1] / 2, logNormal) << ",";
@@ -283,7 +248,6 @@
         } else {
             std::cout << formatTime(trialClocks[benchmarkSamples - 1], logNormal) << std::endl;
         }
->>>>>>> 020e38b0
     }
 
     delete[] trialClocks;
@@ -579,34 +543,20 @@
 
 TEST_CASE("test_quantum_triviality", "[supreme]")
 {
-<<<<<<< HEAD
+    std::cout << "(random circuit depth: " << benchmarkDepth << ")";
+
     const int GateCount1Qb = 4;
     const int GateCountMultiQb = 5;
-    const int Depth = 20;
-=======
-    std::cout << "(random circuit depth: " << benchmarkDepth << ")";
-
-    const int GateCount1Qb = 4;
-    const int GateCountMultiQb = 5;
->>>>>>> 020e38b0
 
     benchmarkLoop(
         [&](QInterfacePtr qReg, bitLenInt n) {
             int d;
             bitLenInt i;
-<<<<<<< HEAD
-            real1 gateRand;
-            bitLenInt b1, b2, b3;
-            int maxGates;
-
-            for (d = 0; d < Depth; d++) {
-=======
             real1_f gateRand;
             bitLenInt b1, b2, b3;
             int maxGates;
 
             for (d = 0; d < benchmarkDepth; d++) {
->>>>>>> 020e38b0
 
                 for (i = 0; i < n; i++) {
                     gateRand = qReg->Rand();
@@ -663,32 +613,19 @@
 
 TEST_CASE("test_stabilizer", "[supreme]")
 {
-<<<<<<< HEAD
+    std::cout << "(random circuit depth: " << benchmarkDepth << ")";
+
     const int GateCount1Qb = 4;
     const int GateCountMultiQb = 2;
-    const int Depth = 20;
-=======
-    std::cout << "(random circuit depth: " << benchmarkDepth << ")";
-
-    const int GateCount1Qb = 4;
-    const int GateCountMultiQb = 2;
->>>>>>> 020e38b0
 
     benchmarkLoop(
         [&](QInterfacePtr qReg, bitLenInt n) {
             int d;
             bitLenInt i;
-<<<<<<< HEAD
-            real1 gateRand;
-            bitLenInt b1, b2;
-
-            for (d = 0; d < Depth; d++) {
-=======
             real1_f gateRand;
             bitLenInt b1, b2;
 
             for (d = 0; d < benchmarkDepth; d++) {
->>>>>>> 020e38b0
 
                 for (i = 0; i < n; i++) {
                     gateRand = qReg->Rand();
@@ -727,8 +664,6 @@
             qReg->MAll();
         },
         false, false, testEngineType == QINTERFACE_QUNIT);
-<<<<<<< HEAD
-=======
 }
 
 TEST_CASE("test_stabilizer_t", "[supreme]")
@@ -1020,7 +955,6 @@
             qReg->MAll();
         },
         false, false, testEngineType == QINTERFACE_QUNIT);
->>>>>>> 020e38b0
 }
 
 TEST_CASE("test_universal_circuit_continuous", "[supreme]")
