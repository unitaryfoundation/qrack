--- conflicted
+++ resolved
@@ -78,16 +78,13 @@
     }
 
     for (numBits = mnQbts; numBits <= mxQbts; numBits++) {
-
-<<<<<<< HEAD
+      
         if (isBinaryOutput) {
             mOutputFile << std::endl << ">>> '" << Catch::getResultCapture().getCurrentTestName() << "':" << std::endl;
             mOutputFile << ITERATIONS << " iterations" << std::endl;
             mOutputFile << (int)numBits << " qubits" << std::endl;
         }
-
-=======
->>>>>>> 92221230
+      
         QInterfacePtr qftReg = CreateQuantumInterface(testEngineType, testSubEngineType, testSubSubEngineType, numBits,
             0, rng, complex(ONE_R1, ZERO_R1), enable_normalization, true, false, device_id, !disable_hardware_rng);
         avgt = 0.0;
