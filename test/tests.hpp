//////////////////////////////////////////////////////////////////////////////////////
//
// (C) Daniel Strano and the Qrack contributors 2017-2021. All rights reserved.
//
// This is a multithreaded, universal quantum register simulation, allowing
// (nonphysical) register cloning and direct measurement of probability and
// phase, to leverage what advantages classical emulation of qubits can have.
//
// Licensed under the GNU Lesser General Public License V3.
// See LICENSE.md in the project root or https://www.gnu.org/licenses/lgpl-3.0.en.html
// for details.

#pragma once

#include <fstream>
#include <iomanip>
#include <sstream>
#include <string>

#include "qfactory.hpp"

/* A quick-and-dirty epsilon for clamping floating point values. */
#define QRACK_TEST_EPSILON 0.9

/*
 * Default engine type to run the tests with. Global because catch doesn't
 * support parameterization.
 */
extern enum Qrack::QInterfaceEngine testEngineType;
extern enum Qrack::QInterfaceEngine testSubEngineType;
extern enum Qrack::QInterfaceEngine testSubSubEngineType;
extern qrack_rand_gen_ptr rng;
extern bool enable_normalization;
extern bool disable_hardware_rng;
extern bool async_time;
extern bool sparse;
extern int device_id;
extern bitLenInt max_qubits;
extern bool single_qubit_run;
extern std::string mOutputFileName;
extern std::ofstream mOutputFile;
extern bool isBinaryOutput;
extern int benchmarkSamples;
<<<<<<< HEAD
=======
extern int benchmarkDepth;
>>>>>>> 020e38b0
extern std::vector<int> devList;

/* Declare the stream-to-probability prior to including catch.hpp. */
namespace Qrack {

inline std::ostream& outputPerBitProbs(std::ostream& os, Qrack::QInterfacePtr qftReg);
inline std::ostream& outputProbableResult(std::ostream& os, Qrack::QInterfacePtr qftReg);
inline std::ostream& outputIndependentBits(std::ostream& os, Qrack::QInterfacePtr qftReg);

inline std::ostream& operator<<(std::ostream& os, Qrack::QInterfacePtr qftReg)
{
    if (os.flags() & std::ios_base::showpoint) {
        os.unsetf(std::ios_base::showpoint);
        return outputPerBitProbs(os, qftReg);
    }
    if (os.flags() & std::ios_base::showbase) {
        os.unsetf(std::ios_base::showbase);
        return outputIndependentBits(os, qftReg);
    }
    return outputProbableResult(os, qftReg);
}

inline std::ostream& outputPerBitProbs(std::ostream& os, Qrack::QInterfacePtr qftReg)
{
    os << "[\n";

    for (int i = qftReg->GetQubitCount() - 1; i >= 0; i--) {
        os << "\t " << std::setw(2) << i << "]: " << qftReg->Prob(i) << std::endl;
    }
    return os;
}

inline std::ostream& outputProbableResult(std::ostream& os, Qrack::QInterfacePtr qftReg)
{
    bitCapInt i;

    float maxProb = 0;
    bitCapInt maxProbIdx = 0;
    float totalProb = 0;

    // Iterate through all possible values of the bit array
    for (i = 0; i < qftReg->GetMaxQPower(); i++) {
        float prob = (float)qftReg->ProbAll(i);
        totalProb += prob;
        if (prob > maxProb) {
            maxProb = prob;
            maxProbIdx = i;
        }
        // if (prob != ZERO_R1) {
        //    std::cout<<"(Perm "<<(int)i<<" "<<prob<<std::endl;
        //}
    }

    os << qftReg->GetQubitCount() << "/";

    // Print the resulting maximum probability bit pattern.
    for (i = qftReg->GetMaxQPower() >> 1UL; i > 0; i >>= 1UL) {
        if (i & maxProbIdx) {
            os << "1";
        } else {
            os << "0";
        }
    }

    // And print the probability, for interest.
    os << ":" << maxProb;

    return os;
}

inline std::ostream& outputIndependentBits(std::ostream& os, Qrack::QInterfacePtr qftReg)
{
    os << "" << qftReg->GetQubitCount() << "/";

    for (int j = qftReg->GetQubitCount() - 1; j >= 0; j--) {
        os << (int)(qftReg->Prob(j) > QRACK_TEST_EPSILON);
    }

    return os;
}

} // namespace Qrack

#include "catch.hpp"

/*
 * A fixture to create a unique QInterface test, of the appropriate type, for
 * each executing test case.
 */
class QInterfaceTestFixture {
protected:
    Qrack::QInterfacePtr qftReg;

public:
    QInterfaceTestFixture();
};

class ProbPattern : public Catch::MatcherBase<Qrack::QInterfacePtr> {
    bitLenInt start;
    bitLenInt length;
    bitCapInt mask;

public:
    ProbPattern(bitLenInt s, bitLenInt l, bitCapInt m)
        : start(s)
        , length(l)
        , mask(m)
    {
    }

    virtual bool match(Qrack::QInterfacePtr const& qftReg) const override
    {
        if (length == 0) {
            ((ProbPattern*)this)->length = qftReg->GetQubitCount();
        }

        if (length > sizeof(mask) * 8) {
            WARN("requested length " << length << " larger than possible bitmap " << sizeof(mask) * 8);
            return false;
        }

        for (bitLenInt j = 0; j < length; j++) {
            /* Consider anything more than a 50% probability as a '1'. */
            bool bit = (qftReg->Prob(j + start) > QRACK_TEST_EPSILON);
            if (bit == !(mask & (1ULL << j))) {
                return false;
            }
        }
        return true;
    }

    virtual std::string describe() const override
    {
        std::ostringstream ss;
        ss << "matches bit pattern [" << (int)start << "," << start + length << "]: " << (int)length << "/";
        for (int j = (length - 1); j >= 0; j--) {
            ss << !!((int)(mask & (1ULL << j)));
        }
        return ss.str();
    }
};

inline ProbPattern HasProbability(bitLenInt s, bitLenInt l, bitCapInt m) { return ProbPattern(s, l, m); }
inline ProbPattern HasProbability(bitCapInt m) { return ProbPattern(0, 0, m); }<|MERGE_RESOLUTION|>--- conflicted
+++ resolved
@@ -41,10 +41,7 @@
 extern std::ofstream mOutputFile;
 extern bool isBinaryOutput;
 extern int benchmarkSamples;
-<<<<<<< HEAD
-=======
 extern int benchmarkDepth;
->>>>>>> 020e38b0
 extern std::vector<int> devList;
 
 /* Declare the stream-to-probability prior to including catch.hpp. */
