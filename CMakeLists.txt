cmake_minimum_required (VERSION 3.9)
project (Qrack VERSION 7.1.1 DESCRIPTION "High Performance Quantum Bit Simulation")

# Installation commands
include (GNUInstallDirs)

include ("cmake/Coverage.cmake")
include ("cmake/Format.cmake")
include ("cmake/EmitLlvm.cmake")
# PSTRIDEPOW relates to parallel for loops:
include ("cmake/QUnit_CPU_Parallel.cmake")
include ("cmake/Pthread.cmake")

include_directories ("include" "include/common")

# Declare the library
add_library (qrack STATIC
    src/common/functions.cpp
    src/common/parallel_for.cpp
    src/qinterface/gates.cpp
    src/qinterface/logic.cpp
    src/qinterface/qinterface.cpp
    src/qinterface/rotational.cpp
    src/qengine/qengine.cpp
    src/qengine/arithmetic.cpp
    src/qengine/state.cpp
    src/qengine/utility.cpp
    src/qengineshard.cpp
    src/qunit.cpp
    src/qpager.cpp
    src/qstabilizer.cpp
    src/qstabilizerhybrid.cpp
    )

if (ENABLE_PTHREAD AND ENABLE_QUNIT_CPU_PARALLEL)
    target_sources (qrack PRIVATE
        src/common/dispatchqueue.cpp
        )
endif (ENABLE_PTHREAD AND ENABLE_QUNIT_CPU_PARALLEL)

if (ENABLE_EMIT_LLVM)
    add_library (qrack_pinvoke OBJECT
        src/pinvoke_api.cpp
        )
else (ENABLE_EMIT_LLVM)
    add_library (qrack_pinvoke SHARED
        src/pinvoke_api.cpp
        )
endif (ENABLE_EMIT_LLVM)

set(QRACK_LIBS qrack)
if (ENABLE_PTHREAD)
    if (ANDROID)
        set(QRACK_LIBS ${QRACK_LIBS} atomic)
    endif(ANDROID)
	if (NOT ANDROID AND NOT MSVC)
	    set(QRACK_LIBS ${QRACK_LIBS} pthread)
	endif (NOT ANDROID AND NOT MSVC)
endif (ENABLE_PTHREAD)

if (FPPOW GREATER 6)
    set(QRACK_LIBS ${QRACK_LIBS} quadmath)
endif (FPPOW GREATER 6)

target_link_libraries (qrack_pinvoke ${QRACK_LIBS})
if (NOT ENABLE_EMIT_LLVM)
    # Declare the unittest executable
    add_executable (unittest
        test/test_main.cpp
        test/tests.cpp
        )

    target_link_libraries (unittest ${QRACK_LIBS})

    add_test (NAME qrack_tests
        COMMAND unittest
        )

    # Declare the benchmark executable
    add_executable (benchmarks
        test/benchmarks_main.cpp
        test/benchmarks.cpp
        )

    target_link_libraries (benchmarks ${QRACK_LIBS})

    # Declare the OCL precompilation executable
    add_executable (qrack_cl_precompile
        src/qrack_cl_precompile.cpp
        )

    target_link_libraries (qrack_cl_precompile ${QRACK_LIBS})
endif (NOT ENABLE_EMIT_LLVM)

# Included after the library and other modules have been declared
option (ENABLE_OPENCL "Use OpenCL optimizations" ON)
option (ENABLE_SNUCL "Use SnuCL framework for clusters" OFF)
include ("cmake/Alu.cmake")
include ("cmake/Bcd.cmake")
include ("cmake/Boost.cmake")
include ("cmake/Complex_x2.cmake")
include ("cmake/EnvVars.cmake")
include ("cmake/FpPow.cmake")
include ("cmake/OclMemGuards.cmake")
include ("cmake/Pstridepow.cmake")
include ("cmake/Pure32.cmake")
include ("cmake/QbCapPow.cmake")
include ("cmake/Qbdt.cmake")
include ("cmake/QUnit_CPU_Parallel.cmake")
include ("cmake/RegGates.cmake")
include ("cmake/RotApi.cmake")
include ("cmake/UIntPow.cmake")
include ("cmake/VM6502Q.cmake")
if (NOT ENABLE_EMIT_LLVM)
    include ("cmake/Examples.cmake")
endif (NOT ENABLE_EMIT_LLVM)
include ("cmake/OpenCL.cmake" )
include ("cmake/CUDA.cmake")

message ("Qubit capacity power is: ${QBCAPPOW}")
message ("Floating-point capacity power is: ${FPPOW}")
message ("UInt capacity power is: ${UINTPOW}")
message ("CPU parallelism is: ${ENABLE_PTHREAD}")
message ("CPU work item stride power is: ${PSTRIDEPOW}")
message ("Parallel QUnit->CPU is: ${ENABLE_QUNIT_CPU_PARALLEL}")
message ("Pure 32-bit compilation is: ${ENABLE_PURE32}")
message ("Complex_x2/AVX support is: ${ENABLE_COMPLEX_X2}")
message ("OpenCL memory guards are: ${ENABLE_OCL_MEM_GUARDS}")
message ("Quantum Binary decision tree (QBDT) inclusion is: ${ENABLE_QBDT}")
message ("General ALU API inclusion is: ${ENABLE_ALU}")
message ("BCD ALU API inclusion is: ${ENABLE_BCD}")
message ("Extended rotation API inclusion is: ${ENABLE_ROT_API}")
message ("Register-spanning API inclusion is: ${ENABLE_REG_GATES}")
message ("Environment variable usage is: ${ENABLE_ENV_VARS}")
message ("VM6502Q disassembler support is: ${ENABLE_VM6502Q_DEBUG}")
message ("Compiling libraries to LLVM IR is: ${ENABLE_EMIT_LLVM}")

if (MSVC)
    set(QRACK_COMPILE_OPTS -std=c++11 -Wall)
    set(QRACK_CUDA_COMPILE_OPTS -std=c++11)
    set(TEST_COMPILE_OPTS -std=c++11 -Wall)
else (MSVC)
<<<<<<< HEAD
    set(QRACK_COMPILE_OPTS -O3 -std=c++11 -Wall -Werror -fPIC)
    set(QRACK_CUDA_COMPILE_OPTS -O3 -std=c++11 --compiler-options -Werror all-warnings)
    set(TEST_COMPILE_OPTS -O3 -std=c++11 -Wall -Werror)
=======
    if (EMSCRIPTEN)
        message ("Compiling for WebAssembly.")
        if (ENABLE_PTHREAD)
            set(QRACK_COMPILE_OPTS -O3 -std=c++11 -pthread -Wall -Werror -fPIC)
        else (ENABLE_PTHREAD)
            set(QRACK_COMPILE_OPTS -O3 -std=c++11 -Wall -Werror -fPIC)
        endif (ENABLE_PTHREAD)
        set(TEST_COMPILE_OPTS -O3 -std=c++11 -Wall -Werror)
        set_target_properties(qrack PROPERTIES COMPILE_FLAGS "-s USE_BOOST_HEADERS=1" LINK_FLAGS "-s USE_BOOST_HEADERS=1")
    else (EMSCRIPTEN)
        set(QRACK_COMPILE_OPTS -O3 -std=c++11 -Wall -Werror -fPIC)
        set(TEST_COMPILE_OPTS -O3 -std=c++11 -Wall -Werror)
    endif (EMSCRIPTEN)
>>>>>>> 375df3d5
endif(MSVC)

if (ENABLE_COMPLEX_X2 AND FPPOW GREATER 5)
    set(QRACK_COMPILE_OPTS ${QRACK_COMPILE_OPTS} -mavx)
endif (ENABLE_COMPLEX_X2 AND FPPOW GREATER 5)

if (FPPOW LESS 5)
    if (${CMAKE_SYSTEM_PROCESSOR} MATCHES "^arm" AND CMAKE_CXX_COMPILER_ID STREQUAL "GNU")
        set(QRACK_COMPILE_OPTS ${QRACK_COMPILE_OPTS} -mfp16-format=ieee)
        set(TEST_COMPILE_OPTS ${TEST_COMPILE_OPTS} -mfp16-format=ieee)
    endif ()
endif (FPPOW LESS 5)

if (EMSCRIPTEN AND ENABLE_COMPLEX_X2)
    set(QRACK_COMPILE_OPTS ${QRACK_COMPILE_OPTS} -msimd128 -msse -msse2)
endif (EMSCRIPTEN AND ENABLE_COMPLEX_X2)

if (ENABLE_EMIT_LLVM)
    set(QRACK_COMPILE_OPTS ${QRACK_COMPILE_OPTS} -emit-llvm)
endif (ENABLE_EMIT_LLVM)

include ("cmake/Random.cmake")

configure_file(include/common/config.h.in include/common/config.h @ONLY)
include_directories(${CMAKE_CURRENT_BINARY_DIR}/include/common)

if (NOT ENABLE_EMIT_LLVM)
    enable_testing()
    # Run the unittest executable on 'make test'

    target_include_directories (unittest PUBLIC test)
    target_include_directories (benchmarks PUBLIC test)
endif (NOT ENABLE_EMIT_LLVM)

if (APPLE)
    set(TEST_COMPILE_OPTS -Wno-inconsistent-missing-override)
endif (APPLE)

target_compile_options (qrack PUBLIC
    "$<$<COMPILE_LANGUAGE:C>:${QRACK_COMPILE_OPTS}>"
    "$<$<COMPILE_LANGUAGE:CXX>:${QRACK_COMPILE_OPTS}>"
    "$<$<COMPILE_LANGUAGE:CUDA>:${QRACK_CUDA_COMPILE_OPTS}>"
    -DCATCH_CONFIG_FAST_COMPILE
    )
target_compile_options (qrack_pinvoke PUBLIC
    "$<$<COMPILE_LANGUAGE:C>:${QRACK_COMPILE_OPTS}>"
    "$<$<COMPILE_LANGUAGE:CXX>:${QRACK_COMPILE_OPTS}>"
    "$<$<COMPILE_LANGUAGE:CUDA>:${QRACK_CUDA_COMPILE_OPTS}>"
    -DCATCH_CONFIG_FAST_COMPILE
    )
target_compile_definitions(qrack_pinvoke PUBLIC -DDLL_EXPORTS)
if (NOT ENABLE_EMIT_LLVM)
    target_compile_options (unittest PUBLIC ${TEST_COMPILE_OPTS} -DCATCH_CONFIG_FAST_COMPILE)
    target_compile_options (benchmarks PUBLIC ${TEST_COMPILE_OPTS} -DCATCH_CONFIG_FAST_COMPILE)
    target_compile_options (qrack_cl_precompile PUBLIC ${TEST_COMPILE_OPTS})
endif (NOT ENABLE_EMIT_LLVM)

set_target_properties (qrack PROPERTIES
    VERSION ${PROJECT_VERSION}
    )

set_target_properties (qrack_pinvoke PROPERTIES
    VERSION ${PROJECT_VERSION}
    )

# Install common headers
install (FILES
    ${CMAKE_CURRENT_BINARY_DIR}/include/common/config.h
    include/common/qrack_types.hpp
    include/common/complex16x2simd.hpp
    include/common/complex8x2simd.hpp
    include/common/oclengine.hpp
    include/common/parallel_for.hpp
    include/common/rdrandwrapper.hpp
    include/common/cuda_kernels.cuh
    include/common/dispatchqueue.hpp
    include/common/half.hpp
    DESTINATION ${CMAKE_INSTALL_INCLUDEDIR}/qrack/common
    )

# Install qrack library headers
install (FILES
    include/hamiltonian.hpp
    include/statevector.hpp
    include/pinvoke_api.hpp
    include/qfactory.hpp
    include/qengine.hpp
    include/qengine_cpu.hpp
    include/qubitswapmap.hpp
    include/qengineshard.hpp
    include/mpsshard.hpp
    include/qunit.hpp
    include/qunitmulti.hpp
    include/qengine_opencl.hpp
    include/qengine_cuda.hpp
    include/qinterface.hpp
    include/qalu.hpp
    include/qparity.hpp
    include/qneuron.hpp
    include/qpager.hpp
    include/qhybrid.hpp
    include/qstabilizer.hpp
    include/qstabilizerhybrid.hpp
    include/qbdt.hpp
    include/qbdt_node.hpp
    include/qbdt_node_interface.hpp
    include/qbdt_qengine_node.hpp
    DESTINATION ${CMAKE_INSTALL_INCLUDEDIR}/qrack
    )

# Install the archive
install (TARGETS qrack
    ARCHIVE DESTINATION ${CMAKE_INSTALL_LIBDIR}
    PUBLIC_HEADER DESTINATION ${CMAKE_INSTALL_INCLUDEDIR}
    )

if (NOT ENABLE_EMIT_LLVM)
    install (TARGETS qrack_pinvoke
        LIBRARY DESTINATION ${CMAKE_INSTALL_LIBDIR}
        PUBLIC_HEADER DESTINATION ${CMAKE_INSTALL_INCLUDEDIR}
        )
endif (NOT ENABLE_EMIT_LLVM)

# Install the pkg-config file
configure_file (qrack.pc.in qrack.pc @ONLY)
install (FILES ${CMAKE_BINARY_DIR}/qrack.pc DESTINATION ${CMAKE_INSTALL_DATAROOTDIR}/pkgconfig)
if (NOT ENABLE_EMIT_LLVM)
    install(TARGETS qrack_cl_precompile DESTINATION bin)
endif (NOT ENABLE_EMIT_LLVM)<|MERGE_RESOLUTION|>--- conflicted
+++ resolved
@@ -140,11 +140,7 @@
     set(QRACK_CUDA_COMPILE_OPTS -std=c++11)
     set(TEST_COMPILE_OPTS -std=c++11 -Wall)
 else (MSVC)
-<<<<<<< HEAD
-    set(QRACK_COMPILE_OPTS -O3 -std=c++11 -Wall -Werror -fPIC)
     set(QRACK_CUDA_COMPILE_OPTS -O3 -std=c++11 --compiler-options -Werror all-warnings)
-    set(TEST_COMPILE_OPTS -O3 -std=c++11 -Wall -Werror)
-=======
     if (EMSCRIPTEN)
         message ("Compiling for WebAssembly.")
         if (ENABLE_PTHREAD)
@@ -158,7 +154,6 @@
         set(QRACK_COMPILE_OPTS -O3 -std=c++11 -Wall -Werror -fPIC)
         set(TEST_COMPILE_OPTS -O3 -std=c++11 -Wall -Werror)
     endif (EMSCRIPTEN)
->>>>>>> 375df3d5
 endif(MSVC)
 
 if (ENABLE_COMPLEX_X2 AND FPPOW GREATER 5)
