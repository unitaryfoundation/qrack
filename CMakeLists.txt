cmake_minimum_required (VERSION 3.9)
project (Qrack VERSION 7.0.0 DESCRIPTION "High Performance Quantum Bit Simulation")

# Installation commands
include (GNUInstallDirs)

include ("cmake/Coverage.cmake")
include ("cmake/Format.cmake")
include ("cmake/EmitLlvm.cmake")
# PSTRIDEPOW relates to parallel for loops:
include ("cmake/Pstridepow.cmake")
include ("cmake/QUnit_CPU_Parallel.cmake")
include ("cmake/Pthread.cmake")

include_directories ("include" "include/common")

# Declare the library
add_library (qrack STATIC
    src/common/parallel_for.cpp
    src/common/rdrandwrapper.cpp
<<<<<<< HEAD
    src/common/dispatchqueue.cpp
=======
    src/qinterface/arithmetic.cpp
>>>>>>> 32fc97a9
    src/qinterface/gates.cpp
    src/qinterface/logic.cpp
    src/qinterface/protected.cpp
    src/qinterface/qinterface.cpp
    src/qinterface/rotational.cpp
    src/qengine/qengine.cpp
    src/qengine/arithmetic.cpp
    src/qengine/state.cpp
    src/qengine/utility.cpp
    src/qunit.cpp
    src/qpager.cpp
    src/qstabilizer.cpp
    src/qstabilizerhybrid.cpp
    src/qmaskfusion.cpp
    )

if (ENABLE_PTHREAD AND ENABLE_QUNIT_CPU_PARALLEL)
    target_sources (qrack PRIVATE
        src/common/dispatchqueue.cpp
        )
endif (ENABLE_PTHREAD AND ENABLE_QUNIT_CPU_PARALLEL)

if (ENABLE_EMIT_LLVM)
    add_library (qrack_pinvoke OBJECT
        src/pinvoke_api.cpp
        )
else (ENABLE_EMIT_LLVM)
    add_library (qrack_pinvoke SHARED
        src/pinvoke_api.cpp
        )
endif (ENABLE_EMIT_LLVM)

set(QRACK_LIBS qrack)
if (ENABLE_PTHREAD)
    if (ANDROID)
        set(QRACK_LIBS ${QRACK_LIBS} atomic)
    endif(ANDROID)
	if (NOT ANDROID AND NOT MSVC)
	    set(QRACK_LIBS ${QRACK_LIBS} pthread)
	endif (NOT ANDROID AND NOT MSVC)
endif (ENABLE_PTHREAD)

target_link_libraries (qrack_pinvoke ${QRACK_LIBS})
if (NOT ENABLE_EMIT_LLVM)
    # Declare the unittest executable
    add_executable (unittest
        test/test_main.cpp
        test/tests.cpp
        )

    target_link_libraries (unittest ${QRACK_LIBS})

    add_test (NAME qrack_tests
        COMMAND unittest
        )

    # Declare the benchmark executable
    add_executable (benchmarks
        test/benchmarks_main.cpp
        test/benchmarks.cpp
        )

    target_link_libraries (benchmarks ${QRACK_LIBS})

    # Declare the accuracy executable
    add_executable (accuracy
        test/accuracy_main.cpp
        test/accuracy.cpp
        )

    target_link_libraries (accuracy ${QRACK_LIBS})

    # Declare the OCL precompilation executable
    add_executable (qrack_cl_precompile
        src/qrack_cl_precompile.cpp
        )

    target_link_libraries (qrack_cl_precompile ${QRACK_LIBS})
endif (NOT ENABLE_EMIT_LLVM)

# Included after the library and other modules have been declared
option (ENABLE_OPENCL "Use OpenCL optimizations" ON)
option (ENABLE_SNUCL "Use SnuCL framework for clusters" OFF)
include ("cmake/Alu.cmake")
include ("cmake/Bcd.cmake")
include ("cmake/Boost.cmake")
include ("cmake/Complex_x2.cmake")
include ("cmake/EnvVars.cmake")
include ("cmake/FpPow.cmake")
include ("cmake/OclMemGuards.cmake")
include ("cmake/Pure32.cmake")
include ("cmake/QbCapPow.cmake")
include ("cmake/Qbdt.cmake")
include ("cmake/QUnit_CPU_Parallel.cmake")
include ("cmake/RegGates.cmake")
include ("cmake/RotApi.cmake")
include ("cmake/UIntPow.cmake")
include ("cmake/VM6502Q.cmake")
if (NOT ENABLE_EMIT_LLVM)
    include ("cmake/Examples.cmake")
endif (NOT ENABLE_EMIT_LLVM)
include ("cmake/OpenCL.cmake" )

message ("Qubit capacity power is: ${QBCAPPOW}")
message ("Floating-point capacity power is: ${FPPOW}")
message ("UInt capacity power is: ${UINTPOW}")
message ("CPU parallelism is: ${ENABLE_PTHREAD}")
message ("CPU work item stride power is: ${PSTRIDEPOW}")
message ("Parallel QUnit->CPU is: ${ENABLE_QUNIT_CPU_PARALLEL}")
message ("Pure 32-bit compilation is: ${ENABLE_PURE32}")
message ("Complex_x2/AVX support is: ${ENABLE_COMPLEX_X2}")
message ("OpenCL memory guards are: ${ENABLE_OCL_MEM_GUARDS}")
message ("QBinaryDecisionTree inclusion is: ${ENABLE_QBDT}")
message ("General ALU API inclusion is: ${ENABLE_ALU}")
message ("BCD ALU API inclusion is: ${ENABLE_BCD}")
message ("Extended rotation API inclusion is: ${ENABLE_ROT_API}")
message ("Register-spanning API inclusion is: ${ENABLE_REG_GATES}")
message ("Environment variable usage is: ${ENABLE_ENV_VARS}")
message ("VM6502Q disassembler support is: ${ENABLE_VM6502Q_DEBUG}")
message ("Compiling libraries to LLVM IR is: ${ENABLE_EMIT_LLVM}")

if (MSVC)
    set(QRACK_COMPILE_OPTS -std=c++11 -Wall)
    set(TEST_COMPILE_OPTS -std=c++11 -Wall)
else (MSVC)
    if (EMSCRIPTEN)
        message ("Compiling for WebAssembly.")
        if (ENABLE_PTHREAD)
            set(QRACK_COMPILE_OPTS -O3 -std=c++11 -pthread -Wall -Werror -fPIC)
        else (ENABLE_PTHREAD)
            set(QRACK_COMPILE_OPTS -O3 -std=c++11 -Wall -Werror -fPIC)
        endif (ENABLE_PTHREAD)
        set(TEST_COMPILE_OPTS -O3 -std=c++11 -Wall -Werror)
        set_target_properties(qrack PROPERTIES COMPILE_FLAGS "-s USE_BOOST_HEADERS=1" LINK_FLAGS "-s USE_BOOST_HEADERS=1")
    else (EMSCRIPTEN)
        set(QRACK_COMPILE_OPTS -O3 -std=c++11 -Wall -Werror -fPIC)
        set(TEST_COMPILE_OPTS -O3 -std=c++11 -Wall -Werror)
    endif (EMSCRIPTEN)
endif(MSVC)

if (ENABLE_COMPLEX_X2 AND FPPOW GREATER 5)
    set(QRACK_COMPILE_OPTS ${QRACK_COMPILE_OPTS} -mavx)
endif (ENABLE_COMPLEX_X2 AND FPPOW GREATER 5)

if (FPPOW LESS 5)
    if (${CMAKE_SYSTEM_PROCESSOR} MATCHES "^arm" AND CMAKE_CXX_COMPILER_ID STREQUAL "GNU")
        set(QRACK_COMPILE_OPTS ${QRACK_COMPILE_OPTS} -mfp16-format=ieee)
        set(TEST_COMPILE_OPTS ${TEST_COMPILE_OPTS} -mfp16-format=ieee)
    endif ()
endif (FPPOW LESS 5)

if (EMSCRIPTEN AND ENABLE_COMPLEX_X2)
    set(QRACK_COMPILE_OPTS ${QRACK_COMPILE_OPTS} -msimd128 -msse -msse2)
endif (EMSCRIPTEN AND ENABLE_COMPLEX_X2)

if (ENABLE_EMIT_LLVM)
    set(QRACK_COMPILE_OPTS ${QRACK_COMPILE_OPTS} -emit-llvm)
endif (ENABLE_EMIT_LLVM)

include ("cmake/RDRand.cmake")

configure_file(include/common/config.h.in include/common/config.h @ONLY)
include_directories(${CMAKE_CURRENT_BINARY_DIR}/include/common)

if (NOT ENABLE_EMIT_LLVM)
    enable_testing()
    # Run the unittest executable on 'make test'

    target_include_directories (unittest PUBLIC test)
    target_include_directories (benchmarks PUBLIC test)
endif (NOT ENABLE_EMIT_LLVM)

if (APPLE)
    set(TEST_COMPILE_OPTS -Wno-inconsistent-missing-override)
endif (APPLE)

target_compile_options (qrack PUBLIC ${QRACK_COMPILE_OPTS} -DCATCH_CONFIG_FAST_COMPILE)
target_compile_options (qrack_pinvoke PUBLIC ${QRACK_COMPILE_OPTS})
target_compile_definitions(qrack_pinvoke PUBLIC -DDLL_EXPORTS)
if (NOT ENABLE_EMIT_LLVM)
    target_compile_options (unittest PUBLIC ${TEST_COMPILE_OPTS} -DCATCH_CONFIG_FAST_COMPILE)
    target_compile_options (benchmarks PUBLIC ${TEST_COMPILE_OPTS} -DCATCH_CONFIG_FAST_COMPILE)
    target_compile_options (qrack_cl_precompile PUBLIC ${TEST_COMPILE_OPTS})
endif (NOT ENABLE_EMIT_LLVM)

set_target_properties (qrack PROPERTIES
    VERSION ${PROJECT_VERSION}
    )

set_target_properties (qrack_pinvoke PROPERTIES
    VERSION ${PROJECT_VERSION}
    )

# Install common headers
install (FILES
    ${CMAKE_CURRENT_BINARY_DIR}/include/common/config.h
    include/common/qrack_types.hpp
    include/common/complex16x2simd.hpp
    include/common/complex8x2simd.hpp
    include/common/oclengine.hpp
    include/common/parallel_for.hpp
    include/common/rdrandwrapper.hpp
    include/common/dispatchqueue.hpp
    include/common/half.hpp
    DESTINATION ${CMAKE_INSTALL_INCLUDEDIR}/qrack/common
    )

# Install qrack library headers
install (FILES
    include/hamiltonian.hpp
    include/statevector.hpp
    include/pinvoke_api.hpp
    include/qfactory.hpp
    include/qengine.hpp
    include/qengine_cpu.hpp
    include/qubitswapmap.hpp
    include/qengineshard.hpp
    include/mpsshard.hpp
    include/qunit.hpp
    include/qunitmulti.hpp
    include/qengine_opencl.hpp
    include/qinterface.hpp
    include/qneuron.hpp
    include/qpager.hpp
    include/qhybrid.hpp
    include/qmaskfusion.hpp
    include/qstabilizer.hpp
    include/qstabilizerhybrid.hpp
    include/qbinary_decision_tree.hpp
    include/qbinary_decision_tree_node.hpp
    DESTINATION ${CMAKE_INSTALL_INCLUDEDIR}/qrack
    )

# Install the archive
install (TARGETS qrack
    ARCHIVE DESTINATION ${CMAKE_INSTALL_LIBDIR}
    PUBLIC_HEADER DESTINATION ${CMAKE_INSTALL_INCLUDEDIR}
    )

if (NOT ENABLE_EMIT_LLVM)
    install (TARGETS qrack_pinvoke
        LIBRARY DESTINATION ${CMAKE_INSTALL_LIBDIR}
        PUBLIC_HEADER DESTINATION ${CMAKE_INSTALL_INCLUDEDIR}
        )
endif (NOT ENABLE_EMIT_LLVM)

# Install the pkg-config file
configure_file (qrack.pc.in qrack.pc @ONLY)
install (FILES ${CMAKE_BINARY_DIR}/qrack.pc DESTINATION ${CMAKE_INSTALL_DATAROOTDIR}/pkgconfig)
if (NOT ENABLE_EMIT_LLVM)
    install(TARGETS qrack_cl_precompile DESTINATION bin)
endif (NOT ENABLE_EMIT_LLVM)<|MERGE_RESOLUTION|>--- conflicted
+++ resolved
@@ -18,11 +18,6 @@
 add_library (qrack STATIC
     src/common/parallel_for.cpp
     src/common/rdrandwrapper.cpp
-<<<<<<< HEAD
-    src/common/dispatchqueue.cpp
-=======
-    src/qinterface/arithmetic.cpp
->>>>>>> 32fc97a9
     src/qinterface/gates.cpp
     src/qinterface/logic.cpp
     src/qinterface/protected.cpp
