<<<<<<< HEAD
cmake_minimum_required (VERSION 3.25)
project (Qrack VERSION 8.0.0 DESCRIPTION "High Performance Quantum Bit Simulation")
=======
cmake_minimum_required (VERSION 3.9)
project (Qrack VERSION 8.4.0 DESCRIPTION "High Performance Quantum Bit Simulation")
>>>>>>> d642812f

# Installation commands
include (GNUInstallDirs)

include ("cmake/Coverage.cmake")
include ("cmake/Format.cmake")
include ("cmake/EmitLlvm.cmake")
# PSTRIDEPOW relates to parallel for loops:
include ("cmake/QUnit_CPU_Parallel.cmake")
include ("cmake/Pthread.cmake")

include_directories ("include" "include/common")

# Declare the library
add_library (qrack STATIC
    src/common/functions.cpp
    src/common/parallel_for.cpp
    src/qinterface/gates.cpp
    src/qinterface/logic.cpp
    src/qinterface/qinterface.cpp
    src/qinterface/rotational.cpp
    src/qengine/qengine.cpp
    src/qengine/arithmetic.cpp
    src/qengine/state.cpp
    src/qengine/utility.cpp
    src/qengineshard.cpp
    src/qunit.cpp
    src/qpager.cpp
    src/qstabilizer.cpp
    src/qstabilizerhybrid.cpp
    )

if (ENABLE_PTHREAD AND ENABLE_QUNIT_CPU_PARALLEL)
    target_sources (qrack PRIVATE
        src/common/dispatchqueue.cpp
        )
endif (ENABLE_PTHREAD AND ENABLE_QUNIT_CPU_PARALLEL)

if (ENABLE_EMIT_LLVM)
    add_library (qrack_pinvoke OBJECT
        src/pinvoke_api.cpp
        )
else (ENABLE_EMIT_LLVM)
    add_library (qrack_pinvoke SHARED
        src/pinvoke_api.cpp
        )
endif (ENABLE_EMIT_LLVM)

set(QRACK_LIBS qrack)
if (ENABLE_PTHREAD)
    if (ANDROID)
        set(QRACK_LIBS ${QRACK_LIBS} atomic)
    endif(ANDROID)
	if (NOT ANDROID AND NOT MSVC)
	    set(QRACK_LIBS ${QRACK_LIBS} pthread)
	endif (NOT ANDROID AND NOT MSVC)
endif (ENABLE_PTHREAD)

if (FPPOW GREATER 6)
    set(QRACK_LIBS ${QRACK_LIBS} quadmath)
endif (FPPOW GREATER 6)

target_link_libraries (qrack_pinvoke ${QRACK_LIBS})
if (NOT ENABLE_EMIT_LLVM)
    # Declare the unittest executable
    add_executable (unittest
        test/test_main.cpp
        test/tests.cpp
        )

    target_link_libraries (unittest ${QRACK_LIBS})

    add_test (NAME qrack_tests
        COMMAND unittest
        )

    # Declare the benchmark executable
    add_executable (benchmarks
        test/benchmarks_main.cpp
        test/benchmarks.cpp
        )

    target_link_libraries (benchmarks ${QRACK_LIBS})

    # Declare the OCL precompilation executable
    add_executable (qrack_cl_precompile
        src/qrack_cl_precompile.cpp
        )

    target_link_libraries (qrack_cl_precompile ${QRACK_LIBS})
endif (NOT ENABLE_EMIT_LLVM)

# Included after the library and other modules have been declared
option (ENABLE_OPENCL "Use OpenCL optimizations" ON)
option (ENABLE_SNUCL "Use SnuCL framework for clusters" OFF)
include ("cmake/Alu.cmake")
include ("cmake/Bcd.cmake")
include ("cmake/Boost.cmake")
include ("cmake/Complex_x2.cmake")
include ("cmake/EnvVars.cmake")
include ("cmake/FpPow.cmake")
include ("cmake/OclMemGuards.cmake")
include ("cmake/Pstridepow.cmake")
include ("cmake/Pure32.cmake")
include ("cmake/QbCapPow.cmake")
include ("cmake/Qbdt.cmake")
include ("cmake/QUnit_CPU_Parallel.cmake")
include ("cmake/RegGates.cmake")
include ("cmake/RotApi.cmake")
include ("cmake/UIntPow.cmake")
include ("cmake/VM6502Q.cmake")
if (NOT ENABLE_EMIT_LLVM)
    include ("cmake/Examples.cmake")
endif (NOT ENABLE_EMIT_LLVM)
include ("cmake/OpenCL.cmake" )
include ("cmake/CUDA.cmake")

message ("Qubit capacity power is: ${QBCAPPOW}")
message ("Floating-point capacity power is: ${FPPOW}")
message ("UInt capacity power is: ${UINTPOW}")
message ("CPU parallelism is: ${ENABLE_PTHREAD}")
message ("CPU work item stride power is: ${PSTRIDEPOW}")
message ("Parallel QUnit->CPU is: ${ENABLE_QUNIT_CPU_PARALLEL}")
message ("Parallel QBdt is: ${ENABLE_QBDT_CPU_PARALLEL}")
message ("Pure 32-bit compilation is: ${ENABLE_PURE32}")
message ("Complex_x2/AVX support is: ${ENABLE_COMPLEX_X2}")
message ("SSE3.0 support is: ${ENABLE_SSE3}")
message ("OpenCL memory guards are: ${ENABLE_OCL_MEM_GUARDS}")
message ("Quantum Binary decision tree (QBDT) inclusion is: ${ENABLE_QBDT}")
message ("General ALU API inclusion is: ${ENABLE_ALU}")
message ("BCD ALU API inclusion is: ${ENABLE_BCD}")
message ("Extended rotation API inclusion is: ${ENABLE_ROT_API}")
message ("Register-spanning API inclusion is: ${ENABLE_REG_GATES}")
message ("Environment variable usage is: ${ENABLE_ENV_VARS}")
message ("VM6502Q disassembler support is: ${ENABLE_VM6502Q_DEBUG}")
message ("Compiling libraries to LLVM IR is: ${ENABLE_EMIT_LLVM}")

if (QBCAPPOW GREATER 6)
    set(QRACK_CUDA_COMPILE_OPTS -O3 -Xcompiler -fpermissive -Xcompiler -fPIC)
else (QBCAPPOW GREATER 6)
    set(QRACK_CUDA_COMPILE_OPTS -O3 -Werror all-warnings  -Xcompiler -fPIC)
endif (QBCAPPOW GREATER 6)

if (MSVC)
    set(QRACK_COMPILE_OPTS -std=c++11 -Wall)
    set(TEST_COMPILE_OPTS -std=c++11 -Wall)
else (MSVC)
    if (EMSCRIPTEN)
        message ("Compiling for WebAssembly.")
        if (ENABLE_PTHREAD)
            set(QRACK_COMPILE_OPTS -O3 -std=c++11 -pthread -Wall -Werror -fPIC)
        else (ENABLE_PTHREAD)
            set(QRACK_COMPILE_OPTS -O3 -std=c++11 -Wall -Werror -fPIC)
        endif (ENABLE_PTHREAD)
        set(TEST_COMPILE_OPTS -O3 -std=c++11 -Wall -Werror)
        set_target_properties(qrack PROPERTIES COMPILE_FLAGS "-s USE_BOOST_HEADERS=1" LINK_FLAGS "-s USE_BOOST_HEADERS=1")
    else (EMSCRIPTEN)
        set(QRACK_COMPILE_OPTS -O3 -std=c++11 -Wall -Werror -fPIC)
        set(TEST_COMPILE_OPTS -O3 -std=c++11 -Wall -Werror)
    endif (EMSCRIPTEN)
endif(MSVC)

if (ENABLE_COMPLEX_X2 AND FPPOW GREATER 5)
    set(QRACK_COMPILE_OPTS ${QRACK_COMPILE_OPTS} -mavx)
endif (ENABLE_COMPLEX_X2 AND FPPOW GREATER 5)

if (ENABLE_SSE3)
    set(QRACK_COMPILE_OPTS ${QRACK_COMPILE_OPTS} -msse3)
endif (ENABLE_SSE3)

if (FPPOW LESS 5)
    if (${CMAKE_SYSTEM_PROCESSOR} MATCHES "^arm" AND CMAKE_CXX_COMPILER_ID STREQUAL "GNU")
        set(QRACK_COMPILE_OPTS ${QRACK_COMPILE_OPTS} -mfp16-format=ieee)
        set(TEST_COMPILE_OPTS ${TEST_COMPILE_OPTS} -mfp16-format=ieee)
    endif ()
endif (FPPOW LESS 5)

if (EMSCRIPTEN AND ENABLE_COMPLEX_X2)
    set(QRACK_COMPILE_OPTS ${QRACK_COMPILE_OPTS} -msimd128 -msse -msse2)
endif (EMSCRIPTEN AND ENABLE_COMPLEX_X2)

if (ENABLE_EMIT_LLVM)
    set(QRACK_COMPILE_OPTS ${QRACK_COMPILE_OPTS} -emit-llvm)
endif (ENABLE_EMIT_LLVM)

include ("cmake/Random.cmake")

configure_file(include/common/config.h.in include/common/config.h @ONLY)
include_directories(${CMAKE_CURRENT_BINARY_DIR}/include/common)

if (NOT ENABLE_EMIT_LLVM)
    enable_testing()
    # Run the unittest executable on 'make test'

    target_include_directories (unittest PUBLIC test)
    target_include_directories (benchmarks PUBLIC test)
endif (NOT ENABLE_EMIT_LLVM)

if (APPLE)
    set(TEST_COMPILE_OPTS -Wno-inconsistent-missing-override)
endif (APPLE)

target_compile_options (qrack PUBLIC
    "$<$<COMPILE_LANGUAGE:C>:${QRACK_COMPILE_OPTS}>"
    "$<$<COMPILE_LANGUAGE:CXX>:${QRACK_COMPILE_OPTS}>"
    "$<$<COMPILE_LANGUAGE:CUDA>:${QRACK_CUDA_COMPILE_OPTS}>"
    -DCATCH_CONFIG_FAST_COMPILE
    )
target_compile_options (qrack_pinvoke PUBLIC
    "$<$<COMPILE_LANGUAGE:C>:${QRACK_COMPILE_OPTS}>"
    "$<$<COMPILE_LANGUAGE:CXX>:${QRACK_COMPILE_OPTS}>"
    "$<$<COMPILE_LANGUAGE:CUDA>:${QRACK_CUDA_COMPILE_OPTS}>"
    -DCATCH_CONFIG_FAST_COMPILE
    )
target_compile_definitions(qrack_pinvoke PUBLIC -DDLL_EXPORTS)
if (NOT ENABLE_EMIT_LLVM)
    target_compile_options (unittest PUBLIC ${TEST_COMPILE_OPTS} -DCATCH_CONFIG_FAST_COMPILE)
    target_compile_options (benchmarks PUBLIC ${TEST_COMPILE_OPTS} -DCATCH_CONFIG_FAST_COMPILE)
    target_compile_options (qrack_cl_precompile PUBLIC ${TEST_COMPILE_OPTS})
endif (NOT ENABLE_EMIT_LLVM)

set_target_properties (qrack PROPERTIES
    VERSION ${PROJECT_VERSION}
    )

set_target_properties (qrack_pinvoke PROPERTIES
    VERSION ${PROJECT_VERSION}
    )

# Install common headers
install (FILES
    ${CMAKE_CURRENT_BINARY_DIR}/include/common/config.h
    include/common/qrack_types.hpp
    include/common/qrack_macros.hpp
    include/common/complex16x2simd.hpp
    include/common/complex8x2simd.hpp
    include/common/oclapi.hpp
    include/common/oclengine.hpp
    include/common/cudaengine.cuh
    include/common/cuda_kernels.cuh
    include/common/parallel_for.hpp
    include/common/rdrandwrapper.hpp
    include/common/cuda_kernels.cuh
    include/common/dispatchqueue.hpp
    include/common/half.hpp
    DESTINATION ${CMAKE_INSTALL_INCLUDEDIR}/qrack/common
    )

# Install qrack library headers
install (FILES
    include/hamiltonian.hpp
    include/statevector.hpp
    include/pinvoke_api.hpp
    include/qfactory.hpp
    include/qengine.hpp
    include/qengine_cpu.hpp
    include/qubitswapmap.hpp
    include/qengineshard.hpp
    include/mpsshard.hpp
    include/qunit.hpp
    include/qunitmulti.hpp
    include/qengine_opencl.hpp
    include/qengine_cuda.hpp
    include/qinterface.hpp
    include/qalu.hpp
    include/qparity.hpp
    include/qneuron.hpp
    include/qpager.hpp
    include/qhybrid.hpp
    include/qstabilizer.hpp
    include/qstabilizerhybrid.hpp
    include/qbdt.hpp
    include/qbdt_node.hpp
    include/qbdt_node_interface.hpp
    include/qbdt_qengine_node.hpp
    DESTINATION ${CMAKE_INSTALL_INCLUDEDIR}/qrack
    )

# Install the archive
install (TARGETS qrack
    ARCHIVE DESTINATION ${CMAKE_INSTALL_LIBDIR}
    PUBLIC_HEADER DESTINATION ${CMAKE_INSTALL_INCLUDEDIR}
    )

if (NOT ENABLE_EMIT_LLVM)
    install (TARGETS qrack_pinvoke
        LIBRARY DESTINATION ${CMAKE_INSTALL_LIBDIR}
        PUBLIC_HEADER DESTINATION ${CMAKE_INSTALL_INCLUDEDIR}
        )
endif (NOT ENABLE_EMIT_LLVM)

# Install the pkg-config file
configure_file (qrack.pc.in qrack.pc @ONLY)
install (FILES ${CMAKE_BINARY_DIR}/qrack.pc DESTINATION ${CMAKE_INSTALL_DATAROOTDIR}/pkgconfig)
if (NOT ENABLE_EMIT_LLVM)
    install(TARGETS qrack_cl_precompile DESTINATION bin)
endif (NOT ENABLE_EMIT_LLVM)

include(InstallRequiredSystemLibraries)
set(CPACK_RESOURCE_FILE_LICENSE "${CMAKE_CURRENT_SOURCE_DIR}/LICENSE.md")
set(CPACK_PACKAGE_VERSION_MAJOR "${Qrack_VERSION_MAJOR}")
set(CPACK_PACKAGE_VERSION_MINOR "${Qrack_VERSION_MINOR}")
set(CPACK_SOURCE_GENERATOR "TGZ")
include(CPack)<|MERGE_RESOLUTION|>--- conflicted
+++ resolved
@@ -1,10 +1,5 @@
-<<<<<<< HEAD
-cmake_minimum_required (VERSION 3.25)
-project (Qrack VERSION 8.0.0 DESCRIPTION "High Performance Quantum Bit Simulation")
-=======
 cmake_minimum_required (VERSION 3.9)
 project (Qrack VERSION 8.4.0 DESCRIPTION "High Performance Quantum Bit Simulation")
->>>>>>> d642812f
 
 # Installation commands
 include (GNUInstallDirs)
